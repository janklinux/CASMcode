--- conflicted
+++ resolved
@@ -217,11 +217,7 @@
                                                   str(e) + '_' + str(to_compute[ab])),
                                      make_dir_if_not_present=True)
                 self.exec_feff(jobdir=os.path.join(self.feff_dir, str(sp_compute[ab]) + '_' +
-<<<<<<< HEAD
-                                                  str(e) + '_' + str(to_compute[ab])))
-=======
                                                    str(e) + '_' + str(to_compute[ab])))
->>>>>>> 37a29ec7
 
         self.plot_feff(plot_dir=self.feff_dir)
 
