--- conflicted
+++ resolved
@@ -548,14 +548,11 @@
 
   //~~~~~~~~~~~~~~~~~~~~~~~~~~~~~~~~~~~~~~~~~~~~~~~~~~~~~~~~~~~~~~~~~~~~~~~~~~~~~~~~~~~
   //~~~~~~~~~~~~~~~~~~~~~~~~~~~~~~~~~~~~~~~~~~~~~~~~~~~~~~~~~~~~~~~~~~~~~~~~~~~~~~~~~~~
-<<<<<<< HEAD
-=======
 
   template<typename Container>
   Index container_size_1D(const Container &cont) {
     return cont.size();
   }
->>>>>>> b323e25f
 
   template<typename _Container,
            typename DataObject,
@@ -642,8 +639,6 @@
   //~~~~~~~~~~~~~~~~~~~~~~~~~~~~~~~~~~~~~~~~~~~~~~~~~~~~~~~~~~~~~~~~~~~~~~~~~~~~~~~~~~~
   //~~~~~~~~~~~~~~~~~~~~~~~~~~~~~~~~~~~~~~~~~~~~~~~~~~~~~~~~~~~~~~~~~~~~~~~~~~~~~~~~~~~
 
-<<<<<<< HEAD
-=======
   template<typename Container>
   std::vector<Index> container_size_2D(const Container &cont) {
     std::vector<Index> tsize(2, 0);
@@ -653,7 +648,6 @@
     return tsize;
   }
 
->>>>>>> b323e25f
   template<typename _Container,
            typename DataObject,
            typename _value_type = typename _Container::value_type,
