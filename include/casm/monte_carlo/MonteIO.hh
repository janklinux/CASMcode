#ifndef CASM_MonteIO_HH
#define CASM_MonteIO_HH

#include <string>
#include "casm/CASM_global_definitions.hh"
#include "casm/casm_io/jsonParser.hh"
#include "casm/casm_io/DataFormatter.hh"
#include "casm/monte_carlo/MonteCarlo.hh"

namespace CASM {

  class MonteCarloDirectoryStructure {

  public:

    MonteCarloDirectoryStructure(fs::path output_dir) :
      m_output_dir(fs::absolute(output_dir)) {}

    /// \brief "output_dir/"
    fs::path output_dir() const {
      return m_output_dir;
    }

    /// \brief Results summary: "output_dir/results.csv"
    fs::path results_csv() const {
      return m_output_dir / "results.csv";
    }

    /// \brief Results summary: "output_dir/results.json"
    fs::path results_json() const {
      return m_output_dir / "results.json";
    }

    /// \brief Results summary: "output_dir/lte_results.csv"
    fs::path lte_results_csv() const {
      return m_output_dir / "lte_results.csv";
    }

    /// \brief Results summary: "output_dir/lte_results.json"
    fs::path lte_results_json() const {
      return m_output_dir / "lte_results.json";
    }


    /// \brief "output_dir/conditions.cond_index/"
    fs::path conditions_dir(int cond_index) const {
      return m_output_dir / (std::string("conditions.") + std::to_string(cond_index));
    }

    /// \brief "output_dir/conditions.cond_index/conditions.json"
    fs::path conditions_json(int cond_index) const {
      return conditions_dir(cond_index) / "conditions.json";
    }

    /// \brief "output_dir/conditions.cond_index/observations.csv"
    fs::path observations_csv(int cond_index) const {
      return conditions_dir(cond_index) / "observations.csv";
    }

    /// \brief "output_dir/conditions.cond_index/observations.json"
    fs::path observations_json(int cond_index) const {
      return conditions_dir(cond_index) / "observations.json";
    }


    /// \brief "output_dir/conditions.cond_index/trajectory.csv"
    fs::path trajectory_csv(int cond_index) const {
      return conditions_dir(cond_index) / "trajectory.csv";
    }

    /// \brief "output_dir/conditions.cond_index/trajectory.json"
    fs::path trajectory_json(int cond_index) const {
      return conditions_dir(cond_index) / "trajectory.json";
    }

    /// \brief "output_dir/conditions.cond_index/trajectory"
    fs::path trajectory_dir(int cond_index) const {
      return conditions_dir(cond_index) / "trajectory";
    }
<<<<<<< HEAD
    
    /// \brief "output_dir/conditions.cond_index/trajectory/POSCAR.initial"
    fs::path POSCAR_initial(int cond_index) {
      return trajectory_dir(cond_index) / std::string("POSCAR.initial");
    }
    
=======

>>>>>>> 8ebb194b
    /// \brief "output_dir/conditions.cond_index/trajectory/POSCAR.final"
    fs::path POSCAR_final(int cond_index) {
      return trajectory_dir(cond_index) / std::string("POSCAR.final");
    }

    /// \brief "output_dir/conditions.cond_index/trajectory/POSCAR.sample"
    fs::path POSCAR_snapshot(int cond_index, MonteSampler::size_type sample_index) {
      return trajectory_dir(cond_index) / (std::string("POSCAR.") + std::to_string(sample_index));
    }
<<<<<<< HEAD
    
    /// \brief "output_dir/conditions.cond_index/initial_state_firstruneq.json"
    ///
    /// - Initial state before 'first run equilibration'
    fs::path initial_state_firstruneq_json(int cond_index) const {
      return conditions_dir(cond_index) / "initial_state_firstruneq.json";
    }
    
    /// \brief "output_dir/conditions.cond_index/final_state.json"
    ///
    /// - Initial state before 'each run equilibration'
    fs::path initial_state_runeq_json(int cond_index) const {
      return conditions_dir(cond_index) / "initial_state_runeq.json";
    }
    
    /// \brief "output_dir/conditions.cond_index/initial_state.json"
    ///
    /// - Initial state before first pass / step
    fs::path initial_state_json(int cond_index) const {
      return conditions_dir(cond_index) / "initial_state.json";
    }
    
=======

>>>>>>> 8ebb194b
    /// \brief "output_dir/conditions.cond_index/final_state.json"
    fs::path final_state_json(int cond_index) const {
      return conditions_dir(cond_index) / "final_state.json";
    }


  private:

    fs::path m_output_dir;

  };


  /// \brief const pointer to const MonteCarlo
  typedef const MonteCarlo *ConstMonteCarloPtr;

  /// \brief Print mean property values: <prop_name>
  GenericDatumFormatter<double, ConstMonteCarloPtr> MonteCarloMeanFormatter(std::string prop_name);

  /// \brief Print calculated precision of property values: prec(<prop_name>)
  GenericDatumFormatter<double, ConstMonteCarloPtr> MonteCarloPrecFormatter(std::string prop_name);
<<<<<<< HEAD
  
  /// \brief Functor to help evaluate covariance
  struct CovEvaluator {
    
    CovEvaluator(std::string _prop_name1, std::string _prop_name2):
      prop_name1(_prop_name1), prop_name2(_prop_name2) {}
    
    double operator()(const ConstMonteCarloPtr& mc);
    
    std::string prop_name1;
    std::string prop_name2;
    
  };
  
=======

>>>>>>> 8ebb194b
  /// \brief Print covariance: cov(prop_name1, prop_name2)
  GenericDatumFormatter<double, ConstMonteCarloPtr> MonteCarloCovFormatter(std::string prop_name1, std::string prop_name2);

  /// \brief Print Temperature
  template<typename MonteType>
  GenericDatumFormatter<double, ConstMonteCarloPtr> MonteCarloTFormatter();

  /// \brief Print Beta
  template<typename MonteType>
  GenericDatumFormatter<double, ConstMonteCarloPtr> MonteCarloBetaFormatter();

  /// \brief Print param_chem_pot(x)
  template<typename MonteType>
  GenericDatumFormatter<double, ConstMonteCarloPtr> MonteCarloParamChemPotFormatter(const MonteType &mc, int index);

  /// \brief Print chem_pot(N)
  template<typename MonteType>
  GenericDatumFormatter<double, ConstMonteCarloPtr> MonteCarloChemPotFormatter(const MonteType &mc, int index);

  /// \brief Print number of samples used for equilibration (not counting explicitly requested equilibration)
  GenericDatumFormatter<MonteSampler::size_type, ConstMonteCarloPtr> MonteCarloNEquilSamplesFormatter();

  /// \brief Print number of samples used in calculating means
  GenericDatumFormatter<MonteSampler::size_type, ConstMonteCarloPtr> MonteCarloNAvgSamplesFormatter();

  /// \brief Print Pass number of observation
  GenericDatumFormatter<MonteCounter::size_type, std::pair<ConstMonteCarloPtr, Index> > MonteCarloPassFormatter();

  /// \brief Print Step number of observation
  GenericDatumFormatter<MonteCounter::size_type, std::pair<ConstMonteCarloPtr, Index> > MonteCarloStepFormatter();

  /// \brief Print value of observation
  GenericDatumFormatter<double, std::pair<ConstMonteCarloPtr, Index> > MonteCarloObservationFormatter(std::string prop_name);

  /// \brief Print value of a particular occupation variable
  GenericDatumFormatter<int, std::pair<ConstMonteCarloPtr, Index> > MonteCarloOccFormatter(Index occ_index);


  // --- Template definitions ---------------------

  /// \brief Print Temperature for any class MonteType with valid 'double MonteType::conditions().temperature()'
  template<typename MonteType>
  GenericDatumFormatter<double, ConstMonteCarloPtr> MonteCarloTFormatter() {
    auto evaluator = [ = ](const ConstMonteCarloPtr & mc) {
      ConstMonteCarloPtr ptr = mc;
      return static_cast<const MonteType *>(ptr)->conditions().temperature();
    };
    return GenericDatumFormatter<double, ConstMonteCarloPtr>("T", "Temperature", evaluator);
  }

  /// \brief Print Beta for any class MonteType with valid 'double MonteType::conditions().beta()'
  template<typename MonteType>
  GenericDatumFormatter<double, ConstMonteCarloPtr> MonteCarloBetaFormatter() {
    typedef const MonteType *ConstMonteTypePtr;
    auto evaluator = [ = ](const ConstMonteCarloPtr & mc) {
      ConstMonteCarloPtr ptr = mc;
      return static_cast<const MonteType *>(ptr)->conditions().beta();
    };
    return GenericDatumFormatter<double, ConstMonteCarloPtr>("Beta", "Beta", evaluator);
  }

  /// \brief Print param_chem_pot(x) for any class MonteType with valid 'double MonteType::conditions().param_chem_pot()(index)'
  template<typename MonteType>
  GenericDatumFormatter<double, ConstMonteCarloPtr> MonteCarloParamChemPotFormatter(const MonteType &mc, int index) {
    typedef const MonteType *ConstMonteTypePtr;
    auto evaluator = [ = ](const ConstMonteCarloPtr & mc) {
      ConstMonteCarloPtr ptr = mc;
      return static_cast<const MonteType *>(ptr)->conditions().param_chem_pot()(index);
    };
    std::string header = std::string("param_chem_pot(") + CompositionConverter::comp_var(index) + ")";
    return GenericDatumFormatter<double, ConstMonteCarloPtr>(header, header, evaluator);
  }

  /// \brief Print chem_pot(N) for any class MonteType with valid 'double MonteType::conditions().chem_pot(index)'
  template<typename MonteType>
  GenericDatumFormatter<double, ConstMonteCarloPtr> MonteCarloChemPotFormatter(const MonteType &mc, int index) {
    typedef const MonteType *ConstMonteTypePtr;
    auto evaluator = [ = ](const ConstMonteCarloPtr & mc) {
      ConstMonteCarloPtr ptr = mc;
      return static_cast<const MonteType *>(ptr)->conditions().chem_pot(index);
    };
    std::string header = std::string("chem_pot(") + mc.primclex().get_prim().get_struc_molecule_name()[index] + ")";
    return GenericDatumFormatter<double, ConstMonteCarloPtr>(header, header, evaluator);
  }



}

#endif<|MERGE_RESOLUTION|>--- conflicted
+++ resolved
@@ -30,18 +30,8 @@
     fs::path results_json() const {
       return m_output_dir / "results.json";
     }
-
-    /// \brief Results summary: "output_dir/lte_results.csv"
-    fs::path lte_results_csv() const {
-      return m_output_dir / "lte_results.csv";
-    }
-
-    /// \brief Results summary: "output_dir/lte_results.json"
-    fs::path lte_results_json() const {
-      return m_output_dir / "lte_results.json";
-    }
-
-
+    
+    
     /// \brief "output_dir/conditions.cond_index/"
     fs::path conditions_dir(int cond_index) const {
       return m_output_dir / (std::string("conditions.") + std::to_string(cond_index));
@@ -77,16 +67,12 @@
     fs::path trajectory_dir(int cond_index) const {
       return conditions_dir(cond_index) / "trajectory";
     }
-<<<<<<< HEAD
     
     /// \brief "output_dir/conditions.cond_index/trajectory/POSCAR.initial"
     fs::path POSCAR_initial(int cond_index) {
       return trajectory_dir(cond_index) / std::string("POSCAR.initial");
     }
     
-=======
-
->>>>>>> 8ebb194b
     /// \brief "output_dir/conditions.cond_index/trajectory/POSCAR.final"
     fs::path POSCAR_final(int cond_index) {
       return trajectory_dir(cond_index) / std::string("POSCAR.final");
@@ -96,7 +82,6 @@
     fs::path POSCAR_snapshot(int cond_index, MonteSampler::size_type sample_index) {
       return trajectory_dir(cond_index) / (std::string("POSCAR.") + std::to_string(sample_index));
     }
-<<<<<<< HEAD
     
     /// \brief "output_dir/conditions.cond_index/initial_state_firstruneq.json"
     ///
@@ -119,9 +104,6 @@
       return conditions_dir(cond_index) / "initial_state.json";
     }
     
-=======
-
->>>>>>> 8ebb194b
     /// \brief "output_dir/conditions.cond_index/final_state.json"
     fs::path final_state_json(int cond_index) const {
       return conditions_dir(cond_index) / "final_state.json";
@@ -143,7 +125,6 @@
 
   /// \brief Print calculated precision of property values: prec(<prop_name>)
   GenericDatumFormatter<double, ConstMonteCarloPtr> MonteCarloPrecFormatter(std::string prop_name);
-<<<<<<< HEAD
   
   /// \brief Functor to help evaluate covariance
   struct CovEvaluator {
@@ -158,9 +139,6 @@
     
   };
   
-=======
-
->>>>>>> 8ebb194b
   /// \brief Print covariance: cov(prop_name1, prop_name2)
   GenericDatumFormatter<double, ConstMonteCarloPtr> MonteCarloCovFormatter(std::string prop_name1, std::string prop_name2);
 
