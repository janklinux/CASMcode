--- conflicted
+++ resolved
@@ -43,17 +43,10 @@
 
     ///Return the appropriate std::vector of conditions to visit based from settings. Use for construction.
     std::vector<CondType> make_conditions_list(const PrimClex &primclex, const SettingsType &settings);
-<<<<<<< HEAD
     
     ///Converge the MonteCarlo for conditions 'cond_index'
     void single_run(Index cond_index);
     
-=======
-
-    ///Converge the MonteCarlo as it currently stands
-    void single_run();
-
->>>>>>> 8ebb194b
     ///Check for existing calculations to find starting conditions
     Index _find_starting_conditions() const;
 
@@ -74,16 +67,11 @@
     bool m_debug;
 
     /// target for log messages
-<<<<<<< HEAD
     std::ostream& sout;
     
     /// describes where to write output
     MonteCarloDirectoryStructure m_dir;
     
-=======
-    std::ostream &sout;
-
->>>>>>> 8ebb194b
   };
 
 
@@ -99,14 +87,9 @@
     m_mc(primclex, m_settings),
     m_conditions_list(make_conditions_list(primclex, m_settings)),
     m_debug(m_settings.debug()),
-<<<<<<< HEAD
     sout(_sout),
     m_dir(m_settings.output_directory()) {
   
-=======
-    sout(_sout) {
-
->>>>>>> 8ebb194b
   }
 
   /// \brief Run calculations for all conditions, outputting data as you finish each one
@@ -122,12 +105,7 @@
     if(debug()) {
       sout << "Checking for existing calculations..." << std::endl;
     }
-<<<<<<< HEAD
-    
-=======
-    MonteCarloDirectoryStructure dir(m_settings.output_directory());
-
->>>>>>> 8ebb194b
+    
     if(!m_settings.write_json() && !m_settings.write_csv()) {
       throw std::runtime_error(
         std::string("No valid monte carlo output format.\n") +
@@ -140,13 +118,8 @@
 
     // check if we'll be repeating any calculations that already have files written
     std::vector<Index> repeats;
-<<<<<<< HEAD
     for(Index i=start_i; i<m_conditions_list.size(); ++i) {
       if(fs::exists(m_dir.conditions_dir(i))) {
-=======
-    for(Index i = start_i; i < m_conditions_list.size(); ++i) {
-      if(fs::exists(dir.conditions_dir(i))) {
->>>>>>> 8ebb194b
         repeats.push_back(i);
       }
     }
@@ -169,24 +142,16 @@
     }
 
     // if starting from initial condition
-<<<<<<< HEAD
-    if((m_drive_mode == Monte::DRIVE_MODE::SINGLE) || (start_i == 0) ) {
-=======
     if((m_drive_mode == Monte::DRIVE_MODE::SINGLE) || (start_i == 0)) {
->>>>>>> 8ebb194b
       // perform any requested explicit equilibration passes
       if(m_settings.is_equilibration_passes_first_run()) {
         auto equil_passes = m_settings.equilibration_passes_first_run();
         sout << "Begin " << equil_passes << " equilibration passes..." << std::endl;
-<<<<<<< HEAD
         
         jsonParser json;
         fs::create_directories(m_dir.conditions_dir(0));
         to_json(m_mc.configdof(), json).write(m_dir.initial_state_firstruneq_json(0));
         
-=======
-
->>>>>>> 8ebb194b
         MonteCounter equil_counter(m_settings, m_mc.steps_per_pass());
         while(equil_counter.pass() != equil_passes) {
           monte_carlo_step(m_mc);
@@ -199,30 +164,13 @@
     else {
       // read end state of previous condition
       ConfigDoF configdof = m_mc.configdof();
-<<<<<<< HEAD
       from_json(configdof, jsonParser(m_dir.final_state_json(start_i-1)));
-=======
-      from_json(configdof, jsonParser(dir.final_state_json(start_i - 1)));
->>>>>>> 8ebb194b
       m_mc.reset(configdof);
     }
 
     // Run for all conditions, outputting data as you finish each one
     for(Index i = start_i; i < m_conditions_list.size(); i++) {
-<<<<<<< HEAD
       single_run(i);
-=======
-
-      m_mc.set_conditions(m_conditions_list[i]);
-
-      single_run();
-      sout << "Writing output files..." << std::endl;
-      m_mc.write_results(i);
-      jsonParser json;
-      to_json(m_mc.configdof(), json).write(dir.final_state_json(i));
-      sout << "  DONE" << std::endl << std::endl;
-
->>>>>>> 8ebb194b
     }
 
     return;
@@ -235,12 +183,7 @@
   ///
   template<typename RunType>
   Index MonteDriver<RunType>::_find_starting_conditions() const {
-<<<<<<< HEAD
-    
-=======
-
-    MonteCarloDirectoryStructure dir(m_settings.output_directory());
->>>>>>> 8ebb194b
+    
     Index start_i = 0;
     Index start_max = m_conditions_list.size();
     Index start_json = m_settings.write_json() ? 0 : start_max;
@@ -251,21 +194,12 @@
     std::stringstream ss;
 
     // can start with condition i+1 if results (i) and final_state.json (i) exist
-<<<<<<< HEAD
       
     // check JSON files 
     if(m_settings.write_json() && fs::exists(m_dir.results_json())) {
         
       json_results.read(m_dir.results_json());
       
-=======
-
-    // check JSON files
-    if(m_settings.write_json() && fs::exists(dir.results_json())) {
-
-      json_results.read(dir.results_json());
-
->>>>>>> 8ebb194b
       // can start with i+1 if results[i] and final_state.json (i) exist
       while(json_results.begin()->size() > start_json && fs::exists(m_dir.final_state_json(start_i)) && start_i < start_max) {
         ++start_json;
@@ -273,21 +207,12 @@
 
       start_max = start_json;
     }
-<<<<<<< HEAD
     
     // check CSV files 
     if(m_settings.write_csv() && fs::exists(m_dir.results_csv())) {
         
       csv_results.open(m_dir.results_csv());
       
-=======
-
-    // check CSV files
-    if(m_settings.write_csv() && fs::exists(dir.results_csv())) {
-
-      csv_results.open(dir.results_csv());
-
->>>>>>> 8ebb194b
       // read header
       std::getline(csv_results, str);
       ss << str << "\n";
@@ -310,13 +235,8 @@
     // update results summary files to remove any conditions that must be re-calculated
 
     // for JSON
-<<<<<<< HEAD
     if(m_settings.write_json() && fs::exists(m_dir.results_json())) {
       
-=======
-    if(m_settings.write_json() && fs::exists(dir.results_json())) {
-
->>>>>>> 8ebb194b
       // if results size > start_i, must fix results by removing results that will be re-run
       jsonParser finished_results;
       for(auto it = json_results.begin(); it != json_results.end(); ++it) {
@@ -339,7 +259,6 @@
   }
 
   template<typename RunType>
-<<<<<<< HEAD
   void MonteDriver<RunType>::single_run(Index cond_index) {
     
     fs::create_directories(m_dir.conditions_dir(cond_index));
@@ -350,13 +269,6 @@
       
       jsonParser json;
       to_json(m_mc.configdof(), json).write(m_dir.initial_state_runeq_json(cond_index));
-=======
-  void MonteDriver<RunType>::single_run() {
-
-    // perform any requested explicit equilibration passes
-    if(m_settings.is_equilibration_passes_each_run()) {
-
->>>>>>> 8ebb194b
       auto equil_passes = m_settings.equilibration_passes_each_run();
       sout << "Begin " << equil_passes << " equilibration passes..." << std::endl;
 
@@ -368,16 +280,11 @@
 
       sout << "  DONE" << std::endl;
     }
-<<<<<<< HEAD
     
     // initial state (after any equilibriation passes)
     jsonParser json;
     to_json(m_mc.configdof(), json).write(m_dir.initial_state_json(cond_index));
       
-=======
-
-
->>>>>>> 8ebb194b
     // timing info:
     using namespace std::chrono;
     steady_clock::time_point start_time, curr_time;
@@ -447,7 +354,6 @@
     // timing info:
     curr_time = steady_clock::now();
     float s = duration_cast<duration<float> >(curr_time - start_time).count();
-<<<<<<< HEAD
     sout << "Run time: " << s << " (s),  " << s/run_counter.pass() << " (s/pass),  " << s/(run_counter.pass()*run_counter.steps_per_pass() + run_counter.step()) << "(s/step)" << std::endl;
     
     to_json(m_mc.configdof(), json).write(m_dir.final_state_json(cond_index));
@@ -457,11 +363,6 @@
     m_mc.write_results(cond_index);
     sout << "  DONE" << std::endl << std::endl;
     
-=======
-    sout << "Run time: " << s << " (s),  " << s / run_counter.pass() << " (s/pass),  " << s / (run_counter.pass()*run_counter.steps_per_pass() + run_counter.step()) << "(s/step)" << std::endl;
-    //start_time = curr_time;
-
->>>>>>> 8ebb194b
     return;
   }
 
@@ -484,7 +385,6 @@
 
     switch(m_drive_mode) {
 
-<<<<<<< HEAD
       case Monte::DRIVE_MODE::SINGLE: {
         
         // read existing conditions, and check if input conditions have already
@@ -504,56 +404,12 @@
           ++i;
           
         }
-        
-        if(!already_calculated) {
-          conditions_list.push_back(init_cond);
-        }
-        return conditions_list;
-=======
-    case Monte::DRIVE_MODE::SINGLE: {
-
-      // read existing conditions, and check if input conditions have already
-      // been calculated. If not, add to list.
-      CondType init_cond(settings.initial_conditions());
-      MonteCarloDirectoryStructure dir(m_settings.output_directory());
-      bool already_calculated = false;
-      int i = 0;
-      while(fs::exists(dir.conditions_json(i))) {
-
-        CondType existing;
-        jsonParser json(dir.conditions_json(i));
-        from_json(existing, primclex.composition_axes(), json);
-        conditions_list.push_back(existing);
-        if(existing == init_cond) {
-          already_calculated = true;
-        }
         ++i;
 
->>>>>>> 8ebb194b
       }
 
       if(!already_calculated) {
         conditions_list.push_back(init_cond);
-<<<<<<< HEAD
-        
-        CondType incrementing_cond = init_cond;
-        incrementing_cond += cond_increment;
-
-        int num_increments = (final_cond - init_cond) / cond_increment;
-        
-        for(int i = 0; i < num_increments; i++) {
-          conditions_list.push_back(incrementing_cond);
-          incrementing_cond += cond_increment;
-        }
-        
-        if(conditions_list.size() == 1) {
-          std::cerr << "WARNING in MonteDriver::initialize" << std::endl;
-          std::cerr << "You specified incremental drive mode, but the specified increment resulted in single drive mode behavior." << std::endl;
-          std::cerr << "Only the initial condition will be calculated! (Is your increment too big or are you incrementing too many things?)" << std::endl;
-        }
-
-        return conditions_list;
-=======
       }
       return conditions_list;
     }
@@ -574,7 +430,6 @@
       for(int i = 0; i < num_increments; i++) {
         conditions_list.push_back(incrementing_cond);
         incrementing_cond += cond_increment;
->>>>>>> 8ebb194b
       }
 
       if(conditions_list.size() == 1) {
@@ -585,8 +440,6 @@
 
       return conditions_list;
     }
-<<<<<<< HEAD
-=======
 
     default: {
       throw std::runtime_error(
@@ -596,7 +449,6 @@
     }
 
     }
->>>>>>> 8ebb194b
   }
 
   template<typename RunType>
