--- conflicted
+++ resolved
@@ -69,28 +69,6 @@
 
     /// \brief Write results to files
     void write_results(Index cond_index) const;
-<<<<<<< HEAD
-    
-    
-    /// \brief Calculate the single spin flip low temperature expansion of the grand canonical potential
-    double lte_grand_canonical_free_energy(std::ostream& sout) const;
-    
-    /// \brief Formation energy, normalized per primitive cell
-    const double& formation_energy() const {
-      return *m_formation_energy;
-    }
-    
-    /// \brief Potential energy, normalized per primitive cell
-    const double& potential_energy() const {
-      return *m_potential_energy;
-    }
-    
-    /// \brief Correlations, normalized per primitive cell
-    const Eigen::VectorXd& corr() const {
-      return *m_corr;
-    }
-    
-=======
 
 
     /// \brief Calculate the single spin flip low temperature expansion of the grand canonical potential
@@ -111,34 +89,10 @@
       return *m_corr;
     }
 
->>>>>>> 8ebb194b
     /// \brief Number of atoms of each type, normalized per primitive cell
     const Eigen::VectorXd &comp_n() const {
       return *m_comp_n;
     }
-<<<<<<< HEAD
-    
-    
-  private:
-    
-    /// \brief Formation energy, normalized per primitive cell
-    double& _formation_energy() {
-      return *m_formation_energy;
-    }
-    
-    /// \brief Potential energy, normalized per primitive cell
-    double& _potential_energy() {
-      return *m_potential_energy;
-    }
-    
-    /// \brief Correlations, normalized per primitive cell
-    Eigen::VectorXd& _corr() {
-      return *m_corr;
-    }
-    
-    /// \brief Number of atoms of each type, normalized per primitive cell
-    Eigen::VectorXd& _comp_n() {
-=======
 
 
   private:
@@ -160,7 +114,6 @@
 
     /// \brief Number of atoms of each type, normalized per primitive cell
     Eigen::VectorXd &_comp_n() {
->>>>>>> 8ebb194b
       return *m_comp_n;
     }
 
@@ -173,17 +126,6 @@
 
     /// \brief Calculate properties given current conditions
     void _update_properties();
-<<<<<<< HEAD
-    
-    /// \brief Select initial motif configuration
-    static const Configuration& _select_motif(
-      std::string motif_configname, 
-      PrimClex& primclex, 
-      const GrandCanonicalConditions& cond,
-      std::ostream& _sout);
-    
-    
-=======
 
     /// \brief Select initial motif configuration
     static const Configuration &_select_motif(
@@ -193,7 +135,6 @@
       std::ostream &_sout);
 
 
->>>>>>> 8ebb194b
     ///Keeps track of what sites can change to what
     const SiteExchanger m_site_swaps;
 
