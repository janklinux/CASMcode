#ifndef CASM_GrandCanonicalSettings
#define CASM_GrandCanonicalSettings

#include "casm/monte_carlo/MonteSettings.hh"

namespace CASM {

  class GrandCanonicalConditions;

  class GrandCanonicalSettings : public EquilibriumMonteSettings {

  public:

    /// \brief Default constructor
    GrandCanonicalSettings() {}

    /// \brief Construct EquilibriumMonteSettings by reading a settings JSON file
    GrandCanonicalSettings(const fs::path &read_path) :
      EquilibriumMonteSettings(read_path) {}


    // --- GrandCanonicalConditions settings ---------------------

    /// \brief Expects initial_conditions
    GrandCanonicalConditions initial_conditions() const;

    /// \brief Expects final_conditions
    GrandCanonicalConditions final_conditions() const;

    /// \brief Expects incremental_conditions
    GrandCanonicalConditions incremental_conditions() const;


    // --- Project settings ---------------------

    /// \brief Given a settings jsonParser figure out what the project clex settings to use are:
    std::string clex() const;

    /// \brief Given a settings jsonParser figure out what the project bset settings to use are:
    std::string bset() const;

    /// \brief Given a settings jsonParser figure out what the project calctype settings to use are:
    std::string calctype() const;

    /// \brief Given a settings jsonParser figure out what the project ref settings to use are:
    std::string ref() const;

    /// \brief Given a settings jsonParser figure out what the project eci settings to use are:
    std::string eci() const;



    // --- Sampler settings ---------------------

    /// \brief Construct MonteSamplers as specified in the MonteSettings
    template<typename SamplerInsertIterator>
    SamplerInsertIterator samplers(const PrimClex &primclex, SamplerInsertIterator result) const;

    /// \brief Return true if all correlations should be sampled
    bool all_correlations() const;


  private:

    GrandCanonicalConditions _conditions(std::string name) const;

    template<typename jsonParserIteratorType>
    std::tuple<bool, double> _get_precision(jsonParserIteratorType it, std::string input_name) const;

    template<typename jsonParserIteratorType, typename SamplerInsertIterator>
    SamplerInsertIterator _make_comp_samplers(const PrimClex &primclex, jsonParserIteratorType it, SamplerInsertIterator result) const;

    template<typename jsonParserIteratorType, typename SamplerInsertIterator>
    SamplerInsertIterator _make_comp_n_samplers(const PrimClex &primclex, jsonParserIteratorType it, SamplerInsertIterator result) const;

    template<typename jsonParserIteratorType, typename SamplerInsertIterator>
    SamplerInsertIterator _make_site_frac_samplers(const PrimClex &primclex, jsonParserIteratorType it, SamplerInsertIterator result) const;

    template<typename jsonParserIteratorType, typename SamplerInsertIterator>
    SamplerInsertIterator _make_atom_frac_samplers(const PrimClex &primclex, jsonParserIteratorType it, SamplerInsertIterator result) const;

    template<typename jsonParserIteratorType, typename SamplerInsertIterator>
    SamplerInsertIterator _make_all_correlations_samplers(const PrimClex &primclex, jsonParserIteratorType it, SamplerInsertIterator result) const;

    template<typename jsonParserIteratorType, typename SamplerInsertIterator>
    SamplerInsertIterator _make_non_zero_eci_correlations_samplers(const PrimClex &primclex, jsonParserIteratorType it, SamplerInsertIterator result) const;

  };


  /// \brief Construct MonteSamplers as specified in the MonteSettings
  ///
  /// The requested MonteSamplers are inserted in 'result' as
  ///   std::pair<std::string, notstd::cloneable_ptr<MonteSampler> >
  ///
  template<typename SamplerInsertIterator>
  SamplerInsertIterator GrandCanonicalSettings::samplers(const PrimClex &primclex, SamplerInsertIterator result) const {

    size_type data_maxlength = max_data_length();
    std::string prop_name;
    std::string print_name;
    bool must_converge;
    double prec;
    MonteSampler *ptr;

    // copy so we can add required measurements
    std::string level1 = "data";
    std::string level2 = "measurements";
    jsonParser t_measurements = (*this)[level1][level2];

    // find existing measurements
    std::set<std::string> input_measurements;
    for(auto it = t_measurements.cbegin(); it != t_measurements.cend(); it++) {
      input_measurements.insert((*it)["quantity"].get<std::string>());
    }

    std::vector<std::string> required = {
      "potential_energy",
      "formation_energy",
      "comp",
      "comp_n"
    };

    // add required if not already requested
    for(auto it = required.begin(); it != required.end(); ++it) {
      if(std::find(input_measurements.begin(), input_measurements.end(), *it) == input_measurements.end()) {
        jsonParser json;
        json["quantity"] = *it;
        t_measurements.push_back(json);
      }
    }



    // construct scalar property samplers
    {
      std::vector<std::string> possible = {
        "formation_energy",
        "potential_energy"
      };


      try {

        for(auto it = t_measurements.cbegin(); it != t_measurements.cend(); it++) {
          prop_name = (*it)["quantity"].get<std::string>();

          // check if property found is in list of possible scalar properties
          if(std::find(possible.cbegin(), possible.cend(), prop_name) != possible.cend()) {

            std::tie(must_converge, prec) = _get_precision(it, prop_name);

            // if 'must converge'
            if(must_converge) {
              ptr = new ScalarMonteSampler(prop_name, prop_name, prec, confidence(), data_maxlength);
            }
            else {
              ptr = new ScalarMonteSampler(prop_name, prop_name, confidence(), data_maxlength);
            }

            *result++ = std::make_pair(prop_name, notstd::cloneable_ptr<MonteSampler>(ptr));

          }

        }

      }
      catch(std::runtime_error &e) {
        std::cerr << "ERROR in 'MonteSettings::samplers(const PrimClex &primclex, SamplerInsertIterator result)'\n" << std::endl;
        std::cerr << "Error reading [\"" << level1 << "\"][\"" << level2 << "\"]" << std::endl;
        throw;
      }
    }


    // construct vector properties to sample
    {
      std::vector<std::string> possible = {
        "comp",
        "comp_n",
        "site_frac",
        "atom_frac",
        "all_correlations",
        "non_zero_eci_correlations"
      };

      try {

        for(auto it = t_measurements.cbegin(); it != t_measurements.cend(); it++) {

          std::string input_name = (*it)["quantity"].get<std::string>();

          // check if property found is in list of possible vector properties
          if(std::find(possible.cbegin(), possible.cend(), input_name) != possible.cend()) {

            // construct MonteSamplers for 'comp'
            if(input_name == "comp") {

              result = _make_comp_samplers(primclex, it, result);

            }

            // construct MonteSamplers for 'comp_n'
            else if(input_name == "comp_n") {

              result = _make_comp_n_samplers(primclex, it, result);

            }

            // construct MonteSamplers for 'site_frac'
            else if(input_name == "site_frac") {

              result = _make_site_frac_samplers(primclex, it, result);

            }

            // construct MonteSamplers for 'atom_frac'
            else if(input_name == "atom_frac") {

              result = _make_atom_frac_samplers(primclex, it, result);

            }

            // construct MonteSamplers for 'all_correlations'
            else if(input_name == "all_correlations") {

              result = _make_all_correlations_samplers(primclex, it, result);

            }

            // construct MonteSamplers for 'non_zero_eci_correlations'
            else if(input_name == "non_zero_eci_correlations") {

              result = _make_non_zero_eci_correlations_samplers(primclex, it, result);

            }
          }
        }
      }
      catch(std::runtime_error &e) {
        std::cerr << "ERROR in 'MonteSettings::samplers(const PrimClex &primclex, SamplerInsertIterator result)'\n" << std::endl;
        std::cerr << "Error reading [\"" << level1 << "\"][\"" << level2 << "\"]" << std::endl;
        throw;
      }
    }

    return result;
  }

  template<typename jsonParserIteratorType>
  std::tuple<bool, double> GrandCanonicalSettings::_get_precision(jsonParserIteratorType it, std::string input_name) const {
    if(it->contains("precision")) {
      return std::make_tuple(true, (*it)["precision"]. template get<double>());
    }
    else {
      return std::make_tuple(false, 0.0);
    }
  }

  template<typename jsonParserIteratorType, typename SamplerInsertIterator>
  SamplerInsertIterator GrandCanonicalSettings::_make_comp_samplers(
    const PrimClex &primclex,
    jsonParserIteratorType it,
    SamplerInsertIterator result) const {

    size_type data_maxlength = max_data_length();
    std::string print_name;
    bool must_converge;
    double prec;
    MonteSampler *ptr;

    for(size_type i = 0; i < primclex.composition_axes().independent_compositions(); i++) {

      print_name = std::string("comp(") + std::string(1, (char)(i + ((int) 'a'))) + ")";

      std::tie(must_converge, prec) = _get_precision(it, "comp");

      // if 'must converge'
      if(must_converge) {
        ptr = new CompMonteSampler(i, primclex.composition_axes(), print_name, prec, confidence(), data_maxlength);
      }
      else {
        ptr = new CompMonteSampler(i, primclex.composition_axes(), print_name, confidence(), data_maxlength);
      }

      *result++ = std::make_pair(print_name, notstd::cloneable_ptr<MonteSampler>(ptr));

    }

    return result;
  }

  template<typename jsonParserIteratorType, typename SamplerInsertIterator>
  SamplerInsertIterator GrandCanonicalSettings::_make_comp_n_samplers(
    const PrimClex &primclex,
    jsonParserIteratorType it,
    SamplerInsertIterator result) const {

    size_type data_maxlength = max_data_length();
    std::string prop_name;
    std::string print_name;
    bool must_converge;
    double prec;
    MonteSampler *ptr;

    for(size_type i = 0; i < primclex.composition_axes().components().size(); i++) {

      prop_name = "comp_n";

      print_name = std::string("comp_n(") + primclex.composition_axes().components()[i] + ")";

      std::tie(must_converge, prec) = _get_precision(it, "comp_n");

      // if 'must converge'
      if(must_converge) {
        ptr = new VectorMonteSampler(prop_name, i, print_name, prec, confidence(), data_maxlength);
      }
      else {
        ptr = new VectorMonteSampler(prop_name, i, print_name, confidence(), data_maxlength);
      }

      *result++ = std::make_pair(print_name, notstd::cloneable_ptr<MonteSampler>(ptr));

    }

    return result;
  }

  template<typename jsonParserIteratorType, typename SamplerInsertIterator>
  SamplerInsertIterator GrandCanonicalSettings::_make_site_frac_samplers(
    const PrimClex &primclex,
    jsonParserIteratorType it,
    SamplerInsertIterator result) const {

    size_type data_maxlength = max_data_length();
    std::string print_name;
    bool must_converge;
    double prec;
    MonteSampler *ptr;

    for(size_type i = 0; i < primclex.composition_axes().components().size(); i++) {

      // SiteFracMonteSampler uses 'comp_n' to calculate 'site_frac'
      print_name = std::string("site_frac(") + primclex.composition_axes().components()[i] + ")";

      std::tie(must_converge, prec) = _get_precision(it, "site_frac");

      // if 'must converge'
      if(must_converge) {
        ptr = new SiteFracMonteSampler(i, primclex.get_prim().basis.size(), print_name, prec, confidence(), data_maxlength);
      }
      else {
        ptr = new SiteFracMonteSampler(i, primclex.get_prim().basis.size(), print_name, confidence(), data_maxlength);
      }

      *result++ = std::make_pair(print_name, notstd::cloneable_ptr<MonteSampler>(ptr));

    }

    return result;
  }

  template<typename jsonParserIteratorType, typename SamplerInsertIterator>
  SamplerInsertIterator GrandCanonicalSettings::_make_atom_frac_samplers(
    const PrimClex &primclex,
    jsonParserIteratorType it,
    SamplerInsertIterator result) const {

    size_type data_maxlength = max_data_length();
    std::string print_name;
    bool must_converge;
    double prec;
    MonteSampler *ptr;

    // find the index for vacancies, if they are allowed,
    //  if not set to primclex.composition_axes().components().size()

    size_type vacancy_index = primclex.composition_axes().components().size();
    for(size_type i = 0; i < primclex.composition_axes().components().size(); i++) {

      // sample for non-vacancy components
      if(Specie(primclex.composition_axes().components()[i]).is_vacancy()) {
        vacancy_index = i;
        break;
      }
    }


    for(size_type i = 0; i < primclex.composition_axes().components().size(); i++) {

      // sample for non-vacancy components
      if(!Specie(primclex.composition_axes().components()[i]).is_vacancy()) {

        print_name = std::string("atom_frac(") + primclex.composition_axes().components()[i] + ")";

        std::tie(must_converge, prec) = _get_precision(it, "atom_frac");

        // if 'must converge'
        if(must_converge) {
          ptr = new AtomFracMonteSampler(i, vacancy_index, print_name, prec, confidence(), data_maxlength);
        }
        else {
          ptr = new AtomFracMonteSampler(i, vacancy_index, print_name, confidence(), data_maxlength);
        }

        *result++ = std::make_pair(print_name, notstd::cloneable_ptr<MonteSampler>(ptr));

      }
    }

    return result;
  }

  template<typename jsonParserIteratorType, typename SamplerInsertIterator>
  SamplerInsertIterator GrandCanonicalSettings::_make_all_correlations_samplers(
    const PrimClex &primclex,
    jsonParserIteratorType it,
    SamplerInsertIterator result) const {

    size_type data_maxlength = max_data_length();
    std::string prop_name;
    std::string print_name;
    bool must_converge;
    double prec;
    MonteSampler *ptr;

    for(size_type i = 0; i < primclex.global_clexulator().corr_size(); i++) {

      prop_name = "corr";
      print_name = std::string("corr(") + std::to_string(i) + ")";

      std::tie(must_converge, prec) = _get_precision(it, "all_correlations");

      // if 'must converge'
      if(must_converge) {
        ptr = new VectorMonteSampler(prop_name, i, print_name, prec, confidence(), data_maxlength);
      }
      else {
        ptr = new VectorMonteSampler(prop_name, i, print_name, confidence(), data_maxlength);
      }

      *result++ = std::make_pair(print_name, notstd::cloneable_ptr<MonteSampler>(ptr));

    }

    return result;
  }

  template<typename jsonParserIteratorType, typename SamplerInsertIterator>
  SamplerInsertIterator GrandCanonicalSettings::_make_non_zero_eci_correlations_samplers(
    const PrimClex &primclex,
    jsonParserIteratorType it,
    SamplerInsertIterator result) const {

    size_type data_maxlength = max_data_length();
    std::string prop_name;
    std::string print_name;
    bool must_converge;
    double prec;
<<<<<<< HEAD
    MonteSampler*ptr;
    
    ECIContainer _eci = read_eci(primclex.dir().eci(clex(), bset(), calctype(), ref(), eci()));
    
    for(size_type ii=0; ii<_eci.index().size(); ii++) {
      
=======

    MonteSampler *ptr;

    ECIContainer _eci = read_eci(primclex.dir().eci(clex(), bset(), calctype(), ref(), eci()));

    for(size_type ii = 0; ii < _eci.index().size(); ii++) {

>>>>>>> 8ebb194b
      prop_name = "corr";

      // store non-zero eci index in i
      size_type i = _eci.index()[ii];
<<<<<<< HEAD
      
=======

>>>>>>> 8ebb194b
      print_name = std::string("corr(") + std::to_string(i) + ")";

      std::tie(must_converge, prec) = _get_precision(it, "non_zero_eci_correlations");

      // if 'must converge'
      if(must_converge) {
        ptr = new VectorMonteSampler(prop_name, i, print_name, prec, confidence(), data_maxlength);
      }
      else {
        ptr = new VectorMonteSampler(prop_name, i, print_name, confidence(), data_maxlength);
      }

      *result++ = std::make_pair(print_name, notstd::cloneable_ptr<MonteSampler>(ptr));

    }

    return result;
  }


}

#endif
<|MERGE_RESOLUTION|>--- conflicted
+++ resolved
@@ -457,31 +457,18 @@
     std::string print_name;
     bool must_converge;
     double prec;
-<<<<<<< HEAD
-    MonteSampler*ptr;
-    
+
+    MonteSampler *ptr;
+
     ECIContainer _eci = read_eci(primclex.dir().eci(clex(), bset(), calctype(), ref(), eci()));
-    
-    for(size_type ii=0; ii<_eci.index().size(); ii++) {
-      
-=======
-
-    MonteSampler *ptr;
-
-    ECIContainer _eci = read_eci(primclex.dir().eci(clex(), bset(), calctype(), ref(), eci()));
 
     for(size_type ii = 0; ii < _eci.index().size(); ii++) {
 
->>>>>>> 8ebb194b
       prop_name = "corr";
 
       // store non-zero eci index in i
       size_type i = _eci.index()[ii];
-<<<<<<< HEAD
-      
-=======
-
->>>>>>> 8ebb194b
+
       print_name = std::string("corr(") + std::to_string(i) + ")";
 
       std::tie(must_converge, prec) = _get_precision(it, "non_zero_eci_correlations");
