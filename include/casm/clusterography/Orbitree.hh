#ifndef ORBITREE_HH
#define ORBITREE_HH

#include <iostream>
#include <fstream>
#include <complex>

#include "casm/clusterography/OrbitBranch.hh"
#include "casm/basis_set/BasisSet.hh"
#include "casm/crystallography/Lattice.hh"

namespace CASM {

  using Eigen::MatrixXcd;


  //Orbitree is an (outer) array of N (inner) arrays of Orbit, where N-1 is the maximum number of sites of any cluster
  //The n^th (inner) Array of Orbitree has all clusters that contain 'n' sites

  class Configuration;

  class Supercell;

  template<typename ClustType>
  class GenericOrbitree;

  class SiteCluster;
  typedef GenericOrbitree<SiteCluster> SiteOrbitree;

  class HopCluster;
  typedef GenericOrbitree<HopCluster> HopOrbitree;

  template<typename ClustType>
  class GenericOrbitree : public Array< GenericOrbitBranch<ClustType> > {
  public:
    using Array< GenericOrbitBranch<ClustType> > :: size;
    using Array< GenericOrbitBranch<ClustType> > :: at;
    using Array< GenericOrbitBranch<ClustType> > :: back;
    using Array< GenericOrbitBranch<ClustType> > :: operator[];

    Lattice lattice;

    //generative properties of Orbitree

    Index max_num_sites, min_num_components;

    ///Maximum allowed between any two points in a cluster of Orbitree[i]
    ///(e.g., max_length[i] is the max length allowed for a cluster in the 'i' OrbitBranch)
    Array<double> max_length;
    /// minimum length allowed between any two points in a cluster
    /// if negative, N-clusters with repeated points are allowed
    double min_length;
    ///we don't use num_clusts yet.  It might be a better way to specify how many clusters to enumerate
    Array<int> num_clusts;

    /// Arrays to map 2-D orbit indices onto a single index
    /// for my_orbitree[i][j], there is a unique index k=index[i][j]
    /// 'i' can be found using index_to_row[k]
    /// 'j' can be found using index_to_column[k]
    mutable Array<int> index_to_row, index_to_column;
    mutable Array< Array<int> > index;
    mutable Index Norbits; // Brian: set this in get_index()

    /// For each orbit 'k', lists all orbits that contain subclusters of
    /// the clusters in orbit 'k' (given by their linear index)
    mutable Array< Array<int> > subcluster;

    /// phenom_clust is the 'phenomenal cluster' around which local clusters are obtained
    /// When generating a local orbitree, the symmetry properties of phenom_cluster are used
    /// BP- Now phenom_clust is only a temporary object in generate_local_orbitree()
    // ClustType phenom_clust;

    //BEGIN METHODS OF ORBITREE:

    GenericOrbitree<ClustType>(const Lattice &t_lat) : lattice(t_lat), min_length(TOL), m_asym_unit(lattice) { };
    //John G 011013 COPY CONSTRUCTOR
    GenericOrbitree<ClustType>(const GenericOrbitree<ClustType> &starttree);


    ///Access orbits using 2-D indexing
    GenericOrbit<ClustType> &orbit(Index np, Index no);
    const GenericOrbit<ClustType> &orbit(Index np, Index no) const;

    ///Access prototype of orbit (np, no)
    const ClustType &prototype(Index np, Index no) const;
    ClustType &prototype(Index np, Index no);

    ///Access equivalent cluster 'ne' of orbit (np, no)
    const ClustType &equiv(Index np, Index no, Index ne) const;
    ClustType &equiv(Index np, Index no, Index ne);

    /// Number of orbits in OrbitBranch 'np'
    Index size(Index np) const;
    /// Number of equivalent clusters in Orbit (np, no)
    Index size(Index np, Index no) const;

    /// Count number of basis functions at each orbit and sum result
    Index basis_set_size() const;

    const jsonParser &bspecs()const {
      return m_bspecs;
    }

    void set_bspecs(const jsonParser &_bspecs) {
      m_bspecs = _bspecs;
    }

    /// Initialize NP orbitbranches in the Orbitree.  Any existing orbits get deleted.
    void resize(Index NP);

    /// push_back a new orbit. If orbit has clusters of N sites, it will be placed in lowest-index
    /// OrbitBranch that contains N-clusters.  If none is found, a new OrbitBranch is added
    void push_back(const GenericOrbit<ClustType> &new_orbit);

    /// push_back new OrbitBranch.  Verifies that new branch uses this->lattice as home lattice
    void push_back(const GenericOrbitBranch<ClustType> &new_branch);

    /// sets lattice=new_lat and also updates all OrbitBranches, Orbits, and Clusters
    void set_lattice(const Lattice &new_lat, COORD_TYPE mode);

    ///Populates 'index', 'index_to_row' and 'index_to_column' Arrays
    void get_index() const;  //Done - Alex

    ///Calls 'sort()' on each OrbitBranch to sort Orbits by lengthscale
    void sort(); //Done - Alex
    ///Calls 'sort()' on the np OrbitBranch
    void sort(Index np); //Done - Alex

    /// Set basis_ind() of each site of each cluster in GenericOrbitree<ClustType>
    /// using the order of basis sites in 'struc'
    //void collect_basis_info(const Structure &struc, const Coordinate &shift);
    void collect_basis_info(const Structure &struc);

    /// Call get_s2s_vec on all clusters in orbitree
    void get_s2s_vec();

    /// get clust_basis for all equivalent clusters assuming configurational DoFs
    // void generate_config_clust_bases();

    /// get clust_basis for all equivalent clusters
    void generate_clust_bases(const Array<BasisSet const *> &global_args, Index max_poly_order = -1);
    void generate_clust_bases(Index max_poly_order = -1);

    /// fill up cluster function evaluation tensors for every cluster
    //void fill_discrete_bases_tensors();

    // Alex do these (there's already a placeholder for the first one):
    ///If cluster/orbit exists in current orbitree, return its linear index; else, return number of orbits in orbitree
    Index find(const ClustType &test_clust) const;
    Index find(const GenericOrbit<ClustType> &test_orbit) const;
    Index find(const ClustType &test_clust, Index nb) const;

    ///If cluster exists in current orbitree, return true
    bool contains(const ClustType &test_clust);
    ///If orbit exists in current orbitree, return true
    bool contains(const GenericOrbit<ClustType> &test_orbit);
    //bool tmp_contains(const ClustType &test_clust);

    //Finds all the clusters of a structure, based on the generative properties
    void generate_orbitree(const Structure &prim, bool verbose = false); //John
    void generate_orbitree_TB(const Structure &prim); //AAB
    void generate_orbitree(const Structure &prim, const int maxClust); //Anirudh
    void generate_orbitree_neighbour(const Structure &prim, const Array<int> maxNeighbour); //Anirudh

    void generate_decorated_orbitree(const GenericOrbitree<ClustType> &in_tree, const SymGroup &symgroup, PERIODICITY_TYPE ptype, bool full_decor = false); //Brian
    void generate_hop_orbitree(const GenericOrbitree<SiteCluster> &in_tree, const Structure &prim); //Brian

    void generate_orbitree_from_proto_file(std::string filename, const SymGroup &sym_group, PERIODICITY_TYPE ptype);

    //Finds the shortest non-overlapping clusters within a supercell
    void generate_in_cell(const Structure &prim, const Lattice &cell, int num_images = 0); //John

    //Finds all the clusters around a phenomenal cluster
    //void generate_local_orbitree(const ClustType &phenomenal_clust, const Structure &prim); //John

    //Get clusters of size 'num_sites' radiating from each site in the basis
    void get_clusters_by_site(const GenericOrbitree<ClustType> &in_tree, GenericOrbitree<ClustType> &out_tree, int num_sites);


    //finds the subclusters of a given cluster
    void get_hierarchy() const; //Ivy

    void read(std::istream &stream, int num_sites, COORD_TYPE mode);
    void read(std::istream &stream, COORD_TYPE mode);
    ///Reads in tensor basis and ECI's of prototypes of each orbit
    void read_prototype_tensor_basis(std::istream &stream, COORD_TYPE mode, const SymGroup &sym_group);//Modified by Ivy
    void read_CSPECS(std::istream &stream); //Added by Ivy -- temporary?


    void print(std::ostream &stream) const;
    ///Writes the tensor basis of all the np size clusters to a file
    void write_full_tensor_basis(std::string file, Index np) const; //Added by Ivy
    ///Writes the prototype tensor basis of np size clusters to file
    void write_prototype_tensor_basis(std::string file, Index np, std::string path = "") const; //Added by Ivy
    ///Calculates the force constant tensors for each cluster in the Orbitree
    void calc_tensors();

    void write_full_clust(std::string file) const;
    void write_proto_clust(std::string file) const;
    void write_full_decorated_clust(std::string file) const;
    void write_proto_decorated_clust(std::string file) const;

    void print_full_clust(std::ostream &out) const;
    void print_full_basis_info(std::ostream &out) const;
    void print_proto_clust(std::ostream &out) const;
    void print_proto_clust_funcs(std::ostream &out) const;
    void print_full_decorated_clust(std::ostream &out) const;
    void print_proto_decorated_clust(std::ostream &out) const;

    void write_eci_in(std::string filename) const;
    void print_eci_in(std::ostream &out) const;

    //Array <double> calc_correlations(Supercell super_calc);

    void get_dynamical_matrix(MatrixXcd &dmat, const Coordinate &k, Index bands_per_site);

    void apply_sym(const SymOp &op);
    template<class PhenomType> void generate_local_orbitree(const Structure &prim, const PhenomType &tmp_phenom_clust, bool include_phenom_clust_sites);

    void trans_and_expand(const Array<Coordinate> &prim_grid, bool override = 0);

    GenericOrbitree<ClustType> &operator=(const GenericOrbitree<ClustType> &RHS);


    //jsonParser &to_json(jsonParser &json) const;

    void from_json(const jsonParser &json);
    void read_orbitree_from_json(const std::string &json_file_name, const SymGroup &sym_group, const Structure &ref_struc);
    bool read_custom_clusters_from_json(const jsonParser &json,
                                        const Structure &struc,
                                        const SymGroup &sym_group,
                                        bool verbose = false);

    void add_subclusters(const ClustType &big_clust, const Structure &prim, bool verbose = false);

    const GenericOrbitBranch<ClustType> &asym_unit() const {
      return m_asym_unit;
    }

  private:
    void _generate_asym_unit(const Structure &prim);
    void _populate_site_bases();
    const GenericOrbitBranch<ClustType> &_asym_unit() const {
      return m_asym_unit;
    }

    // Asymmetric unit
    GenericOrbitBranch<ClustType> m_asym_unit;

    // m_asym_unit[m_b2asym[b][0]]  gives the orbit that contains basis site 'b'
    // m_asym_unit[m_b2asym[b][0]][m_b2asym[b][1]]  gives the equivalent cluster that contains basis site 'b'
    Array<Array<Index> > m_b2asym;

    // BSPECS.JSON used to generate this orbitree
    jsonParser m_bspecs;
  };

  template<typename ClustType>
  std::ostream &operator<< (std::ostream &stream, const GenericOrbitree<ClustType> &orbitree);

  /*
  template<typename ClustType>
  jsonParser &to_json(const GenericOrbitree<ClustType> &tree, jsonParser &json) {
    return tree.to_json(json);
  }
  */

  /// Assumes the prototype lattice is already set
  template<typename ClustType>
  void from_json(GenericOrbitree<ClustType> &tree, const jsonParser &json) {
    tree.from_json(json);
  }
<<<<<<< HEAD
  
  /// \brief Iterate over all sites in an orbit and insert a UnitCellCoord
  ///
  /// \param result an OutputIterator for UnitCellCoord
  /// \param tree the Orbitree to iterate over
  /// \param struc the structure that UnitCellCoord are referenced to
  /// \param tol tolerance for mapping Coordinate to UnitCellCoord
  ///
  /// \result the resulting OutputIterator
  ///
  /// This simply outputs all UnitCellCoord for clusters that include the origin 
  /// UnitCell, without any standard order. It can be used to create a set of 
  /// UnitCellCoord for input to expand a PrimNeighborList.
  ///
  template<typename OutputIterator, typename TreeType, typename StrucType>
  OutputIterator orbit_neighborhood(OutputIterator result, const TreeType& tree, const StrucType& struc, Index nb, Index no, double tol) {
    // create a neighborhood of all UnitCellCoord that an Orbitree touches
    for(int nc=0; nc<tree[nb][no].size(); ++nc) {
      const auto& clust = tree[nb][no][nc];
      
      // UnitCellCoord for sites in cluster
      std::vector<UnitCellCoord> coord;
      for(int ns_i=0; ns_i<clust.size(); ++ns_i) {
        coord.emplace_back(clust[ns_i], struc, tol);
      }
      // UnitCellCoord for 'flowertree': all clusters that touch origin unitcell
      //  (includes translationally equivalent clusters)
      for(int ns_i=0; ns_i<coord.size(); ++ns_i) {
        for(int ns_j=0; ns_j<coord.size(); ++ns_j) {
          *result++ = UnitCellCoord(coord[ns_j].sublat(), coord[ns_j].unitcell()-coord[ns_i].unitcell());
        }
      }
    }
    return result;
  }
  
=======

>>>>>>> fe139199
  /// \brief Iterate over all sites in an orbitree and insert a UnitCellCoord
  ///
  /// \param result an OutputIterator for UnitCellCoord
  /// \param tree the Orbitree to iterate over
  /// \param struc the structure that UnitCellCoord are referenced to
  /// \param tol tolerance for mapping Coordinate to UnitCellCoord
  ///
  /// \result the resulting OutputIterator
  ///
  /// This simply outputs all UnitCellCoord for clusters that include the origin
  /// UnitCell, without any standard order. It can be used to create a set of
  /// UnitCellCoord for input to expand a PrimNeighborList.
  ///
  template<typename OutputIterator, typename TreeType, typename StrucType>
  OutputIterator neighborhood(OutputIterator result, const TreeType &tree, const StrucType &struc, double tol) {
    // create a neighborhood of all UnitCellCoord that an Orbitree touches
<<<<<<< HEAD
    for(int nb=0; nb<tree.size(); ++nb) {
      for(int no=0; no<tree[nb].size(); ++no) {
        result = orbit_neighborhood(result, tree, struc, nb, no, tol);
=======
    for(int nb = 0; nb < tree.size(); ++nb) {
      for(int no = 0; no < tree[nb].size(); ++no) {
        for(int nc = 0; nc < tree[nb][no].size(); ++nc) {
          const auto &clust = tree[nb][no][nc];

          // UnitCellCoord for sites in cluster
          std::vector<UnitCellCoord> coord;
          for(int ns_i = 0; ns_i < clust.size(); ++ns_i) {
            coord.emplace_back(clust[ns_i], struc, tol);
          }
          // UnitCellCoord for 'flowertree': all clusters that touch origin unitcell
          //  (includes translationally equivalent clusters)
          for(int ns_i = 0; ns_i < coord.size(); ++ns_i) {
            for(int ns_j = 0; ns_j < coord.size(); ++ns_j) {
              *result++ = UnitCellCoord(coord[ns_j].sublat(), coord[ns_j].unitcell() - coord[ns_i].unitcell());
            }
          }
        }
>>>>>>> fe139199
      }
    }
    return result;
  }

};
#include "casm/clusterography/Orbitree_impl.hh"
#endif<|MERGE_RESOLUTION|>--- conflicted
+++ resolved
@@ -270,7 +270,6 @@
   void from_json(GenericOrbitree<ClustType> &tree, const jsonParser &json) {
     tree.from_json(json);
   }
-<<<<<<< HEAD
   
   /// \brief Iterate over all sites in an orbit and insert a UnitCellCoord
   ///
@@ -307,9 +306,6 @@
     return result;
   }
   
-=======
-
->>>>>>> fe139199
   /// \brief Iterate over all sites in an orbitree and insert a UnitCellCoord
   ///
   /// \param result an OutputIterator for UnitCellCoord
@@ -326,30 +322,9 @@
   template<typename OutputIterator, typename TreeType, typename StrucType>
   OutputIterator neighborhood(OutputIterator result, const TreeType &tree, const StrucType &struc, double tol) {
     // create a neighborhood of all UnitCellCoord that an Orbitree touches
-<<<<<<< HEAD
     for(int nb=0; nb<tree.size(); ++nb) {
       for(int no=0; no<tree[nb].size(); ++no) {
         result = orbit_neighborhood(result, tree, struc, nb, no, tol);
-=======
-    for(int nb = 0; nb < tree.size(); ++nb) {
-      for(int no = 0; no < tree[nb].size(); ++no) {
-        for(int nc = 0; nc < tree[nb][no].size(); ++nc) {
-          const auto &clust = tree[nb][no][nc];
-
-          // UnitCellCoord for sites in cluster
-          std::vector<UnitCellCoord> coord;
-          for(int ns_i = 0; ns_i < clust.size(); ++ns_i) {
-            coord.emplace_back(clust[ns_i], struc, tol);
-          }
-          // UnitCellCoord for 'flowertree': all clusters that touch origin unitcell
-          //  (includes translationally equivalent clusters)
-          for(int ns_i = 0; ns_i < coord.size(); ++ns_i) {
-            for(int ns_j = 0; ns_j < coord.size(); ++ns_j) {
-              *result++ = UnitCellCoord(coord[ns_j].sublat(), coord[ns_j].unitcell() - coord[ns_i].unitcell());
-            }
-          }
-        }
->>>>>>> fe139199
       }
     }
     return result;
