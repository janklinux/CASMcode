--- conflicted
+++ resolved
@@ -17,7 +17,7 @@
   class PermuteIterator;
   class PrimClex;
   class Clexulator;
-  
+
   /// \brief Represents a supercell of a PrimClex
   ///
   /// \ingroup Clex
@@ -122,11 +122,11 @@
 
     /// SuperNeighborList, mutable for lazy construction
     mutable notstd::cloneable_ptr<SuperNeighborList> m_nlist;
-    
+
     /// Store size of PrimNeighborList at time of construction of SuperNeighborList
     /// to enable checking if SuperNeighborList should be re-constructed
     mutable Index m_nlist_size_at_construction;
-    
+
 
     // Could hold either enumerated configurations or any 'saved' configurations
     ConfigList config_list;
@@ -398,11 +398,7 @@
                             const Array< Array< Array<Index > > > &perturb_config_index,
                             const Array< Array< Array<permute_const_iterator> > > &perturb_config_symop_index,
                             bool print_config_name) const;
-<<<<<<< HEAD
-
-=======
-    
->>>>>>> 35eb37e6
+
     ///Call Configuration::write out every configuration in supercell
     jsonParser &write_config_list(jsonParser &json);
 
