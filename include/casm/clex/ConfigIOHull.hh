#ifndef CONFIGIOHULL_HH
#define CONFIGIOHULL_HH

#include "casm/casm_io/DataFormatter.hh"
#include "casm/hull/Hull.hh"
#include "casm/clex/ConfigIterator.hh"
#include "casm/clex/PrimClex.hh"

namespace CASM {

  class Configuration;

  namespace ConfigIO {

    /// Returns a map containing default hull calculators
    Hull::CalculatorOptions hull_calculator_options();

    /// Returns a map containing default clex hull calculators
    Hull::CalculatorOptions clex_hull_calculator_options();

    /// Returns "atom_frac"
    std::string default_hull_calculator();


    /// \brief Base class for hull info formatters
    ///
    /// \ingroup ConfigIO
    ///
    template<typename ValueType>
    class BaseHull: public BaseValueFormatter<ValueType, Configuration> {

    public:

      /// \brief Constructor
      BaseHull(const std::string &_name,
               const std::string &_desc,
               const std::string &_default_selection = "MASTER",
               const std::string &_default_composition_type = default_hull_calculator(),
               const Hull::CalculatorOptions &_calculator_map = hull_calculator_options(),
               double _singular_value_tol = 1e-8);

      /// \brief Calculates the convex hull
      void init(const Configuration &_tmplt) const override;

      /// \brief column header to use
      std::string short_header(const Configuration &_config) const override;

      /// \brief Determine the selection to use to generate the hull
      bool parse_args(const std::string &args) override;


    protected:

      /// \brief const Access the Hull object
      const Hull &_hull() const;

      // for parse_args: determine energy type based on composition type
      Hull::CalculatorOptions m_calculator_map;

      // detect and avoid printing -0.0
      constexpr static double m_dist_to_hull_tol = 1e-14;

    private:

      // tol used to detect zero singular values during principal component analysis preprocessing before hull calculation
      double m_singular_value_tol;

      // the hull object
      mutable std::shared_ptr<Hull> m_hull;

      // Parsed arguments
      //  -- what selection to use for constructing the hull
      std::string m_selection;

      // Parsed arguments
      //  -- what composition to use for constructing the hull
      //  -- determines comp calculator and energy calculator, via m_calculator_map
      std::string m_composition_type;

    };

    /// \brief Returns a boolean indicating if a Configuration is a convex hull vertex
    ///
    /// Whether configuration is a vertex on the formation_energy convex hull (i.e., is a groundstate).
    /// Only one Configuration out of a set that have identical or almost identical points in
    /// composition/energy space will return true.
    ///
    /// Accepts arguments ($selection, $composition):
    /// - $selection may be one of: <filename>, 'ALL', 'CALCULATED', 'MASTER' <--default
    /// - $composition may be one of: 'comp', 'atom_frac' <--default
    ///   - For 'comp', 'formation_energy' is used. For 'atom_frac', 'formation_energy_per_atom' is used.
    ///
    /// Ex: 'on_hull', 'on_hull(MASTER,comp)'
    ///
    /// \ingroup ConfigIO
    ///
    class OnHull: public BaseHull<bool> {

    public:

      static const std::string Name;
      static const std::string Desc;


      /// \brief Constructor
      OnHull();

      /// \brief Clone
      std::unique_ptr<OnHull> clone() const {
        return std::unique_ptr<OnHull>(this->_clone());
      }

      /// \brief Validate that the Configuration has a formation energy per species
      bool validate(const Configuration &_config) const override;

      /// \brief Check if the Configuration is a hull vertex
      bool evaluate(const Configuration &_config) const override;

    private:

      /// \brief Clone
      OnHull *_clone() const override {
        return new OnHull(*this);
      }
    };

    /// \brief Returns the distance, in eV, of a configuration's formation_energy_per_atom above the convex hull
    ///
    /// Accepts arguments ($selection,$composition):
    /// - $selection may be one of: <filename>, 'ALL', 'CALCULATED', 'MASTER' <--default
    /// - $composition may be one of: 'comp', 'atom_frac' <--default
    ///   - For 'comp', 'formation_energy' is used. For 'atom_frac', 'formation_energy_per_atom' is used.
    ///
    /// Ex: 'hull_dist', 'hull_dist(MASTER,comp)'
    ///
    /// \ingroup ConfigIO
    ///
    class HullDist: public BaseHull<double> {

    public:

      static const std::string Name;
      static const std::string Desc;


      /// \brief Constructor
      HullDist();

      /// \brief Clone
      std::unique_ptr<HullDist> clone() const {
        return std::unique_ptr<HullDist>(this->_clone());
      }

      /// \brief Validate that the Configuration has a formation energy per species
      bool validate(const Configuration &_config) const override;

      /// \brief Return the distance to the hull
      double evaluate(const Configuration &_config) const override;

    private:

      /// \brief Clone
      HullDist *_clone() const override {
        return new HullDist(*this);
      }
    };


    /// \brief Returns a boolean indicating if a Configuration is a predicted convex hull vertex
    ///
    /// Whether configuration is a vertex on the *cluster-expanded* formation_energy convex hull (i.e., is a *predicted* groundstate).
    /// Only one Configuration out of a set that have identical or almost identical points in
    /// composition/energy space will return true.
    ///
    /// Accepts arguments ($selection, $composition):
    /// - $selection may be one of: <filename>, 'ALL', 'CALCULATED', 'MASTER' <--default
    /// - $composition may be one of: 'comp', 'atom_frac' <--default
    ///   - For 'comp', 'clex(formation_energy)' is used. For 'atom_frac', 'clex(formation_energy_per_atom)' is used.
    ///
    /// Ex: 'on_clex_hull', 'on_clex_hull(MASTER,comp)'
    ///
    /// \ingroup ConfigIO
    ///
    class OnClexHull: public BaseHull<bool> {

    public:

      static const std::string Name;
      static const std::string Desc;


      /// \brief Constructor
      OnClexHull();

      /// \brief Clone
      std::unique_ptr<OnClexHull> clone() const {
        return std::unique_ptr<OnClexHull>(this->_clone());
      }

      /// \brief Validate that the Configuration has a cluster expanded formation energy per species
      virtual bool validate(const Configuration &_config) const override;

      /// \brief Check if the Configuration is a hull vertex
      virtual bool evaluate(const Configuration &_config) const override;

    private:

      /// \brief Clone
      OnClexHull *_clone() const override {
        return new OnClexHull(*this);
      }

    };

    /// \brief Returns the distance, in eV, of a configuration's clex(formation_energy_per_atom) above the predicted convex hull
    ///
    /// Accepts arguments ($selection,$composition):
    /// - $selection may be one of: <filename>, 'ALL', 'CALCULATED', 'MASTER' <--default
    /// - $composition may be one of: 'comp', 'atom_frac' <--default
    ///   - For 'comp', 'clex(formation_energy)' is used. For 'atom_frac', 'clex(formation_energy_per_atom)' is used.
    ///
    /// Ex: 'clex_hull_dist', 'clex_hull_dist(MASTER,comp)'
    ///
    /// \ingroup ConfigIO
    ///
    class ClexHullDist: public BaseHull<double> {

    public:

      static const std::string Name;
      static const std::string Desc;


      /// \brief Constructor
      ClexHullDist();

      /// \brief Clone
      std::unique_ptr<ClexHullDist> clone() const {
        return std::unique_ptr<ClexHullDist>(this->_clone());
      }

      /// \brief Validate that the Configuration has a cluster expanded formation energy per species
      virtual bool validate(const Configuration &_config) const override;

      /// \brief Return the distance to the hull
      virtual double evaluate(const Configuration &_config) const override;

    private:

      /// \brief Clone
      ClexHullDist *_clone() const override {
        return new ClexHullDist(*this);
      }

    };




    // --- BaseHull Definitions -------------------

    /// \brief Constructor
    ///
    /// \param _name Formatter name, e.g. "on_hull", "hull_dist", etc.
    /// \param _desc Formatter help description
    /// \param _comp_calculator Function or functor that return the composition of a Configuration as a Eigen::VectorXd
    /// \param _energy_calcuator Function or functor that return the energy of a Configuration as a double
    /// \param _singular_value_tol Used with CASM::almost_zero to detect zero-valued singular values
    ///
    /// - The selection of Configuration used to generate the hull is passed as an argument. See parse_args
    /// - The units of composition and energy are determined by the calculator parameters
    ///
    template<typename ValueType>
    BaseHull<ValueType>::BaseHull(const std::string &_name,
                                  const std::string &_desc,
                                  const std::string &_default_selection,
                                  const std::string &_default_composition_type,
                                  const Hull::CalculatorOptions &_calculator_map,
                                  double _singular_value_tol) :
      BaseValueFormatter<ValueType, Configuration>(_name, _desc),
      m_selection(_default_selection),
      m_composition_type(_default_composition_type),
      m_calculator_map(_calculator_map),
      m_singular_value_tol(_singular_value_tol) {



    }

    /// \brief Calculates the convex hull
    ///
    /// - Uses the parsed args to determine the selection to use to calculate the hull
    /// - Calls 'init' on the CompCalculator and EnergyCalculator
    /// - Constructs the hull
    ///
    template<typename ValueType>
    void BaseHull<ValueType>::init(const Configuration &_tmplt) const {

      ConstConfigSelection selection;
      const PrimClex &primclex = _tmplt.get_primclex();

      if(m_selection == "ALL") {
        selection = ConstConfigSelection(primclex);
        for(auto it = primclex.config_cbegin(); it != primclex.config_cend(); ++it) {
          selection.set_selected(it->name(), true);
        }
      }
      else if(m_selection == "MASTER") {
        selection = ConstConfigSelection(primclex);
      }
      else if(m_selection == "CALCULATED") {
        selection = ConstConfigSelection(primclex);
        for(auto it = primclex.config_cbegin(); it != primclex.config_cend(); ++it) {
          selection.set_selected(it->name(), is_calculated(*it));
        }

      }
      else {
        if(!fs::exists(m_selection)) {
          throw std::runtime_error(
            std::string("ERROR in $selection argument for '") + short_header(_tmplt) + "'." +
            " Expected <filename>, 'ALL', 'CALCULATED', or 'MASTER' <--default" +
            " No file named '" + m_selection + "'.");
        }
        selection = ConstConfigSelection(primclex, m_selection);
      }

      // Hull typedefs:
      //typedef std::pair<notstd::cloneable_ptr<CompCalculator>,
      //                  notstd::cloneable_ptr<EnergyCalculator> > CalculatorPair;
      //typedef std::map<std::string, CalculatorPair> CalculatorOptions;

      m_calculator_map.find(m_composition_type)->second.first->init(_tmplt);
      m_calculator_map.find(m_composition_type)->second.second->init(_tmplt);

      m_hull = std::make_shared<Hull>(selection,
                                      *m_calculator_map.find(m_composition_type)->second.first,
                                      *m_calculator_map.find(m_composition_type)->second.second,
                                      m_singular_value_tol);

    }

    /// \brief column header to use
    ///
    /// \returns 'name() + '(' + args + ')'
    /// - ex: 'on_hull(MASTER)' if name() is 'on_hull', and args is "MASTER"
    /// - ex: 'on_clex_hull(ALL,comp) if name() is 'on_clex_hull', and args is "ALL,comp"
    ///
    template<typename ValueType>
    std::string BaseHull<ValueType>::short_header(const Configuration &_config) const {
      std::stringstream t_ss;
      t_ss << this->name() << "(" << m_selection << "," << m_composition_type << ")";
      return t_ss.str();
    }

    /// \brief Determine the selection to use to generate the hull
    ///
    /// Args are: ($selection, $composition)
    ///
    /// Options for $selection are:
    /// - "ALL", use all configurations
    /// - "MASTER", use the current MASTER selection (default for no args)
    /// - "CALCULATED", use configurations for which is_calculated is true
    /// - other, assume the argument is the filename for a selection to use
    ///
    /// Options for $composition are:
    /// - "atom_frac", (default) use atom_frac for the composition and "formation_energy_per_species" for the energy
    /// - "comp", use parametric composition for the composition and "formation_energy" for the energy
    ///
    template<typename ValueType>
    bool BaseHull<ValueType>::parse_args(const std::string &args) {

      std::vector<std::string> splt_vec;
      boost::split(splt_vec, args, boost::is_any_of(","), boost::token_compress_on);

      if(splt_vec.size() > 2) {
        throw std::runtime_error("Attempted to initialize format tag " + this->name()
                                 + " with " + std::to_string(splt_vec.size()) + " arguments ("
                                 + args + "), but only up to 2 arguments allowed.\n");
        return false;
      }

      while(splt_vec.size() < 2) {
        splt_vec.push_back("");
      }

      m_selection = splt_vec[0].empty() ? m_selection : splt_vec[0];
      m_composition_type = splt_vec[1].empty() ? m_composition_type : splt_vec[1];

      auto it = m_calculator_map.find(m_composition_type);
      if(it == m_calculator_map.end()) {

        std::stringstream ss;
<<<<<<< HEAD
        ss << "Composition type " << m_composition_type << " is not recognized. Options are: ";
        for(auto it = m_calculator_map.begin(); it != m_calculator_map.end(); ++it) {
=======
        ss << "Composition type '" << m_composition_type << "' is not recognized. Options are: ";
        for(auto it=m_calculator_map.begin(); it!=m_calculator_map.end(); ++it) {
>>>>>>> 03b4c6bf
          std::cerr << it->first << " ";
          if(it != m_calculator_map.begin()) {
            ss << ", ";
          }
          ss << "'" << it->first << "'";
        }
        throw std::runtime_error(ss.str());

      }

      // prevent combining formatters
      return false;
    }

    /// \brief const Access the Hull object
    template<typename ValueType>
    const Hull &BaseHull<ValueType>::_hull() const {
      return *m_hull;
    }



  }
}

#endif
<|MERGE_RESOLUTION|>--- conflicted
+++ resolved
@@ -391,13 +391,8 @@
       if(it == m_calculator_map.end()) {
 
         std::stringstream ss;
-<<<<<<< HEAD
-        ss << "Composition type " << m_composition_type << " is not recognized. Options are: ";
+        ss << "Composition type '" << m_composition_type << "' is not recognized. Options are: ";
         for(auto it = m_calculator_map.begin(); it != m_calculator_map.end(); ++it) {
-=======
-        ss << "Composition type '" << m_composition_type << "' is not recognized. Options are: ";
-        for(auto it=m_calculator_map.begin(); it!=m_calculator_map.end(); ++it) {
->>>>>>> 03b4c6bf
           std::cerr << it->first << " ";
           if(it != m_calculator_map.begin()) {
             ss << ", ";
