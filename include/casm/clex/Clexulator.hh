#ifndef CLEXULATOR_HH
#define CLEXULATOR_HH
#include <cstddef>

#include "casm/external/boost.hh"
#include "casm/system/RuntimeLibrary.hh"
#include "casm/crystallography/UnitCellCoord.hh"
#include "casm/clex/NeighborList.hh"

namespace CASM {

  namespace Clexulator_impl {

    /// \brief Abstract base class for cluster expansion correlation calculations
    class Base {

    public:

      typedef unsigned int size_type;


      Base(size_type _nlist_size, size_type _corr_size) :
        m_nlist_size(_nlist_size),
        m_corr_size(_corr_size) {}

      virtual ~Base() {}

      /// \brief Neighbor list size
      size_type nlist_size() const {
        return m_nlist_size;
      }

      /// \brief Number of correlations
      size_type corr_size() const {
        return m_corr_size;
      }

      /// \brief Clone the Clexulator
      std::unique_ptr<Base> clone() const {
        return std::unique_ptr<Base>(_clone());
      }
      
      /// \brief The UnitCellCoord involved in calculating the basis functions, 
      /// relative origin UnitCell
      const std::set<UnitCellCoord>& neighborhood() const {
        return m_neighborhood;
      }
      
      /// \brief The UnitCellCoord involved in calculating the basis functions 
      /// for a particular orbit, relative origin UnitCell
      const std::set<UnitCellCoord>& neighborhood(size_type linear_orbit_index) const {
        return m_orbit_neighborhood[linear_orbit_index];
      }
      
      /// \brief The weight matrix used for ordering the neighbor list
      const PrimNeighborList::Matrix3Type& weight_matrix() const {
        return m_weight_matrix;
      }

      /// \brief The UnitCellCoord involved in calculating the basis functions,
      /// relative origin UnitCell
      const std::set<UnitCellCoord> &neighborhood() const {
        return m_neighborhood;
      }

      /// \brief The UnitCellCoord involved in calculating the basis functions
      /// for a particular orbit, relative origin UnitCell
      const std::set<UnitCellCoord> &neighborhood(size_type linear_orbit_index) const {
        return m_orbit_neighborhood[linear_orbit_index];
      }

      /// \brief The weight matrix used for ordering the neighbor list
      const PrimNeighborList::Matrix3Type &weight_matrix() const {
        return m_weight_matrix;
      }

      /// \brief Set pointer to data structure containing occupation variables
      ///
      /// \param _occ_ptr Pointer to beginning of data structure containing occupation variables
      ///
      /// Call using:
      /// \code
      /// myclexulator.set_config_occ(my_configdof.occupation().begin());
      /// \endcode
      ///
      void set_config_occ(const int *_occ_ptr) {
        m_occ_ptr = _occ_ptr;
      }

      /// \brief Set pointer to neighbor list
      ///
      /// Call using:
      /// \code
      /// UnitCellCoord bijk(b,i,j,k);           // UnitCellCoord of site in Configuration
      /// int l_index = my_supercell.find(bijk); // Linear index of site in Configuration
      /// myclexulator.set_nlist(my_supercell.get_nlist(l_index).begin());
      /// \endcode
      ///
      void set_nlist(const long int *_nlist_ptr) {
        m_nlist_ptr = _nlist_ptr;
        return;
      };

      /// \brief Calculate contribution to global correlations from one unit cell
      ///
      /// \param corr_begin Pointer to beginning of data structure where correlations are written
      ///
      /// Call using:
      /// \code
      /// myclexulator.set_config_occ(my_configdof.occupation().begin());
      /// UnitCellCoord bijk(0,i,j,k);           // i,j,k of unit cell to get contribution from
      /// int l_index = my_supercell.find(bijk); // Linear index of site in Configuration
      /// myclexulator.set_nlist(my_supercell.get_nlist(l_index).begin());
      /// myclexulator.calc_global_corr_contribution(correlation_array.begin());
      /// \endcode
      ///
      virtual void calc_global_corr_contribution(double *corr_begin) const = 0;

      /// \brief Calculate contribution to select global correlations from one unit cell
      ///
      /// \param corr_begin Pointer to beginning of data structure where correlations are written
      /// \param ind_list_begin,ind_list_end Pointers to range indicating which correlations should be calculated
      ///
      /// Call using:
      /// \code
      /// myclexulator.set_config_occ(my_configdof.occupation().begin());
      /// UnitCellCoord bijk(0,i,j,k);           // i,j,k of unit cell to get contribution from
      /// int l_index = my_supercell.find(bijk); // Linear index of site in Configuration
      /// myclexulator.set_nlist(my_supercell.get_nlist(l_index).begin());
      /// std::vector<int> ind_list = {0, 2, 4, 6}; // Get contribution to correlations 0, 2, 4, and 6
      /// myclexulator.calc_restricted_global_corr_contribution(correlation_array.begin(), ind_list.begin(), ind_list.end());
      /// \endcode
      ///
      virtual void calc_restricted_global_corr_contribution(double *corr_begin, size_type const *ind_list_begin, size_type const *ind_list_end) const = 0;

      /// \brief Calculate point correlations about basis site 'b_index'
      ///
      /// \brief b_index Basis site index about which to calculate correlations
      /// \brief corr_begin Pointer to beginning of data structure where correlations are written
      ///
      /// Call using:
      /// \code
      /// myclexulator.set_config_occ(my_configdof.occupation().begin());
      /// UnitCellCoord bijk(b,i,j,k);           // b,i,j,k of site to get point correlations
      /// int l_index = my_supercell.find(bijk); // Linear index of site in Configuration
      /// myclexulator.set_nlist(my_supercell.get_nlist(l_index).begin());
      /// myclexulator.calc_point_corr(b, correlation_array.begin());
      /// \endcode
      ///
      virtual void calc_point_corr(int b_index, double *corr_begin) const = 0;

      /// \brief Calculate select point correlations about basis site 'b_index'
      ///
      /// \brief b_index Basis site index about which to calculate correlations
      /// \brief corr_begin Pointer to beginning of data structure where correlations are written
      /// \param ind_list_begin,ind_list_end Pointers to range indicating which correlations should be calculated
      ///
      /// Call using:
      /// \code
      /// myclexulator.set_config_occ(my_configdof.occupation().begin());
      /// UnitCellCoord bijk(b,i,j,k);           // b,i,j,k of site to get point correlations
      /// int l_index = my_supercell.find(bijk); // Linear index of site in Configuration
      /// myclexulator.set_nlist(my_supercell.get_nlist(l_index).begin());
      /// std::vector<int> ind_list = {0, 2, 4, 6}; // Get contribution to correlations 0, 2, 4, and 6
      /// myclexulator.calc_restricted_point_corr(b, correlation_array.begin(), ind_list.begin(), ind_list.end());
      /// \endcode
      ///
      virtual void calc_restricted_point_corr(int b_index, double *corr_begin, size_type const *ind_list_begin, size_type const *ind_list_end) const = 0;

      /// \brief Calculate the change in point correlations due to changing an occupant
      ///
      /// \brief b_index Basis site index about which to calculate correlations
      /// \brief occ_i,occ_f Initial and final occupant variable
      /// \brief corr_begin Pointer to beginning of data structure where difference in correlations are written
      ///
      /// Call using:
      /// \code
      /// myclexulator.set_config_occ(my_configdof.occupation().begin());
      /// UnitCellCoord bijk(b,i,j,k);           // b,i,j,k of site to get delta point correlations
      /// int l_index = my_supercell.find(bijk); // Linear index of site in Configuration
      /// myclexulator.set_nlist(my_supercell.get_nlist(l_index).begin());
      /// int occ_i=0, occ_f=1;  // Swap from occupant 0 to occupant 1
      /// myclexulator.calc_delta_point_corr(b, occ_i, occ_f, correlation_array.begin());
      /// \endcode
      ///
      virtual void calc_delta_point_corr(int b_index, int occ_i, int occ_f, double *corr_begin) const = 0;

      /// \brief Calculate the change in select point correlations due to changing an occupant
      ///
      /// \brief b_index Basis site index about which to calculate correlations
      /// \brief occ_i,occ_f Initial and final occupant variable
      /// \brief corr_begin Pointer to beginning of data structure where difference in correlations are written
      /// \param ind_list_begin,ind_list_end Pointers to range indicating which correlations should be calculated
      ///
      /// Call using:
      /// \code
      /// myclexulator.set_config_occ(my_configdof.occupation().begin());
      /// UnitCellCoord bijk(b,i,j,k);           // b,i,j,k of site to get delta point correlations
      /// int l_index = my_supercell.find(bijk); // Linear index of site in Configuration
      /// myclexulator.set_nlist(my_supercell.get_nlist(l_index).begin());
      /// int occ_i=0, occ_f=1;  // Swap from occupant 0 to occupant 1
      /// std::vector<int> ind_list = {0, 2, 4, 6}; // Get contribution to correlations 0, 2, 4, and 6
      /// myclexulator.calc_restricted_delta_point_corr(b, occ_i, occ_f, correlation_array.begin(), ind_list.begin(), ind_list.end());
      /// \endcode
      ///
      virtual void calc_restricted_delta_point_corr(int b_index,
                                                    int occ_i,
                                                    int occ_f,
                                                    double *corr_begin,
                                                    size_type const *ind_list_begin,
                                                    size_type const *ind_list_end) const = 0;


    private:

      /// \brief Clone the Clexulator
      virtual Base *_clone() const = 0;

      /// \brief The neighbor list size
      size_type m_nlist_size;

      /// \brief The number of correlations
      size_type m_corr_size;
<<<<<<< HEAD
      
      
=======


>>>>>>> 8ebb194b
    protected:

      /// \brief Pointer to beginning of data structure containing occupation variables
      const int *m_occ_ptr;

      /// \brief Pointer to neighbor list
      const long int *m_nlist_ptr;
<<<<<<< HEAD
      
      /// \brief The UnitCellCoord involved in calculating the basis functions, 
      /// relative origin UnitCell
      std::set<UnitCellCoord> m_neighborhood;
      
      /// \brief The UnitCellCoord involved in calculating the basis functions 
      /// for a particular orbit, relative origin UnitCell
      std::vector<std::set<UnitCellCoord> > m_orbit_neighborhood;
      
      /// \brief The weight matrix used for ordering the neighbor list
      PrimNeighborList::Matrix3Type m_weight_matrix;
      
=======

      /// \brief The UnitCellCoord involved in calculating the basis functions,
      /// relative origin UnitCell
      std::set<UnitCellCoord> m_neighborhood;

      /// \brief The UnitCellCoord involved in calculating the basis functions
      /// for a particular orbit, relative origin UnitCell
      std::vector<std::set<UnitCellCoord> > m_orbit_neighborhood;

      /// \brief The weight matrix used for ordering the neighbor list
      PrimNeighborList::Matrix3Type m_weight_matrix;

>>>>>>> 8ebb194b
    };
  }

  /// \brief Evaluates correlations
  ///
  /// CASM generates code for very efficient calculation of basis functions via
  /// the print_clexulator function. This source code may be compiled, linked,
  /// and used at runtime via Clexulator.
  ///
  /// \ingroup Clex
  ///
  class Clexulator {

  public:

    typedef Clexulator_impl::Base::size_type size_type;


    Clexulator() {}

    /// \brief Construct a Clexulator
    ///
    /// \param name Class name for the Clexulator, typically 'X_Clexulator', with X
    ///             referring to the system of interest (i.e. 'NiAl_Clexulator')
    /// \param dirpath Directory containing the source code and compiled object file.
<<<<<<< HEAD
    /// \param nlist, A PrimNeighborList to be updated to include the neighborhood 
=======
    /// \param nlist, A PrimNeighborList to be updated to include the neighborhood
>>>>>>> 8ebb194b
    ///        of this Clexulator
    /// \param compile_options Compilation options, by default "g++ -O3 -Wall -fPIC"
    /// \param so_options Shared library compilation options, by default "g++ -shared"
    ///
    /// If 'name' is 'X_Clexulator', and 'dirpath' is '/path/to':
    /// - Looks for '/path/to/X_Clexulator.so' and tries to load it.
    /// - If not found, looks for 'path/to/X_Clexulator.cc' and tries to compile and load it.
    /// - If unsuccesful, will throw std::runtime_error.
    ///
    /// The Clexulator has shared ownership of the loaded library,
    /// so it is preferrable to duplicate the Clexulator using it's copy constructor rather
    /// than construct another using this constructor which will re-load the library.
    ///
    Clexulator(std::string name,
               boost::filesystem::path dirpath,
<<<<<<< HEAD
               PrimNeighborList& nlist,
=======
               PrimNeighborList &nlist,
>>>>>>> 8ebb194b
               std::string compile_options = RuntimeLibrary::default_compile_options(),
               std::string so_options = RuntimeLibrary::default_so_options()) {

      namespace fs = boost::filesystem;
      
      try {

        // Construct the RuntimeLibrary that will store the loaded clexulator library
        m_lib = std::make_shared<RuntimeLibrary>(compile_options, so_options);

        // If the shared library doesn't exist
        if(!fs::exists(dirpath / (name + ".so"))) {

          // But the library source code does
          if(fs::exists(dirpath / (name + ".cc"))) {

            // Compile it
            m_lib->compile((dirpath / name).string());
          }
          else {
            throw std::runtime_error(
              std::string("Error in Clexulator constructor\n") +
              "  Could not find '" + dirpath.string() + "/" + name + ".so' or '" + dirpath.string() + "/" + name + ".cc'");
          }
        }

        // If the shared library exists
        if(fs::exists(dirpath / (name + ".so"))) {

          // Load the library with the Clexulator
          m_lib->load((dirpath / name).string());

          // Get the Clexulator factory function
          std::function<Clexulator_impl::Base* (void)> factory;
          factory = m_lib->get_function<Clexulator_impl::Base* (void)>("make_" + name);

          // Use the factory to construct the clexulator and store it in m_clex
          m_clex.reset(factory());
        }
        else {
          throw std::runtime_error(
            std::string("Error in Clexulator constructor\n") +
            "  Did not find '" + dirpath.string() + "/" + name + ".so'");
        }
<<<<<<< HEAD
        
        // Check nlist has the right weight_matrix
        if(nlist.weight_matrix() != m_clex->weight_matrix()) {
          std::cerr << "Error in Clexulator constructor: weight matrix of neighbor "
                       "list does not match the weight matrix used to print the "
                       "clexulator." << std::endl;
=======

        // Check nlist has the right weight_matrix
        if(nlist.weight_matrix() != m_clex->weight_matrix()) {
          std::cerr << "Error in Clexulator constructor: weight matrix of neighbor "
                    "list does not match the weight matrix used to print the "
                    "clexulator." << std::endl;
>>>>>>> 8ebb194b
          std::cerr << "nlist weight matrix: \n" << nlist.weight_matrix() << std::endl;
          std::cerr << "clexulator weight matrix: \n" << m_clex->weight_matrix() << std::endl;
          throw std::runtime_error(
            "Error in Clexulator constructor: weight matrix of neighbor list does "
            "not match the weight matrix used to print the clexulator. Try 'casm bset -uf'.");
        }
<<<<<<< HEAD
        
=======

>>>>>>> 8ebb194b
        // Expand the given neighbor list as necessary
        nlist.expand(neighborhood().begin(), neighborhood().end());
      }
      catch(const std::exception &e) {
        std::cout << "Error in Clexulator constructor" << std::endl;
        std::cout << e.what() << std::endl;
        throw e;
      }

    }


    /// \brief Copy constructor
    Clexulator(const Clexulator &B) :
      m_name(B.name()),
      m_lib(B.m_lib) {

      if(B.m_clex.get() != nullptr) {
        m_clex.reset(B.m_clex->clone().release());
      }
    }

    /// \brief Move constructor
    Clexulator(Clexulator &&B) {
      swap(*this, B);
    }

    ~Clexulator() {
      // ensure Clexulator is deleted before library
      delete m_clex.release();
    }

    /// \brief Assignment operator
    Clexulator &operator=(Clexulator B) {

      swap(*this, B);

      return *this;
    }

    /// \brief Swap
    friend void swap(Clexulator &first, Clexulator &second) {

      using std::swap;

      swap(first.m_name, second.m_name);
      swap(first.m_clex, second.m_clex);
      swap(first.m_lib, second.m_lib);
    }

    /// \brief Is runtime library loaded?
    bool initialized() const {
      return m_lib.get() != nullptr;
    }

    /// \brief Name
    std::string name() const {
      return m_name;
    }

    /// \brief Neighbor list size
    size_type nlist_size() const {
      return m_clex->nlist_size();
    }

    /// \brief Number of correlations
    size_type corr_size() const {
      return m_clex->corr_size();
    }

<<<<<<< HEAD
    /// \brief The UnitCellCoord involved in calculating the basis functions, 
    /// relative origin UnitCell
    const std::set<UnitCellCoord>& neighborhood() const {
      return m_clex->neighborhood();
    }
    
    /// \brief The UnitCellCoord involved in calculating the basis functions 
    /// for a particular orbit, relative origin UnitCell
    const std::set<UnitCellCoord>& neighborhood(size_type linear_orbit_index) const {
      return m_clex->neighborhood(linear_orbit_index);
    }
    
    /// \brief The weight matrix used for ordering the neighbor list
    const PrimNeighborList::Matrix3Type& weight_matrix() const {
=======
    /// \brief The UnitCellCoord involved in calculating the basis functions,
    /// relative origin UnitCell
    const std::set<UnitCellCoord> &neighborhood() const {
      return m_clex->neighborhood();
    }

    /// \brief The UnitCellCoord involved in calculating the basis functions
    /// for a particular orbit, relative origin UnitCell
    const std::set<UnitCellCoord> &neighborhood(size_type linear_orbit_index) const {
      return m_clex->neighborhood(linear_orbit_index);
    }

    /// \brief The weight matrix used for ordering the neighbor list
    const PrimNeighborList::Matrix3Type &weight_matrix() const {
>>>>>>> 8ebb194b
      return m_clex->weight_matrix();
    }

    /// \brief Set pointer to data structure containing occupation variables
    ///
    /// \param _occ_ptr Pointer to beginning of data structure containing occupation variables
    ///
    /// Call using:
    /// \code
    /// myclexulator.set_config_occ(my_configdof.occupation().begin());
    /// \endcode
    ///
    void set_config_occ(const int *_occ_ptr) {
      return m_clex->set_config_occ(_occ_ptr);
    }

    /// \brief Set pointer to neighbor list
    ///
    /// Call using:
    /// \code
    /// UnitCellCoord bijk(b,i,j,k);           // UnitCellCoord of site in Configuration
    /// int l_index = my_supercell.find(bijk); // Linear index of site in Configuration
    /// myclexulator.set_nlist(my_supercell.get_nlist(l_index).begin());
    /// \endcode
    ///
    void set_nlist(const long int *_nlist_ptr) {
      return m_clex->set_nlist(_nlist_ptr);
    };

    /// \brief Calculate contribution to global correlations from one unit cell
    ///
    /// \param corr_begin Pointer to beginning of data structure where correlations are written
    ///
    /// Call using:
    /// \code
    /// myclexulator.set_config_occ(my_configdof.occupation().begin());
    /// UnitCellCoord bijk(0,i,j,k);           // i,j,k of unit cell to get contribution from
    /// int l_index = my_supercell.find(bijk); // Linear index of site in Configuration
    /// myclexulator.set_nlist(my_supercell.get_nlist(l_index).begin());
    /// myclexulator.calc_global_corr_contribution(correlation_array.begin());
    /// \endcode
    ///
    void calc_global_corr_contribution(double *corr_begin) const {
      m_clex->calc_global_corr_contribution(corr_begin);
    }

    /// \brief Calculate contribution to select global correlations from one unit cell
    ///
    /// \param corr_begin Pointer to beginning of data structure where correlations are written
    /// \param ind_list_begin,ind_list_end Pointers to range indicating which correlations should be calculated
    ///
    /// Call using:
    /// \code
    /// myclexulator.set_config_occ(my_configdof.occupation().begin());
    /// UnitCellCoord bijk(0,i,j,k);           // i,j,k of unit cell to get contribution from
    /// int l_index = my_supercell.find(bijk); // Linear index of site in Configuration
    /// myclexulator.set_nlist(my_supercell.get_nlist(l_index).begin());
    /// std::vector<int> ind_list = {0, 2, 4, 6}; // Get contribution to correlations 0, 2, 4, and 6
    /// myclexulator.calc_restricted_global_corr_contribution(correlation_array.begin(), ind_list.begin(), ind_list.end());
    /// \endcode
    ///
    void calc_restricted_global_corr_contribution(double *corr_begin, size_type const *ind_list_begin, size_type const *ind_list_end) const {
      m_clex->calc_restricted_global_corr_contribution(corr_begin, ind_list_begin, ind_list_end);
    }

    /// \brief Calculate point correlations about basis site 'b_index'
    ///
    /// \brief b_index Basis site index about which to calculate correlations
    /// \brief corr_begin Pointer to beginning of data structure where correlations are written
    ///
    /// Call using:
    /// \code
    /// myclexulator.set_config_occ(my_configdof.occupation().begin());
    /// UnitCellCoord bijk(b,i,j,k);           // b,i,j,k of site to get point correlations
    /// int l_index = my_supercell.find(bijk); // Linear index of site in Configuration
    /// myclexulator.set_nlist(my_supercell.get_nlist(l_index).begin());
    /// myclexulator.calc_point_corr(b, correlation_array.begin());
    /// \endcode
    ///
    void calc_point_corr(int b_index, double *corr_begin) const {
      m_clex->calc_point_corr(b_index, corr_begin);
    }

    /// \brief Calculate select point correlations about basis site 'b_index'
    ///
    /// \brief b_index Basis site index about which to calculate correlations
    /// \brief corr_begin Pointer to beginning of data structure where correlations are written
    /// \param ind_list_begin,ind_list_end Pointers to range indicating which correlations should be calculated
    ///
    /// Call using:
    /// \code
    /// myclexulator.set_config_occ(my_configdof.occupation().begin());
    /// UnitCellCoord bijk(b,i,j,k);           // b,i,j,k of site to get point correlations
    /// int l_index = my_supercell.find(bijk); // Linear index of site in Configuration
    /// myclexulator.set_nlist(my_supercell.get_nlist(l_index).begin());
    /// std::vector<int> ind_list = {0, 2, 4, 6}; // Get contribution to correlations 0, 2, 4, and 6
    /// myclexulator.calc_restricted_point_corr(b, correlation_array.begin(), ind_list.begin(), ind_list.end());
    /// \endcode
    ///
    void calc_restricted_point_corr(int b_index, double *corr_begin, size_type const *ind_list_begin, size_type const *ind_list_end) const {
      m_clex->calc_restricted_point_corr(b_index, corr_begin, ind_list_begin, ind_list_end);
    }

    /// \brief Calculate the change in point correlations due to changing an occupant
    ///
    /// \brief b_index Basis site index about which to calculate correlations
    /// \brief occ_i,occ_f Initial and final occupant variable
    /// \brief corr_begin Pointer to beginning of data structure where difference in correlations are written
    ///
    /// Call using:
    /// \code
    /// myclexulator.set_config_occ(my_configdof.occupation().begin());
    /// UnitCellCoord bijk(b,i,j,k);           // b,i,j,k of site to get delta point correlations
    /// int l_index = my_supercell.find(bijk); // Linear index of site in Configuration
    /// myclexulator.set_nlist(my_supercell.get_nlist(l_index).begin());
    /// int occ_i=0, occ_f=1;  // Swap from occupant 0 to occupant 1
    /// myclexulator.calc_delta_point_corr(b, occ_i, occ_f, correlation_array.begin());
    /// \endcode
    ///
    void calc_delta_point_corr(int b_index, int occ_i, int occ_f, double *corr_begin) const {
      m_clex->calc_delta_point_corr(b_index, occ_i, occ_f, corr_begin);
    }

    /// \brief Calculate the change in select point correlations due to changing an occupant
    ///
    /// \brief b_index Basis site index about which to calculate correlations
    /// \brief occ_i,occ_f Initial and final occupant variable
    /// \brief corr_begin Pointer to beginning of data structure where difference in correlations are written
    /// \param ind_list_begin,ind_list_end Pointers to range indicating which correlations should be calculated
    ///
    /// Call using:
    /// \code
    /// myclexulator.set_config_occ(my_configdof.occupation().begin());
    /// UnitCellCoord bijk(b,i,j,k);           // b,i,j,k of site to get delta point correlations
    /// int l_index = my_supercell.find(bijk); // Linear index of site in Configuration
    /// myclexulator.set_nlist(my_supercell.get_nlist(l_index).begin());
    /// int occ_i=0, occ_f=1;  // Swap from occupant 0 to occupant 1
    /// std::vector<int> ind_list = {0, 2, 4, 6}; // Get contribution to correlations 0, 2, 4, and 6
    /// myclexulator.calc_restricted_delta_point_corr(b, occ_i, occ_f, correlation_array.begin(), ind_list.begin(), ind_list.end());
    /// \endcode
    ///
    void calc_restricted_delta_point_corr(int b_index,
                                          int occ_i,
                                          int occ_f,
                                          double *corr_begin,
                                          size_type const *ind_list_begin,
                                          size_type const *ind_list_end) const {
      m_clex->calc_restricted_delta_point_corr(b_index, occ_i, occ_f, corr_begin, ind_list_begin, ind_list_end);
    }


  private:

    std::string m_name;
    std::unique_ptr<Clexulator_impl::Base> m_clex;
    std::shared_ptr<RuntimeLibrary> m_lib;

  };

}

#endif
<|MERGE_RESOLUTION|>--- conflicted
+++ resolved
@@ -38,23 +38,6 @@
       /// \brief Clone the Clexulator
       std::unique_ptr<Base> clone() const {
         return std::unique_ptr<Base>(_clone());
-      }
-      
-      /// \brief The UnitCellCoord involved in calculating the basis functions, 
-      /// relative origin UnitCell
-      const std::set<UnitCellCoord>& neighborhood() const {
-        return m_neighborhood;
-      }
-      
-      /// \brief The UnitCellCoord involved in calculating the basis functions 
-      /// for a particular orbit, relative origin UnitCell
-      const std::set<UnitCellCoord>& neighborhood(size_type linear_orbit_index) const {
-        return m_orbit_neighborhood[linear_orbit_index];
-      }
-      
-      /// \brief The weight matrix used for ordering the neighbor list
-      const PrimNeighborList::Matrix3Type& weight_matrix() const {
-        return m_weight_matrix;
       }
 
       /// \brief The UnitCellCoord involved in calculating the basis functions,
@@ -221,13 +204,8 @@
 
       /// \brief The number of correlations
       size_type m_corr_size;
-<<<<<<< HEAD
-      
-      
-=======
-
-
->>>>>>> 8ebb194b
+
+
     protected:
 
       /// \brief Pointer to beginning of data structure containing occupation variables
@@ -235,20 +213,6 @@
 
       /// \brief Pointer to neighbor list
       const long int *m_nlist_ptr;
-<<<<<<< HEAD
-      
-      /// \brief The UnitCellCoord involved in calculating the basis functions, 
-      /// relative origin UnitCell
-      std::set<UnitCellCoord> m_neighborhood;
-      
-      /// \brief The UnitCellCoord involved in calculating the basis functions 
-      /// for a particular orbit, relative origin UnitCell
-      std::vector<std::set<UnitCellCoord> > m_orbit_neighborhood;
-      
-      /// \brief The weight matrix used for ordering the neighbor list
-      PrimNeighborList::Matrix3Type m_weight_matrix;
-      
-=======
 
       /// \brief The UnitCellCoord involved in calculating the basis functions,
       /// relative origin UnitCell
@@ -261,7 +225,6 @@
       /// \brief The weight matrix used for ordering the neighbor list
       PrimNeighborList::Matrix3Type m_weight_matrix;
 
->>>>>>> 8ebb194b
     };
   }
 
@@ -287,11 +250,7 @@
     /// \param name Class name for the Clexulator, typically 'X_Clexulator', with X
     ///             referring to the system of interest (i.e. 'NiAl_Clexulator')
     /// \param dirpath Directory containing the source code and compiled object file.
-<<<<<<< HEAD
-    /// \param nlist, A PrimNeighborList to be updated to include the neighborhood 
-=======
     /// \param nlist, A PrimNeighborList to be updated to include the neighborhood
->>>>>>> 8ebb194b
     ///        of this Clexulator
     /// \param compile_options Compilation options, by default "g++ -O3 -Wall -fPIC"
     /// \param so_options Shared library compilation options, by default "g++ -shared"
@@ -307,16 +266,12 @@
     ///
     Clexulator(std::string name,
                boost::filesystem::path dirpath,
-<<<<<<< HEAD
-               PrimNeighborList& nlist,
-=======
                PrimNeighborList &nlist,
->>>>>>> 8ebb194b
                std::string compile_options = RuntimeLibrary::default_compile_options(),
                std::string so_options = RuntimeLibrary::default_so_options()) {
 
       namespace fs = boost::filesystem;
-      
+
       try {
 
         // Construct the RuntimeLibrary that will store the loaded clexulator library
@@ -356,32 +311,19 @@
             std::string("Error in Clexulator constructor\n") +
             "  Did not find '" + dirpath.string() + "/" + name + ".so'");
         }
-<<<<<<< HEAD
-        
-        // Check nlist has the right weight_matrix
-        if(nlist.weight_matrix() != m_clex->weight_matrix()) {
-          std::cerr << "Error in Clexulator constructor: weight matrix of neighbor "
-                       "list does not match the weight matrix used to print the "
-                       "clexulator." << std::endl;
-=======
 
         // Check nlist has the right weight_matrix
         if(nlist.weight_matrix() != m_clex->weight_matrix()) {
           std::cerr << "Error in Clexulator constructor: weight matrix of neighbor "
                     "list does not match the weight matrix used to print the "
                     "clexulator." << std::endl;
->>>>>>> 8ebb194b
           std::cerr << "nlist weight matrix: \n" << nlist.weight_matrix() << std::endl;
           std::cerr << "clexulator weight matrix: \n" << m_clex->weight_matrix() << std::endl;
           throw std::runtime_error(
             "Error in Clexulator constructor: weight matrix of neighbor list does "
             "not match the weight matrix used to print the clexulator. Try 'casm bset -uf'.");
         }
-<<<<<<< HEAD
-        
-=======
-
->>>>>>> 8ebb194b
+
         // Expand the given neighbor list as necessary
         nlist.expand(neighborhood().begin(), neighborhood().end());
       }
@@ -452,22 +394,6 @@
       return m_clex->corr_size();
     }
 
-<<<<<<< HEAD
-    /// \brief The UnitCellCoord involved in calculating the basis functions, 
-    /// relative origin UnitCell
-    const std::set<UnitCellCoord>& neighborhood() const {
-      return m_clex->neighborhood();
-    }
-    
-    /// \brief The UnitCellCoord involved in calculating the basis functions 
-    /// for a particular orbit, relative origin UnitCell
-    const std::set<UnitCellCoord>& neighborhood(size_type linear_orbit_index) const {
-      return m_clex->neighborhood(linear_orbit_index);
-    }
-    
-    /// \brief The weight matrix used for ordering the neighbor list
-    const PrimNeighborList::Matrix3Type& weight_matrix() const {
-=======
     /// \brief The UnitCellCoord involved in calculating the basis functions,
     /// relative origin UnitCell
     const std::set<UnitCellCoord> &neighborhood() const {
@@ -482,7 +408,6 @@
 
     /// \brief The weight matrix used for ordering the neighbor list
     const PrimNeighborList::Matrix3Type &weight_matrix() const {
->>>>>>> 8ebb194b
       return m_clex->weight_matrix();
     }
 
