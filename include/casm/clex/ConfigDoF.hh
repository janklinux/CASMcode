--- conflicted
+++ resolved
@@ -182,15 +182,9 @@
     }
 
     // *** private implementation of is_canonical() and canonical_form()
-<<<<<<< HEAD
-    bool _is_canonical(PermuteIterator it_begin, PermuteIterator it_end, std::vector<PermuteIterator> *fg_ptr = NULL, double tol = TOL) const;
-
-    ConfigDoF _canonical_form(PermuteIterator it_begin, PermuteIterator it_end, PermuteIterator &it_canon, std::vector<PermuteIterator> *fg_ptr = NULL, double tol = TOL) const;
-=======
-    bool _is_canonical(PermuteIterator it_begin, PermuteIterator it_end, Array<PermuteIterator> *fg_ptr = nullptr, double tol = TOL) const;
-
-    ConfigDoF _canonical_form(PermuteIterator it_begin, PermuteIterator it_end, PermuteIterator &it_canon, Array<PermuteIterator> *fg_ptr = nullptr, double tol = TOL) const;
->>>>>>> 03b4c6bf
+    bool _is_canonical(PermuteIterator it_begin, PermuteIterator it_end, std::vector<PermuteIterator> *fg_ptr = nullptr, double tol = TOL) const;
+
+    ConfigDoF _canonical_form(PermuteIterator it_begin, PermuteIterator it_end, PermuteIterator &it_canon, std::vector<PermuteIterator> *fg_ptr = nullptr, double tol = TOL) const;
 
   };
 
