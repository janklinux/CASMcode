#ifndef ConfigDoF_HH
#define ConfigDoF_HH

#include "casm/container/Array.hh"
//#include "casm/symmetry/PermuteIterator.hh"

namespace CASM {


  class PermuteIterator;
  typedef Array<double> Correlation;
  class PrimClex;
  class Supercell;
  class Clexulator;


  /**
   * This is just a container class for the different degrees of freedom a Configuration
   * might have. Contains an id, an Array<int> that tells you the current occupant of each
   * site, an Eigen::MatrixXd that tells you the displacements at each site, and a LatticeStrain
   * that tells you the strain of the Configuration. Everything is public.
   */

  class ConfigDoF {

  public:

    // typedefs to provide flexibility if we eventually change to a Eigen::Matrix<3,Eigen::Dynamic>
    typedef Eigen::MatrixXd displacement_matrix_t;

    // Can treat as a Eigen::VectorXd
    typedef displacement_matrix_t::ColXpr displacement_t;
    typedef displacement_matrix_t::ConstColXpr const_displacement_t;

    /// fixes alignment of m_deformation
    EIGEN_MAKE_ALIGNED_OPERATOR_NEW

    /// Initialize with number of sites -- defaults to zero
    ConfigDoF(Index N = 0);

    ///Initialize with explicit occupation
    ConfigDoF(const Array<int> &_occupation);

    ///Initialize with explicit properties
    ConfigDoF(const Array<int> &_occupation, const Eigen::MatrixXd &_displacement, const Eigen::Matrix3d &_deformation);

  public:

    /// *** ACCESSORS ***
    Index size() const {
      return m_N;
    }

    bool operator==(const ConfigDoF &RHS) const;

    int &occ(Index i) {
      return m_occupation[i];
    };

    const int &occ(Index i) const {
      return m_occupation[i];
    };

    const Array<int> &occupation() const {
      return m_occupation;
    };

    displacement_t disp(Index i) {
      return m_displacement.col(i);
    };

    const_displacement_t disp(Index i) const {
      return m_displacement.col(i);
    };

    const displacement_matrix_t &displacement() const {
      return m_displacement;
    };

    const Eigen::Matrix3d &deformation() const {
      return m_deformation;
    }

    const double &F(Index i, Index j) const {
      return m_deformation(i, j);
    }

    double &F(Index i, Index j) {
      assert(is_strained() && "Non-const method ConfigDoF::F() should only be called after ConfigDoF::set_deformation()!!!");
      return m_deformation(i, j);
    }

    bool is_strained() const {
      return m_is_strained;
    }

    bool has_displacement() const {
      return size() != 0 && displacement().cols() == size();
    }

    bool has_occupation() const {
      return size() != 0 && occupation().size() == size();
    }

    //**** MUTATORS ****
    /// set_occupation ensures that ConfigDoF::size() is compatible with _occupation.size()
    /// or if ConfigDoF::size()==0, sets ConfigDoF::size() to _occupation.size()
    void set_occupation(const Array<int> &_occupation);

    /// set_displacement ensures that ConfigDoF::size() is compatible with _displacement.cols() (i.e., number of sites)
    /// or if ConfigDoF::size()==0, sets ConfigDoF::size() to _displacement.cols()
    void set_displacement(const displacement_matrix_t &_displacement);

    /// set_deformation sets ConfigDoF::is_strained() to true
    void set_deformation(const Eigen::Matrix3d &_deformation);

    void clear();

    void swap(ConfigDoF &RHS);

    // pass iterator, 'it_begin', to first translation operation (indexed 0,0) to determine if configdof is a primitive cell
    bool is_primitive(PermuteIterator it_begin, double tol = TOL) const;

    ReturnArray<PermuteIterator> factor_group(PermuteIterator it_begin, PermuteIterator it_end, double tol = TOL) const;

    bool is_canonical(PermuteIterator it_begin, PermuteIterator it_end, double tol = TOL) const;

    bool is_canonical(PermuteIterator it_begin, PermuteIterator it_end, Array<PermuteIterator> &factor_group, double tol = TOL) const;

    ConfigDoF canonical_form(PermuteIterator it_begin, PermuteIterator it_end, double tol = TOL) const;

    ConfigDoF canonical_form(PermuteIterator it_begin, PermuteIterator it_end, PermuteIterator &it_canon, double tol = TOL) const;

    ConfigDoF canonical_form(PermuteIterator it_begin, PermuteIterator it_end, PermuteIterator &it_canon, Array<PermuteIterator> &factor_group, double tol = TOL) const;

    //**** I/O ****
    jsonParser &to_json(jsonParser &json) const;
    void from_json(const jsonParser &json);


  private:
<<<<<<< HEAD

    // ***DON'T FORGET: If you add something here, also update ConfigDoF::swap!!

=======
    
    /// \brief Number of sites in the Configuration
>>>>>>> 683869ff
    Index m_N;

    ///With one value for each site in the Configuration, this Array describes which occupant is at each of the 'N' sites of the configuration
    Array<int> m_occupation;

    /// A VectorXd for each site in the Configuration to describe displacements condensed in matrix form  -- This a 3xN matrix whose columns are the displacement of
    /// each of the N sites of the configuration
    displacement_matrix_t m_displacement;

    ///Describes possible strains that may have been applied to the Configuration -- This is the matrix that relates the reference lattice vectors
    ///to the deformed lattice vectors via L_deformed = m_deformation * L_reference -- (L is a 3x3 matrix whose columns are the lattice vectors)
    Eigen::Matrix3d m_deformation;

    bool m_is_strained;

    /// Tolerance used for transformation to canonical form -- used also for comparisons, since
    /// Since comparisons are only meaningful to within the tolerance used for finding the canonical form
    /// (This is relevant only for displacement and deformation degrees of freedom
    mutable double m_tol;

    // *** PRIVATE NON-CONST ACCESS
    Array<int> &_occupation() {
      return m_occupation;
    };

    displacement_matrix_t &_displacement() {
      return m_displacement;
    };

    Eigen::Matrix3d &_deformation() {
      return m_deformation;
    }

    // *** private implementation of is_canonical() and canonical_form()
    bool _is_canonical(PermuteIterator it_begin, PermuteIterator it_end, Array<PermuteIterator> *fg_ptr = NULL, double tol = TOL) const;

    ConfigDoF _canonical_form(PermuteIterator it_begin, PermuteIterator it_end, PermuteIterator &it_canon, Array<PermuteIterator> *fg_ptr = NULL, double tol = TOL) const;

  };

  jsonParser &to_json(const ConfigDoF &value, jsonParser &json);

  void from_json(ConfigDoF &value, const jsonParser &json);


  // Calculate transformed ConfigDoF from PermuteIterator via
  //   transformed_configdof = permute_iterator * configdof
  ConfigDoF operator*(const PermuteIterator &it, const ConfigDoF &dof);

  void swap(ConfigDoF &A, ConfigDoF &B);

  /// \brief Returns correlations using 'clexulator'. Supercell needs a correctly populated neighbor list.
  Correlation correlations(const ConfigDoF &configdof, const Supercell &scel, Clexulator &clexulator);
  
  /// \brief Returns correlations using 'clexulator'. Supercell needs a correctly populated neighbor list.
  Eigen::VectorXd correlations_vec(const ConfigDoF &configdof, const Supercell &scel, Clexulator &clexulator);
  
  /// \brief Returns num_each_molecule[ molecule_type], where 'molecule_type' is ordered as Structure::get_struc_molecule()
  ReturnArray<int> get_num_each_molecule(const ConfigDoF &configdof, const Supercell &scel); 
  
  /// \brief Returns num_each_molecule(molecule_type), where 'molecule_type' is ordered as Structure::get_struc_molecule()
  Eigen::VectorXi get_num_each_molecule_vec(const ConfigDoF &configdof, const Supercell &scel);
  
  /// \brief Returns comp_n, the number of each molecule per primitive cell, ordered as Structure::get_struc_molecule()
  Eigen::VectorXd comp_n(const ConfigDoF &configdof, const Supercell &scel);
  
  /// \brief Return a super ConfigDoF (occupation only)
  ConfigDoF super_configdof_occ(PrimClex &primclex, const Eigen::Matrix3i& transf_mat, const std::string &motif_configname);
  

}

#endif<|MERGE_RESOLUTION|>--- conflicted
+++ resolved
@@ -139,14 +139,11 @@
 
 
   private:
-<<<<<<< HEAD
 
     // ***DON'T FORGET: If you add something here, also update ConfigDoF::swap!!
 
-=======
     
     /// \brief Number of sites in the Configuration
->>>>>>> 683869ff
     Index m_N;
 
     ///With one value for each site in the Configuration, this Array describes which occupant is at each of the 'N' sites of the configuration
