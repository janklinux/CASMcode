#ifndef DOF_HH
#define DOF_HH
#include<vector>
#include<boost/algorithm/string.hpp>
#include "casm/CASM_global_definitions.hh"
#include "casm/container/Array.hh"
#include "casm/misc/CASM_math.hh"

//#include "../basis_set/MathExpressions.cc"

namespace CASM {
  class Molecule;
  class Lattice;
  class jsonParser;
  //*******************************************************************************************

  // Since we will have different types of DoFs, we make DoF a virtual, or abstract class.
  // The specific implementation will depend on the type of site variable.
  // Not sure if it still makes sense to try to treat continuous and discrete DoFs equivalently
  class DoF {
  protected:
    std::string m_type_name;
    /// dof_ID is a way to distinguish between DoFs with the same name but different identities
    /// dof_ID for now usually refers to the site index of a cluster (e.g., 0, 1, 2 of a triplet)
    /// or an index into the primitive cell neighbor list. Other usage cases may be introduced later
    Index m_dof_ID;
    bool m_ID_lock;
  public:
    class RemoteHandle {
      double const *const m_d_ptr;
      int const *const m_i_ptr;
    public:
      RemoteHandle(const double &d) : m_d_ptr(&d), m_i_ptr(NULL) {};
      RemoteHandle(const int &i) : m_d_ptr(NULL), m_i_ptr(&i) {};
      const int *i_ptr() const {
        return m_i_ptr;
      };
      const double *d_ptr() const {
        return m_d_ptr;
      };
    };

  public:
    DoF(const std::string &_name = "", Index _ID = -1) : m_type_name(_name), m_dof_ID(_ID), m_ID_lock(false) {};
    virtual ~DoF() {}; //= 0;
    //virtual double get_val() const = 0; // get the current value

    const std::string &type_name() const {
      return m_type_name;
    };

    std::string type_name_prefix() const {
      std::vector<std::string> split_string;
      boost::split(split_string, type_name(), boost::is_any_of("_"), boost::token_compress_on);
      if(split_string.size())
        return split_string[0];
      else
        return std::string();
    };

    std::string type_name_suffix() const {
      std::vector<std::string> split_string;
      boost::split(split_string, type_name(), boost::is_any_of("_"), boost::token_compress_on);
      if(split_string.size())
        return split_string.back();
      else
        return std::string();
    };

    Index ID() const {
      return m_dof_ID;
    };

    void set_ID(Index new_ID) {
      if(m_ID_lock)
        return;
      //std::cout << "DoF " << this << " ID updated from " << ID() << " to " << new_ID << '\n';
      m_dof_ID = new_ID;
    };

    bool is_locked() const {
      return m_ID_lock;
    };

    void lock_ID() {
      m_ID_lock = true;
    };

    void unlock_ID() {
      m_ID_lock = false;
    };

    virtual jsonParser &to_json(jsonParser &json) const = 0;

  };


  jsonParser &to_json(const DoF *dof, jsonParser &json);

  /// This allocates a new object to 'dof'.
  ///   It needs a Lattice in case it is a DiscreteDoF<Molecule>
  ///
  void from_json(DoF *dof, const jsonParser &json, const Lattice &lat);

  //DoF::~DoF() {};

  //*******************************************************************************************

  class DiscreteDoF : public DoF {
  protected:
    /// index into domain of the current state, -1 if unspecified
    int m_current_state;

    /// Allows DoF to point to a remote value for faster/easier evaluation
    const int *m_remote_state;

    Index m_sym_rep_ID;

  public:
    DiscreteDoF(): DoF(""), m_current_state(0), m_remote_state(nullptr), m_sym_rep_ID(-2) {};



    DiscreteDoF(const std::string &_name, int _current_state = 0):
      DoF(_name), m_current_state(_current_state), m_remote_state(nullptr), m_sym_rep_ID(-2) {};

    virtual ~DiscreteDoF() {};

    Index sym_rep_ID()const {
      return m_sym_rep_ID;
    };

    bool is_specified() const {
      return valid_index(m_current_state);
    }

    void invalidate() {
      m_current_state = -1;
    }


    int value() const {
      return m_current_state;
    };

    int remote_value() const {
      assert(m_remote_state && "In DiscreteDoF::remote_value() m_remote_state is nullptr.\n");
      return *m_remote_state;
    };

    int const *remote_ptr() const {
      return m_remote_state;
    };

    void register_remote(const RemoteHandle &handle) {
      assert(handle.i_ptr() && "In DiscreteDoF::register_remote(), attempting to register to NULL ptr!");
      m_remote_state = handle.i_ptr();
    };

    virtual DiscreteDoF *copy() const = 0;
    //      return new DiscreteDoF(*this);
    //};

    virtual Index size()const {
      return 0;
    };

    //John G 050513
    //Make an operator for this
    virtual void set_value(int new_state) {
      m_current_state = new_state;
      return;
    }

    virtual bool operator==(const DiscreteDoF &RHS) const {
      if(value() != RHS.value())
        return false;

      if(size() != RHS.size())
        return false;

      return true;
    }

    void print(std::ostream &out) const {
      out << value();
    }

    virtual jsonParser &to_json(jsonParser &json) const = 0;

  };

  //*******************************************************************************************
  template< typename T>
  class OccupantDoF : public DiscreteDoF {
    /**** Inherited from DiscreteDoF ****
    // index into domain of the current state, -1 if unspecified
    //  int m_current_state;

    // Allows DoF to point to a remote value for faster/easier evaluation
    //  const int *m_remote_state;
    **/

    /// Allowed values, assume class T has member 'T.name'
    Array<T> m_domain;

  public:
    OccupantDoF() : DiscreteDoF() { };
    OccupantDoF(const std::string &_name, const Array<T> &_domain, int _current_state = 0) :
      DiscreteDoF(_name, _current_state), m_domain(_domain) { };

    OccupantDoF(const Array<T> &_domain, int _current_state = 0) :
      DiscreteDoF("occupation", _current_state), m_domain(_domain) { };

    OccupantDoF(std::initializer_list<T> _domain, int _current_state = 0) :
      DiscreteDoF("occupation", _current_state), m_domain(_domain.begin(), _domain.end()) { };
    const T &get_occ() const {
      return m_domain[m_current_state];
    };

    DiscreteDoF *copy() const {
      return new OccupantDoF(*this);
    };


    //John G 050513
    //Make an operator for this
    void set_value(int new_state) {
      if(Index(new_state) >= m_domain.size()) {
        std::cerr << "In OccupantDoF::set_value(): Bad Assignment, new_state>=size Go check! EXITING \n";
        assert(0);
        exit(1);
      }
      m_current_state = new_state;
      return;
    }

    void set_current_state(const T &new_state) {
      Index new_index = m_domain.find(new_state);
      if(new_index >= m_domain.size()) {
        std::cerr << "In OccupantDoF::set_current_state(const T &new_state): Bad Assignment, new_state not found in domain. Go check! EXITING \n";
        assert(0);
        exit(1);
      }
      m_current_state = new_index;
      return;
    }

    bool compare(const OccupantDoF &RHS, bool compare_value) const {
      if(compare_value && (value() != RHS.value()))
        return false;

      if(size() != RHS.size())
        return false;

      for(Index i = 0; i < size(); i++) {
        if((*this)[i] != RHS[i])
          return false;
      }

      return true;
    }

    bool operator==(const OccupantDoF &RHS) const {
      return compare(RHS, true);
    }

    void set_domain(const Array<T> &new_dom) {
      m_domain = new_dom;
      if(new_dom.size() == 1)
        m_current_state = 0;
      else
        m_current_state = -1;
    };

    const Array<T> &get_domain() const {
      return m_domain;
    }

    T &operator[](Index i) {
      return m_domain[i];
    };

    const T &operator[](Index i)const {
      return m_domain[i];
    };

    Index size()const {
      return m_domain.size();
    };

    void print(std::ostream &out) const {
      for(Index i = 0; i < size(); i++) {
        if(i == 0)
          out << m_domain[i].name;
        else
          out << ' ' << m_domain[i].name;
      }
    }

    void print_occ(std::ostream &out) const {
      if(valid_index(m_current_state))
        out << get_occ().name;
      else
        out << '?';
    }

    jsonParser &to_json(jsonParser &json) const;

  };


  /// overload for each template type to be used
  //    because we want to be able to do: void from_json(DoF *dof, const jsonParser &json)
  //

  // int version
  jsonParser &to_json(const OccupantDoF<int> &dof, jsonParser &json);

  void from_json(OccupantDoF<int> &dof, const jsonParser &json);

  // molecule version
  jsonParser &to_json(const OccupantDoF<Molecule> &dof, jsonParser &json);

  // Note: as a hack this expects dof.m_domain[0] to be present and have the right lattice!!!
  //   it's just used to set the lattice for all the Molecules
  void from_json(OccupantDoF<Molecule> &dof, const jsonParser &json);


  //*******************************************************************************************

  class ContinuousDoF : public DoF {
    double min_val, max_val, current_val;
    double current_min, current_max;

    /// Allows DoF to point to a remote value for faster/easier evaluation
    const double *m_remote_ptr;
  public:
    ContinuousDoF() : min_val(NAN), max_val(NAN), current_val(NAN),
<<<<<<< HEAD
      current_min(NAN), current_max(NAN), m_remote_val(nullptr) {};

    ContinuousDoF(const std::string &tname, double tmin, double tmax) :
      DoF(tname), min_val(tmin), max_val(tmax), current_val(NAN),
      current_min(min_val), current_max(max_val), m_remote_val(nullptr) {};

    ContinuousDoF(const std::string &tname, Index _ID, double tmin, double tmax) :
      DoF(tname, _ID), min_val(tmin), max_val(tmax), current_val(NAN),
      current_min(min_val), current_max(max_val), m_remote_val(nullptr) {};
=======
      current_min(NAN), current_max(NAN), m_remote_ptr(NULL) {};

    ContinuousDoF(const std::string &tname, double tmin, double tmax) :
      DoF(tname), min_val(tmin), max_val(tmax), current_val(NAN),
      current_min(min_val), current_max(max_val), m_remote_ptr(NULL) {};

    ContinuousDoF(const std::string &tname, Index _ID, double tmin, double tmax) :
      DoF(tname, _ID), min_val(tmin), max_val(tmax), current_val(NAN),
      current_min(min_val), current_max(max_val), m_remote_ptr(NULL) {};
>>>>>>> 4e5b6720

    double value() const {
      return current_val;
    };

    bool compare(const ContinuousDoF &RHS, bool compare_value) const {
      if(compare_value && !almost_equal(value(), RHS.value()))
        return false;

      return(type_name() == RHS.type_name()
             && (ID() == RHS.ID()));
    };

    bool operator==(const ContinuousDoF &RHS) const {
      return((type_name() == RHS.type_name())
             && (ID() == RHS.ID())
             && almost_equal(value(), RHS.value()));
    };

    double remote_value() const {
<<<<<<< HEAD
      assert(m_remote_val && "In ContinuousDoF::remote_value() m_remote_val is nullptr.\n");
      return *m_remote_val;
=======
      assert(m_remote_ptr && "In ContinuousDoF::remote_value() m_remote_ptr is NULL.\n");
      return *m_remote_ptr;
    };

    double const *remote_ptr() const {
      return m_remote_ptr;
>>>>>>> 4e5b6720
    };

    void register_remote(const RemoteHandle &handle) {
      assert(handle.d_ptr() && "In ContinuousDoF::register_remote(), attempting to register to NULL ptr!");
      m_remote_ptr = handle.d_ptr();
    };

    void perturb_dof() {} //sets current_val to something between min_val and max_val

    //    ~ContinuousDoF(){}; //This has to be defined;

    ContinuousDoF *copy() const {
      return new ContinuousDoF(*this);
    };

    jsonParser &to_json(jsonParser &json) const {
      json.put_obj();
      json["DoF_type"] = "ContinuousDoF";
      json["m_type_name"] = m_type_name;
      json["min"] = min_val;
      json["max"] = max_val;
      json["current"] = current_val;
      return json;
    }

  };

  void from_json(ContinuousDoF &dof, const jsonParser &json);

  jsonParser &to_json(const ContinuousDoF &dof, jsonParser &json);

}
#endif<|MERGE_RESOLUTION|>--- conflicted
+++ resolved
@@ -30,8 +30,8 @@
       double const *const m_d_ptr;
       int const *const m_i_ptr;
     public:
-      RemoteHandle(const double &d) : m_d_ptr(&d), m_i_ptr(NULL) {};
-      RemoteHandle(const int &i) : m_d_ptr(NULL), m_i_ptr(&i) {};
+      RemoteHandle(const double &d) : m_d_ptr(&d), m_i_ptr(nullptr) {};
+      RemoteHandle(const int &i) : m_d_ptr(nullptr), m_i_ptr(&i) {};
       const int *i_ptr() const {
         return m_i_ptr;
       };
@@ -153,7 +153,7 @@
     };
 
     void register_remote(const RemoteHandle &handle) {
-      assert(handle.i_ptr() && "In DiscreteDoF::register_remote(), attempting to register to NULL ptr!");
+      assert(handle.i_ptr() && "In DiscreteDoF::register_remote(), attempting to register to nullptr!");
       m_remote_state = handle.i_ptr();
     };
 
@@ -337,27 +337,15 @@
     const double *m_remote_ptr;
   public:
     ContinuousDoF() : min_val(NAN), max_val(NAN), current_val(NAN),
-<<<<<<< HEAD
-      current_min(NAN), current_max(NAN), m_remote_val(nullptr) {};
+      current_min(NAN), current_max(NAN), m_remote_ptr(nullptr) {};
 
     ContinuousDoF(const std::string &tname, double tmin, double tmax) :
       DoF(tname), min_val(tmin), max_val(tmax), current_val(NAN),
-      current_min(min_val), current_max(max_val), m_remote_val(nullptr) {};
+      current_min(min_val), current_max(max_val), m_remote_ptr(nullptr) {};
 
     ContinuousDoF(const std::string &tname, Index _ID, double tmin, double tmax) :
       DoF(tname, _ID), min_val(tmin), max_val(tmax), current_val(NAN),
-      current_min(min_val), current_max(max_val), m_remote_val(nullptr) {};
-=======
-      current_min(NAN), current_max(NAN), m_remote_ptr(NULL) {};
-
-    ContinuousDoF(const std::string &tname, double tmin, double tmax) :
-      DoF(tname), min_val(tmin), max_val(tmax), current_val(NAN),
-      current_min(min_val), current_max(max_val), m_remote_ptr(NULL) {};
-
-    ContinuousDoF(const std::string &tname, Index _ID, double tmin, double tmax) :
-      DoF(tname, _ID), min_val(tmin), max_val(tmax), current_val(NAN),
-      current_min(min_val), current_max(max_val), m_remote_ptr(NULL) {};
->>>>>>> 4e5b6720
+      current_min(min_val), current_max(max_val), m_remote_ptr(nullptr) {};
 
     double value() const {
       return current_val;
@@ -378,21 +366,16 @@
     };
 
     double remote_value() const {
-<<<<<<< HEAD
-      assert(m_remote_val && "In ContinuousDoF::remote_value() m_remote_val is nullptr.\n");
-      return *m_remote_val;
-=======
-      assert(m_remote_ptr && "In ContinuousDoF::remote_value() m_remote_ptr is NULL.\n");
+      assert(m_remote_ptr && "In ContinuousDoF::remote_value() m_remote_val is nullptr.\n");
       return *m_remote_ptr;
-    };
+    }
 
     double const *remote_ptr() const {
       return m_remote_ptr;
->>>>>>> 4e5b6720
-    };
+    }
 
     void register_remote(const RemoteHandle &handle) {
-      assert(handle.d_ptr() && "In ContinuousDoF::register_remote(), attempting to register to NULL ptr!");
+      assert(handle.d_ptr() && "In ContinuousDoF::register_remote(), attempting to register to nullptr!");
       m_remote_ptr = handle.d_ptr();
     };
 
