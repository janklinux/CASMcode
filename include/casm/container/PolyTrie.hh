
#ifndef POLYTRIE_HH
#define POLYTRIE_HH

#include <iostream>
#include <cassert>
#include <new>
#include <stdlib.h>

#include "casm/CASM_global_definitions.hh"
#include "casm/container/Array.hh"
#include "casm/misc/CASM_TMP.hh"

namespace CASM {

  template<typename T>
  class PolyTrie;
  template<typename T>
  class PTNode;
  template<typename T>
  class PTLeaf;

  namespace ComparePTLeaf {
    class ByMonomialOrder;
  }
  template<typename PTType, bool IsConst = false>
  class PTIterator;

  template<typename T>
  class PTNode : protected Array<PTNode<T>* > {
  protected:
    static double PT_TOL() {
      return 1e-6;
    }
    friend class PolyTrie<T>;
    PTNode<T> *up_node;
    T m_val;

    using Array<PTNode<T>* > :: size;
    using Array<PTNode<T>* > :: at;
    using Array<PTNode<T>* > :: push_back;

    PTNode<T> *valid_node_at(Index i);
    PTNode<T> *valid_leaf_at(PolyTrie<T> &home_trie, const Array<Index> &ind);

  public:

    PTNode(PTNode<T> *_up, const T &_val = 0) :
      up_node(_up),  m_val(_val) {};

    const T &val()const {
      return m_val;
    };
    virtual ~PTNode();

    virtual void remove();
  };

  //==========================================================
  template<typename T>
  class PTLeaf : public PTNode<T> {
  private:
    PTLeaf<T> *next_leaf;
    PTLeaf<T> **prev_leaf_addr;
    Array<Index> m_key;

  protected:
    friend class PolyTrie<T>;

  public:
    PTLeaf(PTNode<T> *_up, const Array<Index> &_key, const T &_val) :
      PTNode<T>(_up, _val), next_leaf(nullptr), prev_leaf_addr(nullptr), m_key(_key) {};

    ~PTLeaf();

    typedef ComparePTLeaf::ByMonomialOrder CompareByMonomialOrder;

    using PTNode<T>::remove;

    ///virtual from PTNode<T>::remove
    ///removes from list
    //void remove();

    const Array<Index> &key() const {
      return m_key;
    };

    T &val_ref() {
      return PTNode<T>::m_val;
    }
    const T &val_ref() const {
      return PTNode<T>::m_val;
    }

    //Const and non-const list traversal
    PTLeaf<T> *next() {
      return next_leaf;
    };
    PTLeaf<T> const *next()const {
      return next_leaf;
    };

    PTLeaf<T> *remove_and_next();

    /// Do a swap with 'other' and 'this' so that leaf previous to 'other' now points to 'this'
    /// and leaf previous to 'this' now points to 'other'
    void swap_after_prev(PTLeaf<T> *other);

    ///List insertion methods
    //insert at is passed a reference to the pointer at which insertion will occur,
    // e.g.: ptr_to_new_leaf->insert_at(ptr_to_list_head); <-- ptr_to_list_head can be NULL
    void insert_at(PTLeaf<T> *&insertion_ptr);

    // prev can't be NULL
    void insert_after(PTLeaf<T> *prev);
    // next can't be NULL
    void insert_before(PTLeaf<T> *next);
    void make_tail() {
      next_leaf = NULL;
    }

  };

  namespace ComparePTLeaf {
    class ByMonomialOrder {
    public:
      template <typename T>
      static bool compare(const PTLeaf<T> &A, const PTLeaf<T> &B) {
        return (A.key().sum() >= B.key().sum()) && (A.key() >= B.key());
      }
      template <typename T>
      bool operator()(const PTLeaf<T> &A, const PTLeaf<T> &B) const {
        return compare(A, B);
      }
    };

    class CustomOrder {
    public:
      template <typename T>
      static bool compare(const PTLeaf<T> &A, const PTLeaf<T> &B) {
        if(A.key().size() < 9 || B.key().size() < 9)
          return ByMonomialOrder::compare(A, B);

        if(A.key().sum() > B.key().sum())
          return true;
        if(A.key().sum() < B.key().sum())
          return false;

        Array<Index>
        sub1A(A.key().sub_array(0, A.key().size() - 7)),
              sub2A(A.key().sub_array(A.key().size() - 6, A.key().size() - 4)),
              sub3A(A.key().sub_array(A.key().size() - 3, A.key().size() - 1)),
              sub1B(B.key().sub_array(0, B.key().size() - 7)),
              sub2B(B.key().sub_array(B.key().size() - 6, B.key().size() - 4)),
              sub3B(B.key().sub_array(B.key().size() - 3, B.key().size() - 1));
        if(sub1A.sum() > sub1B.sum())
          return true;
        if(sub1A.sum() < sub1B.sum())
          return false;
        if(sub1A.max() > sub1B.max())
          return true;
        if(sub1A.max() < sub1B.max())
          return false;
        if(sub2A.sum() > sub2B.sum())
          return true;
        if(sub2A.sum() < sub2B.sum())
          return false;
        if(sub3A.sum() > sub3B.sum())
          return true;
        if(sub3A.sum() < sub3B.sum())
          return false;
        if(almost_equal(std::abs(A.val()), std::abs(B.val())))
          return ByMonomialOrder::compare(A, B) && A.val() + TOL > B.val();

        return std::abs(A.val()) > std::abs(B.val());
      }
      template <typename T>
      bool operator()(const PTLeaf<T> &A, const PTLeaf<T> &B) const {
        return compare(A, B);
      }
    };
  }

  //==========================================================

  template<typename T>
  class PolyTrie : public PTNode<T> {
    Index m_depth;
    PTLeaf<T> *m_leaf_list;
    using PTNode<T>::size;
    using PTNode<T>::at;

    Index num_nonzero() const;

    using PTNode<T>::valid_node_at;
    using PTNode<T>::valid_leaf_at;
  public:
    typedef T value_type;

    typedef PTLeaf<T> leaf_type;

    typedef PTIterator<PolyTrie<T> > iterator;
    typedef PTIterator<PolyTrie<T>, true> const_iterator;

    PolyTrie(Index _depth) : PTNode<T>(nullptr), m_depth(_depth), m_leaf_list(nullptr) {};
    PolyTrie(const PolyTrie<T> &orig);
    // ~PTNode() should take care of PolyTrie destruction, except for the edge case m_depth=0
    ~PolyTrie();

    ///Virtual from PTNode<T>, you cannot remove a PolyTrie
    void remove() { };

    ///Remove entry at 'ind'
    void remove(const Array<Index> &ind);

    /// Efficient swap of this PolyTrie with another
    void swap(PolyTrie<T> &other);

    ///Clears all leaves and resets depth
    void redefine(Index new_depth);

    void clear();

    Index depth() const {
      return m_depth;
    };

    ///get() provides constant access does not change trie structure
    T get(const Array<Index> &ind)const;

    /// at() provides non-const access and changes trie if leaf does not exist at ind
    T &at(const Array<Index> &ind);

    T &operator()(const Array<Index> &ind);

    T operator()(const Array<Index> &ind) const;

    /// set() allows assignment that prunes the trie if _val is approximately 0;
    void set(const Array<Index> &ind, const T &_val);

    void list_leaf(PTLeaf<T> *new_leaf);

    /// removes zero entries, if there are any, and returns true if entries were removed.
    bool prune_zeros(double tol = PTNode<T>::PT_TOL());

    PTLeaf<T> *begin_ptr() {
      return m_leaf_list;
    }
    PTLeaf<T> const *begin_ptr() const {
      return m_leaf_list;
    }

    iterator begin() {
      return iterator(m_leaf_list);
    }
    const_iterator begin() const {
      return const_iterator(m_leaf_list);
    }

    iterator end() {
      return iterator();
    }
    const_iterator end() const {
      return const_iterator();
    };

    void print_sparse(std::ostream &out) const;

    //Arithmetic operations
    PolyTrie &operator*=(const T &scale);
    PolyTrie &operator+=(const PolyTrie<T> &RHS);
    PolyTrie &operator-=(const PolyTrie<T> &RHS);

    PolyTrie operator+(const PolyTrie<T> &RHS) const;
    PolyTrie operator-(const PolyTrie<T> &RHS) const;

    bool compare(const PolyTrie<T> &RHS, double tol = 2 * PTNode<T>::PT_TOL()) const;
    bool operator==(const PolyTrie<T> &RHS) const;
    bool almost_zero(double tol = 2 * PTNode<T>::PT_TOL()) const;

    template<typename CompareType>
    void sort_leaves(const CompareType &compare);
  };

  //==========================================================
  template<typename PTType, bool IsConst>
  class PTIterator {
  public:
    typedef typename CASM_TMP::ConstSwitch<IsConst, typename PTType::leaf_type> leaf_type;
    typedef typename CASM_TMP::ConstSwitch<IsConst, typename PTType::value_type> *pointer;
    typedef typename CASM_TMP::ConstSwitch<IsConst, typename PTType::value_type> &reference;

  private:
    leaf_type *m_curr_leaf_ptr;

  public:
    PTIterator(leaf_type *_leaf_ptr = 0) : m_curr_leaf_ptr(_leaf_ptr) {};
    PTIterator(const PTIterator<PTType, false> &_it);

    template<bool IsConst2>
    bool operator==(const PTIterator<PTType, IsConst2> &_it) {
      return m_curr_leaf_ptr == _it.m_curr_leaf_ptr;
    }

    template<bool IsConst2>
    bool operator!=(const PTIterator<PTType, IsConst2> &_it) {
      return !((*this) == _it);
    }

    PTIterator &operator++() {
      if(m_curr_leaf_ptr)
        m_curr_leaf_ptr = m_curr_leaf_ptr->next();
      return *this;
    }
    PTIterator operator++(int) {
      PTIterator t_it(*this);
      ++(*this);
      return t_it;
    }

    PTIterator &remove_and_next() {
      m_curr_leaf_ptr = m_curr_leaf_ptr->remove_and_next();
      return *this;
    }

    reference operator*() {
      return m_curr_leaf_ptr->val_ref();
    }
    pointer operator->() {
      return &operator*;
    }
    const Array<Index> &key() {
      return m_curr_leaf_ptr->key();
    }

    leaf_type *leaf_ptr() const {
      return m_curr_leaf_ptr;
    };

  };

  //==========================================================

  template<typename PTType, bool IsConst>
  PTIterator<PTType, IsConst>::PTIterator(const PTIterator<PTType, false> &_it) :
    m_curr_leaf_ptr(_it.leaf_ptr()) {}

  //~~~~~~~~~~~~~~~~~~~~~~~~~~~~~~~~~~~~~~~~~~~~~~~~~~~~~~~~~~~~~~~~~~~~~~~~

  template<typename T>
  PTNode<T> *PTNode<T>::valid_node_at(Index i) {
    while(size() <= i) {
      push_back(nullptr);
    }
    return at(i) ? at(i) : at(i) = new PTNode<T>(this);
  }

  //~~~~~~~~~~~~~~~~~~~~~~~~~~~~~~~~~~~~~~~~~~~~~~~~~~~~~~~~~~~~~~~~~~~~~~~~

  template<typename T>
  PTNode<T> *PTNode<T>::valid_leaf_at(PolyTrie<T> &home_trie, const Array<Index> &ind) {
    if(ind.size() == 0 && home_trie.depth() == 0 && this == static_cast<PTNode<T> *>(&home_trie)) {
      if(!home_trie.begin_ptr())
        home_trie.list_leaf(new PTLeaf<T>(this, ind, 0));
      return home_trie.begin_ptr();
    }

    while(size() <= ind.back()) {
      push_back(nullptr);
    }

    // Check if there's a valid leaf at 'ind' element and create a new one if not
    if(!at(ind.back())) {
      at(ind.back()) = new PTLeaf<T>(this, ind, 0);
      home_trie.list_leaf(static_cast<PTLeaf<T>*>(at(ind.back())));
    }

    return at(ind.back());
  }

  //~~~~~~~~~~~~~~~~~~~~~~~~~~~~~~~~~~~~~~~~~~~~~~~~~~~~~~~~~~~~~~~~~~~~~~~~

  template<typename T>
  void PTNode<T>::remove() {

    if(!up_node) {
      delete this;
      return;
    }

    bool remove_up(true), not_removed(true);

    for(Index i = 0; i < up_node->size() && (remove_up || not_removed); i++) {
      if((up_node->at(i)) == this) {
        up_node->at(i) = nullptr;
        not_removed = false;
      }
      remove_up = remove_up && !(up_node->at(i));
    }
    if(remove_up) {
      //clearing up_node saves some time when it is deleted
      up_node->clear();
      up_node->remove();
    }
    //std::cout << "Finishing remove by deleting myself:\n";
    delete this;
    return;
  }

  //~~~~~~~~~~~~~~~~~~~~~~~~~~~~~~~~~~~~~~~~~~~~~~~~~~~~~~~~~~~~~~~~~~~~~~~~

  template<typename T>
  PTNode<T>::~PTNode<T>() {
    for(Index i = 0; i < size(); i++) {
      if(at(i))
        delete at(i);
    }

  }

  //~~~~~~~~~~~~~~~~~~~~~~~~~~~~~~~~~~~~~~~~~~~~~~~~~~~~~~~~~~~~~~~~~~~~~~~~

  template<typename T>
  void PTLeaf<T>::swap_after_prev(PTLeaf<T> *other) {
    swap(prev_leaf_addr, other->prev_leaf_addr);
    *prev_leaf_addr = this;
    *(other->prev_leaf_addr) = other;

  }
  //~~~~~~~~~~~~~~~~~~~~~~~~~~~~~~~~~~~~~~~~~~~~~~~~~~~~~~~~~~~~~~~~~~~~~~~~
  template<typename T>
  void PTLeaf<T>::insert_after(PTLeaf<T> *prev) {
    insert_at(prev->next_leaf);
  }

  //~~~~~~~~~~~~~~~~~~~~~~~~~~~~~~~~~~~~~~~~~~~~~~~~~~~~~~~~~~~~~~~~~~~~~~~~

  template<typename T>
  void PTLeaf<T>::insert_at(PTLeaf<T> *&insertion_ptr) {
    // 'insertion_ptr' refers to 'next_leaf' in the PTLeaf that will become 'previous' (or pointer that is head of list)
    // This is the definition of prev_leaf_addr
    prev_leaf_addr = &insertion_ptr;

    // insertion_ptr currently points to leaf that will become 'next'
    next_leaf = insertion_ptr;

    // next_leaf->prev_leaf_addr should point to the next_leaf pointer in this leaf
    if(next_leaf)
      next_leaf->prev_leaf_addr = &next_leaf;

    // insertion_ptr is next_leaf in 'previous', and it should be set to this
    // the following line is equivalent to insertion_ptr=this
    (*prev_leaf_addr) = this;


  }

  //~~~~~~~~~~~~~~~~~~~~~~~~~~~~~~~~~~~~~~~~~~~~~~~~~~~~~~~~~~~~~~~~~~~~~~~~

  template<typename T>
  void PTLeaf<T>::insert_before(PTLeaf<T> *next) {
    assert(next && next->prev_leaf_addr && "PTLeaf insertion failed because 'next' leaf address is not in List.");

    // 'next' will become 'next_leaf'
    next_leaf = next;

    // prev_leaf_addr should be same as next->prev_leaf_addr
    prev_leaf_addr = next->prev_leaf_addr;

    // *prev_leaf_addr is next_leaf in 'previous' leaf; it should point to this
    (*prev_leaf_addr) = this;

    // next->prev_leaf_addr should point to next_leaf ptr in this
    next->prev_leaf_addr = &next_leaf;
  }

  //~~~~~~~~~~~~~~~~~~~~~~~~~~~~~~~~~~~~~~~~~~~~~~~~~~~~~~~~~~~~~~~~~~~~~~~~
  template<typename T>
  PTLeaf<T>::~PTLeaf<T>() {
    //std::cout << "I'm PTLeaf " << this << " and I'm being destroyed!!! next_leaf is " << next_leaf << " and prev_leaf_addr is " << prev_leaf_addr << " and " << *prev_leaf_addr << "\n";

    if(prev_leaf_addr)
      *prev_leaf_addr = next_leaf;

    if(next_leaf) {
      next_leaf->prev_leaf_addr = prev_leaf_addr;
      next_leaf = nullptr;
    }
    prev_leaf_addr = nullptr;

  }
  //~~~~~~~~~~~~~~~~~~~~~~~~~~~~~~~~~~~~~~~~~~~~~~~~~~~~~~~~~~~~~~~~~~~~~~~~
  template<typename T>
  PTLeaf<T> *PTLeaf<T>::remove_and_next() {
    PTLeaf<T> *save_next(next_leaf);

    //remove deletes 'this' so can only return afterwards
    remove();
    return save_next;
  }

  //~~~~~~~~~~~~~~~~~~~~~~~~~~~~~~~~~~~~~~~~~~~~~~~~~~~~~~~~~~~~~~~~~~~~~~~~

  template<typename T>
<<<<<<< HEAD
  PolyTrie<T>::PolyTrie(const PolyTrie<T> &orig) : PTNode<T>(nullptr), m_depth(orig.m_depth), m_leaf_list(nullptr) {
    PTLeaf<T> const *current(orig.begin());
=======
  PolyTrie<T>::PolyTrie(const PolyTrie<T> &orig) : PTNode<T>(NULL), m_depth(orig.m_depth), m_leaf_list(NULL) {
    PolyTrie<T>::const_iterator it(orig.begin()), it_end(orig.end());
>>>>>>> 4e5b6720
    //PolyTrie<T>::set() does all the work -- result is a pruned PolyTrie that is a copy of 'orig'
    for(; it != it_end; ++it)
      set(it.key(), *it);
  }

  //~~~~~~~~~~~~~~~~~~~~~~~~~~~~~~~~~~~~~~~~~~~~~~~~~~~~~~~~~~~~~~~~~~~~~~~~
  // ~PTNode() should take care of PolyTrie destruction, except for the edge case m_depth=0
  template<typename T>
  PolyTrie<T>::~PolyTrie() {
    if(depth() == 0 && begin_ptr())
      delete begin_ptr();
  }

  //~~~~~~~~~~~~~~~~~~~~~~~~~~~~~~~~~~~~~~~~~~~~~~~~~~~~~~~~~~~~~~~~~~~~~~~~

  template<typename T>
  Index PolyTrie<T>::num_nonzero() const {
    Index count(0);
    PolyTrie<T>::const_iterator it(begin()), it_end(end());
    for(; it != it_end; ++it)
      count++;
    return count;
  }

  //~~~~~~~~~~~~~~~~~~~~~~~~~~~~~~~~~~~~~~~~~~~~~~~~~~~~~~~~~~~~~~~~~~~~~~~~

  template<typename T>
  T PolyTrie<T>::get(const Array<Index> &ind) const {
    assert(ind.size() == depth() && "In PolyTrie<T>::get(), ind.size() must match PolyTrie<T>::depth().");
    if(ind.size() == 0) {
      if(begin_ptr())
        return begin_ptr()->val();
      return 0;
    }

    PTNode<T> const *tnode(this);
    for(Index i = 0; i < ind.size(); i++) {
      if(ind[i] >= tnode->size() || !(tnode->at(ind[i]))) {
        return 0;
      }
      tnode = tnode->at(ind[i]);
    }
    return tnode->val();
  }

  //~~~~~~~~~~~~~~~~~~~~~~~~~~~~~~~~~~~~~~~~~~~~~~~~~~~~~~~~~~~~~~~~~~~~~~~~

  template<typename T>
  void PolyTrie<T>::set(const Array<Index> &ind, const T &_val) {
    assert(ind.size() == depth() && "In PolyTrie<T>::set(), ind.size() must match PolyTrie<T>::depth().");

    if(CASM::almost_zero(_val, PTNode<T>::PT_TOL())) {
      remove(ind);
    }

    PTNode<T> *tnode(this);
    for(Index i = 0; i < ind.size() - 1; i++) {
      tnode = tnode->valid_node_at(ind[i]);
    }

    tnode = tnode->valid_leaf_at(*this, ind);
    tnode->m_val = _val;
    return;

  }


  //~~~~~~~~~~~~~~~~~~~~~~~~~~~~~~~~~~~~~~~~~~~~~~~~~~~~~~~~~~~~~~~~~~~~~~~~

  template<typename T>
  T &PolyTrie<T>::at(const Array<Index> &ind) {
    assert(ind.size() == depth() && "In PolyTrie<T>::at(), ind.size() must match PolyTrie<T>::depth().");

    PTNode<T> *tnode(this);
    for(Index i = 0; i < ind.size() - 1; i++) {
      tnode = tnode->valid_node_at(ind[i]);
    }

    tnode = tnode->valid_leaf_at(*this, ind);

    return tnode->m_val;

  }

  //~~~~~~~~~~~~~~~~~~~~~~~~~~~~~~~~~~~~~~~~~~~~~~~~~~~~~~~~~~~~~~~~~~~~~~~~
  template<typename T>
  T &PolyTrie<T>::operator()(const Array<Index> &ind) {
    assert(ind.size() == depth() && "In PolyTrie<T>::operator(), ind.size() must match PolyTrie<T>::depth().");

    PTNode<T> *tnode(this);
    for(Index i = 0; i < ind.size() - 1; i++) {
      tnode = tnode->valid_node_at(ind[i]);
    }

    tnode = tnode->valid_leaf_at(*this, ind);

    return tnode->m_val;

  }

  //~~~~~~~~~~~~~~~~~~~~~~~~~~~~~~~~~~~~~~~~~~~~~~~~~~~~~~~~~~~~~~~~~~~~~~~~
  template<typename T>
  T PolyTrie<T>::operator()(const Array<Index> &ind) const {
    assert(ind.size() == depth() && "In PolyTrie<T>::get(), ind.size() must match PolyTrie<T>::depth().");
    if(ind.size() == 0) {
      if(begin_ptr())
        return begin_ptr()->val();
      return 0;
    }

    PTNode<T> const *tnode(this);
    for(Index i = 0; i < ind.size(); i++) {
      if(ind[i] >= tnode->size() || !(tnode->at(ind[i]))) {
        return 0;
      }
      tnode = tnode->at(ind[i]);
    }
    return tnode->val();


  }

  //~~~~~~~~~~~~~~~~~~~~~~~~~~~~~~~~~~~~~~~~~~~~~~~~~~~~~~~~~~~~~~~~~~~~~~~~

  template<typename T>
  void PolyTrie<T>::list_leaf(PTLeaf<T> *new_leaf) {
    new_leaf->insert_at(m_leaf_list);
  }

  //~~~~~~~~~~~~~~~~~~~~~~~~~~~~~~~~~~~~~~~~~~~~~~~~~~~~~~~~~~~~~~~~~~~~~~~~

  template<typename T>
  void PolyTrie<T>::clear() {
    PTLeaf<T> *current(begin_ptr());
    while(current) {
      current = current->remove_and_next();
    }
  }

  //~~~~~~~~~~~~~~~~~~~~~~~~~~~~~~~~~~~~~~~~~~~~~~~~~~~~~~~~~~~~~~~~~~~~~~~~

  template<typename T>
  void PolyTrie<T>::redefine(Index new_depth) {
    clear();
    m_depth = new_depth;
  }

  //~~~~~~~~~~~~~~~~~~~~~~~~~~~~~~~~~~~~~~~~~~~~~~~~~~~~~~~~~~~~~~~~~~~~~~~~

  template<typename T>
  void PolyTrie<T>::swap(PolyTrie<T> &other) {
    if(this == &other)
      return;

    for(Index i = 0; i < size(); i++) {
      if(at(i)) {
        at(i)->up_node = &other;
      }
    }
    Array<PTNode<T>*>::swap(other);

    for(Index i = 0; i < size(); i++) {
      if(at(i)) {
        at(i)->up_node = this;
      }
    }

    CASM::swap(m_leaf_list, other.m_leaf_list);
    if(m_leaf_list)
      m_leaf_list->prev_leaf_addr = &m_leaf_list;
    if(other.m_leaf_list)
      other.m_leaf_list->prev_leaf_addr = &(other.m_leaf_list);

  }
  //~~~~~~~~~~~~~~~~~~~~~~~~~~~~~~~~~~~~~~~~~~~~~~~~~~~~~~~~~~~~~~~~~~~~~~~~

  template<typename T>
  void PolyTrie<T>::remove(const Array<Index> &ind) {
    assert(ind.size() == depth() && "In PolyTrie<T>::remove(), ind.size() must match PolyTrie<T>::depth().");
    PTNode<T> *tnode(this);
    for(Index i = 0; i < ind.size(); i++) {
      if(ind[i] >= tnode->size() || !(tnode->at(ind[i]))) {
        return;
      }
      tnode = tnode->at(ind[i]);
    }
    tnode->remove();
    return;
  }

  //~~~~~~~~~~~~~~~~~~~~~~~~~~~~~~~~~~~~~~~~~~~~~~~~~~~~~~~~~~~~~~~~~~~~~~~~

  template<typename T>
  bool PolyTrie<T>::prune_zeros(double tol) {
    bool is_edited(false);
    PolyTrie<T>::iterator it(begin()), it_end(end());
    for(; it != it_end; ++it) {
      while(it != it_end && CASM::almost_zero(*it, tol)) {
        it.remove_and_next();
        is_edited = true;
      }
    }
    return is_edited;
  }

  //~~~~~~~~~~~~~~~~~~~~~~~~~~~~~~~~~~~~~~~~~~~~~~~~~~~~~~~~~~~~~~~~~~~~~~~~

  template<typename T>
  void PolyTrie<T>::print_sparse(std::ostream &out) const {
    PolyTrie<T>::const_iterator it(begin()), it_end(end());
    for(; it != it_end; ++it) {
      if(!CASM::almost_zero(*it, PTNode<T>::PT_TOL()))
        out << it.key() << ":  " << *it << '\n';
    }
  }

  //~~~~~~~~~~~~~~~~~~~~~~~~~~~~~~~~~~~~~~~~~~~~~~~~~~~~~~~~~~~~~~~~~~~~~~~~

  template<typename T>
  PolyTrie<T> &PolyTrie<T>::operator*=(const T &scale) {
    if(CASM::almost_zero(scale, PTNode<T>::PT_TOL())) {
      clear();
      return *this;
    }

    PolyTrie<T>::iterator it(begin()), it_end(end());
    for(; it != it_end; ++it)
      *it *= scale;

    return *this;
  }

  //~~~~~~~~~~~~~~~~~~~~~~~~~~~~~~~~~~~~~~~~~~~~~~~~~~~~~~~~~~~~~~~~~~~~~~~~

  template<typename T>
  PolyTrie<T> &PolyTrie<T>::operator+=(const PolyTrie<T> &RHS) {
    PolyTrie<T>::const_iterator it(RHS.begin()), it_end(RHS.end());
    for(; it != it_end; ++it) {
      if(CASM::almost_zero(at(it.key()) += *it, PTNode<T>::PT_TOL()))
        remove(it.key());
    }
    return *this;
  }

  //~~~~~~~~~~~~~~~~~~~~~~~~~~~~~~~~~~~~~~~~~~~~~~~~~~~~~~~~~~~~~~~~~~~~~~~~

  template<typename T>
  PolyTrie<T> &PolyTrie<T>::operator-=(const PolyTrie<T> &RHS) {
    PolyTrie<T>::const_iterator it(RHS.begin()), it_end(RHS.end());
    for(; it != it_end; ++it) {
      if(CASM::almost_zero(at(it.key()) -= *it, PTNode<T>::PT_TOL()))
        remove(it.key());
    }
    return *this;
  }

  //~~~~~~~~~~~~~~~~~~~~~~~~~~~~~~~~~~~~~~~~~~~~~~~~~~~~~~~~~~~~~~~~~~~~~~~~

  template<typename T>
  PolyTrie<T> PolyTrie<T>::operator+(const PolyTrie<T> &RHS) const {
    PolyTrie<T> result(*this);
    return result += RHS;
  }
  //~~~~~~~~~~~~~~~~~~~~~~~~~~~~~~~~~~~~~~~~~~~~~~~~~~~~~~~~~~~~~~~~~~~~~~~~

  template<typename T>
  PolyTrie<T> PolyTrie<T>::operator-(const PolyTrie<T> &RHS) const {
    PolyTrie<T> result(*this);
    return result -= RHS;
  }

  //~~~~~~~~~~~~~~~~~~~~~~~~~~~~~~~~~~~~~~~~~~~~~~~~~~~~~~~~~~~~~~~~~~~~~~~~

  template<typename T>
  bool PolyTrie<T>::compare(const PolyTrie<T> &RHS, double tol) const {
    return ((*this) - RHS).almost_zero(tol);
  }

  //~~~~~~~~~~~~~~~~~~~~~~~~~~~~~~~~~~~~~~~~~~~~~~~~~~~~~~~~~~~~~~~~~~~~~~~~

  template<typename T>
  bool PolyTrie<T>::operator==(const PolyTrie<T> &RHS) const {
    return compare(RHS);
  }

  //~~~~~~~~~~~~~~~~~~~~~~~~~~~~~~~~~~~~~~~~~~~~~~~~~~~~~~~~~~~~~~~~~~~~~~~~

  template<typename T>
  bool PolyTrie<T>::almost_zero(double tol) const {
    PolyTrie<T>::const_iterator it(begin()), it_end(end());

    for(; it != it_end; ++it) {
      if(!CASM::almost_zero(*it, tol))
        return false;
    }
    return true;
  }

  //~~~~~~~~~~~~~~~~~~~~~~~~~~~~~~~~~~~~~~~~~~~~~~~~~~~~~~~~~~~~~~~~~~~~~~~~

  template<typename T> template<typename CompareType>
  void PolyTrie<T>::sort_leaves(const CompareType &compare) {
    if(!m_leaf_list)
      return;

    //Working with two sublists, 'a_list', and 'b_list' -- define pointers to each
    PTLeaf<T> *a_ptr, *b_ptr;

    // merge_elem is the element to be merged and tail is the merge position
    PTLeaf<T> *merge_elem, *tail;

    // size of a_list and size of b_list
    int a_size, b_size;

    // merge_size is the target size of a_list and b_list at the beggining of each iteration.
    //nmerges is the number of merges performed during the interation
    int merge_size(1), nmerges(2);
    // count number of merges we do in this pass
    // If we have done only one merge, we're finished.
    while(nmerges > 1) {
      nmerges = 0;

      a_ptr = m_leaf_list;
      tail = NULL;

      while(a_ptr) {
        // there exists a merge to be done
        nmerges++;
        // step `merge_size' places along from p
        b_ptr = a_ptr;
        a_size = 0;
        for(int i = 0; i < merge_size; i++) {
          a_size++;
          if(!(b_ptr = b_ptr->next())) break;
        }

        // if b_ptr hasn't fallen off the end of the list, we have two m_leaf_lists to merge
        b_size = merge_size;

        // now we merge a_list with b_list, keeping the result ordered
        while(a_size > 0 || (b_size > 0 && b_ptr)) {
          // decide whether next merge_elem comes from a_list or b_list
          if(a_size == 0) {
            // a_list is empty; merge_elem must come from b_list.
            merge_elem = b_ptr;
            b_ptr = b_ptr->next();
            b_size--;
          }
          else if(b_size == 0 || !b_ptr) {
            // b_list is empty; merge_elem must come from a_list.
            merge_elem = a_ptr;
            a_ptr = a_ptr->next();
            a_size--;
          }
          else if(compare(*a_ptr, *b_ptr)) {
            // First element of b_list is "truer" (or same); merge_elem must come from a_list.
            merge_elem = a_ptr;
            a_ptr = a_ptr->next();
            a_size--;
          }
          else {
            // First element of b_list is "truer"; merge_elem must come from b_list.
            merge_elem = b_ptr;
            b_ptr = b_ptr->next();
            b_size--;
          }

          // add the next PTLeaf<T> to the merged list
          if(tail) {
            merge_elem->insert_after(tail);
          }
          else {
            merge_elem->insert_at(m_leaf_list);
          }
          tail = merge_elem;
        }

        // we've reached the end of a_list and b_list, so point a_ptr at the the same position as b_ptr,
        // which will either be NULL or the beginning of the next a_list
        a_ptr = b_ptr;
      }
      // set the new element as the tail (set internal pointer to NULL)
      tail->make_tail();

      //double the merge size for next iteration
      merge_size *= 2;
    }


  }



}

#endif /* POLYTRIE_H_ */<|MERGE_RESOLUTION|>--- conflicted
+++ resolved
@@ -502,13 +502,8 @@
   //~~~~~~~~~~~~~~~~~~~~~~~~~~~~~~~~~~~~~~~~~~~~~~~~~~~~~~~~~~~~~~~~~~~~~~~~
 
   template<typename T>
-<<<<<<< HEAD
   PolyTrie<T>::PolyTrie(const PolyTrie<T> &orig) : PTNode<T>(nullptr), m_depth(orig.m_depth), m_leaf_list(nullptr) {
-    PTLeaf<T> const *current(orig.begin());
-=======
-  PolyTrie<T>::PolyTrie(const PolyTrie<T> &orig) : PTNode<T>(NULL), m_depth(orig.m_depth), m_leaf_list(NULL) {
     PolyTrie<T>::const_iterator it(orig.begin()), it_end(orig.end());
->>>>>>> 4e5b6720
     //PolyTrie<T>::set() does all the work -- result is a pruned PolyTrie that is a copy of 'orig'
     for(; it != it_end; ++it)
       set(it.key(), *it);
