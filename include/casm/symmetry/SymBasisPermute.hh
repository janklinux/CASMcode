--- conflicted
+++ resolved
@@ -1,29 +1,24 @@
 #ifndef SYMBASISPERMUTE_HH
 #define SYMBASISPERMUTE_HH
 
-<<<<<<< HEAD
-#include <iostream>
-#include <cmath>
-=======
 #include "casm/container/Array.hh"
 #include "casm/crystallography/UnitCellCoord.hh"
 #include "casm/symmetry/SymOpRepresentation.hh"
 #include "casm/symmetry/SymOp.hh"
 #include "casm/casm_io/jsonParser.hh"
->>>>>>> 35eb37e6
 
 namespace CASM {
   class MasterSymGroup;
   class Lattice;
-  
+
   ///\brief  SymBasisPermute describes how a symmetry operation permutes atoms in a basis
   ///
-  /// - ::SymOp transforms Cartesian coordinate (x) like: 
+  /// - ::SymOp transforms Cartesian coordinate (x) like:
   ///     x' = R*x + T, where R is a point transformation matrix, and T a translation vector
-  /// - SymBasisPermute transforms UnitCell (u) without basis like: 
+  /// - SymBasisPermute transforms UnitCell (u) without basis like:
   ///    Lu' = R*L*u + T
   ///     u' = L.inv*R*L*u + L.inv*T, where L is the lattice, as a column vector matrix
-  /// - For transforming basis sites, a lookup table is stored that maps 
+  /// - For transforming basis sites, a lookup table is stored that maps
   ///     UnitCellSite(UnitCell(0,0,0), b) -> UnitCellSite'
   ///   which is used to set the sublat and is added to u' along with L.inv*T
   ///
@@ -34,27 +29,27 @@
     /// Array of UnitCellCoords, of length basis.size(). Site (b,0,0,0) goes to
     /// (b_new,i,j,k)==m_ucc_permute[b] after application of symmetry.
     std::vector<UnitCellCoord> m_ucc_permute;
-    
+
     /// Transform fractional coordinates, integer version of SymOp::symmetry_mat[FRAC]
     Eigen::Matrix3l m_point_mat;
-    
-    
+
+
   public:
-    
+
     typedef Index size_type;
 
     /// Construct SymBasisPermute
     template<typename StrucType>
-    SymBasisPermute(const SymOp& op, const StrucType& struc, double tol);
-    
+    SymBasisPermute(const SymOp &op, const StrucType &struc, double tol);
+
     /// \brief Apply to a UnitCellCoord, in place
-    UnitCellCoord& apply(UnitCellCoord& value) const {
-      value.unitcell() = m_point_mat*value.unitcell() + 
+    UnitCellCoord &apply(UnitCellCoord &value) const {
+      value.unitcell() = m_point_mat * value.unitcell() +
                          m_ucc_permute[value.sublat()].unitcell();
       value.sublat() = m_ucc_permute[value.sublat()].sublat();
       return value;
     }
-    
+
     /// \brief Copy UnitCellCoord and apply
     UnitCellCoord copy_apply(UnitCellCoord value) const {
       return apply(value);
@@ -64,81 +59,81 @@
     SymOpRepresentation *copy() const override {
       return new SymBasisPermute(*this);
     };
-    
+
     /// Return number of basis sites
     size_type size() const {
       return m_ucc_permute.size();
     }
-    
+
     /// Return UnitCellCoord that (b,0,0,0) transforms to
     UnitCellCoord operator[](Index b) const {
       return m_ucc_permute[b];
     }
-    
+
     /// Return UnitCellCoord that (b,0,0,0) transforms to
     UnitCellCoord at(Index b) const {
       return m_ucc_permute.at(b);
     }
-    
+
     /// Get this from a SymOp
-    SymBasisPermute const* get_ucc_permutation() const override {
+    SymBasisPermute const *get_ucc_permutation() const override {
       return this;
     };
-    
+
     /// Get underlying data (data()[b] is the result of transforming (b,0,0,0))
-    const std::vector<UnitCellCoord>& data() const {
+    const std::vector<UnitCellCoord> &data() const {
       return m_ucc_permute;
     }
-    
+
     jsonParser &to_json(jsonParser &json) const override {
       return json;
     };
     void from_json(const jsonParser &json) override {};
 
   };
-  
+
   /// \brief Apply symmetry to a UnitCellCoord
   template<typename BasisPermutable>
-  UnitCellCoord& apply(const SymOp& op, UnitCellCoord& value, const BasisPermutable& obj);
-  
+  UnitCellCoord &apply(const SymOp &op, UnitCellCoord &value, const BasisPermutable &obj);
+
   /// \brief Apply symmetry to a UnitCellCoord
-  inline UnitCellCoord& apply(const SymBasisPermute& op, UnitCellCoord& value) {
+  inline UnitCellCoord &apply(const SymBasisPermute &op, UnitCellCoord &value) {
     return op.apply(value);
   }
-  
-  
+
+
   // ---- SymBasisPermute Definitions --------------------
-  
+
   /// Construct SymBasisPermute
   template<typename StrucType>
-  SymBasisPermute::SymBasisPermute(const SymOp& op, const StrucType& struc, double tol) {
-    
+  SymBasisPermute::SymBasisPermute(const SymOp &op, const StrucType &struc, double tol) {
+
     if(!is_integer(op.get_matrix(FRAC), tol)) {
       throw std::runtime_error(
         std::string("Error in 'SymBasisPermute(const SymOp& op, const StrucType& struc, double tol)'\n") +
-                    "  Could not get integer point transformation matrix.");
+        "  Could not get integer point transformation matrix.");
     }
-    
+
     m_point_mat = lround(op.get_matrix(FRAC));
-    
+
     // Determine how basis sites transform from the origin unit cell
-    for(int b = 0; b<struc.basis.size(); b++) {
+    for(int b = 0; b < struc.basis.size(); b++) {
       m_ucc_permute.push_back(UnitCellCoord(CASM::copy_apply(op, struc.basis[b]), struc, tol));
     }
   }
-    
-    
+
+
   /// \brief Apply symmetry to a UnitCellCoord
   ///
   /// \param op The symmetry operation to apply
   /// \param value The UnitCellCoord being transformed
   /// \param obj The object that the UnitCellCoord coordinates refer to, typically a primitive Structure
-  /// 
-  /// - Requires BasisPermutable::basis_permutation_symrep_ID() to obtain the 
+  ///
+  /// - Requires BasisPermutable::basis_permutation_symrep_ID() to obtain the
   ///   SymBasisPermute representation
   template<typename BasisPermutable>
-  UnitCellCoord& apply(const SymOp& op, UnitCellCoord& value, const BasisPermutable& obj) {
-    
+  UnitCellCoord &apply(const SymOp &op, UnitCellCoord &value, const BasisPermutable &obj) {
+
     return op.get_basis_permute_rep(obj.basis_permutation_symrep_ID())->apply(value);
   }
 
