#ifndef SYMOP_HH
#define SYMOP_HH

#include <iostream>
#include <cmath>

#include "casm/crystallography/Coordinate.hh"
#include "casm/symmetry/SymOpRepresentation.hh"


namespace CASM {
  class MasterSymGroup;
  class Lattice;

  ///\brief SymOp is the Coordinate representation of a symmetry operation
  /// it keeps fraction (FRAC) and Cartesian (CART) information about how
  /// a symetry operation transforms 3D spatial coordinates
  class SymOp : public SymOpRepresentation {
  private:

    /*** Inherited from SymOpRepresentation ***/
    /*
    ///Index into MasterSymGroup that specifies the operation
    Index op_index, rep_ID;

    /// Pointer to the MasterSymGroup where prototype of this SymOp lives
    MasterSymGroup const *master_group;
    */

    ///Lattice in terms of  which the fractional
    ///coordinates are defined
    Lattice const *home;

    ///matrix representation of symettry operation in
    ///Cartesian (symmetry_mat[CART])
    ///Fractional (symmetry_mat[FRAC])
    mutable Matrix3<double> symmetry_mat[2];
    ///Keep track of flags to specify whether
    ///Cartesian/Fractional symmetry matrix is up to date
    mutable bool is_current[2];

    ///translation vector that is applied to
    ///a point after matrix transformation
    mutable Coordinate tau_vec;

    ///eigenvec describes the orientation of the symmetry-generating element
    ///(i.e., mirror/glide plane normal or vector parallel to rotation/screw axis)
    mutable Coordinate eigenvec;

    ///location is a point in the lattice that describes the location
    ///of the symmetry-generating element (e.g, mirror plane, rotation axis, inversion point)
    ///location is related to tau_vec in that
    /// new_coord=symmetry_mat*(old_coord-location) + location
    mutable Coordinate location;

    ///For rotation/rotoinversion, 'rotation_angle' is the corresponding angle (in degrees)
    mutable double rotation_angle;

    ///shift vector for screw or glide, perpendicular to eigenvector
    mutable Coordinate screw_glide_shift;

    /// This stores the mapping error associated with this SymOp, which will depend on the tolerances
    ///  you choose when you attempt to generate symmetry groups.
    double map_error;

    int mode_ind() const {
      return (int) COORD_MODE::CHECK();
    };
  public:

    SymOp(const Coordinate &trans) :
      home(trans.get_home()),
      tau_vec(trans),
      eigenvec(Vector3<double>(0, 0, 0), *(trans.get_home()), CART),
      location(eigenvec),
      screw_glide_shift(eigenvec),
      map_error(TOL) {
      symmetry = identity_op;
      op_index = 0;
      symmetry_mat[CART] = Matrix3<double>::identity();
      symmetry_mat[FRAC] = Matrix3<double>::identity();
      is_current[CART] = true;
      is_current[FRAC] = true;
    };

    ///Create new SymOp from Matrix3 in specified mode, but must also specify the lattice
    ///Assumes translation is zero
    SymOp(const Matrix3<double> &tsym_mat, const Lattice &t_home,
          COORD_TYPE mode, double _map_error = TOL) :
      home(&t_home),
      tau_vec(Vector3<double>(0, 0, 0), t_home, mode),
      eigenvec(tau_vec),
      location(tau_vec),
      screw_glide_shift(tau_vec),
      map_error(_map_error) {
      symmetry_mat[mode] = tsym_mat;
      is_current[mode] = true;
      is_current[!mode] = false;
      if(mode == FRAC) {
        calc(CART);
      }
      else {
        calc(FRAC);
      }

    };

    ///Create new SymOp from Matrix3 and tau translation in specified mode, but must also specify the lattice
    SymOp(const Matrix3<double> &tsym_mat, const Vector3<double> &t_tau, const Lattice &t_home,
          COORD_TYPE mode, double _map_error = TOL) :
      home(&t_home),
      tau_vec(t_tau, t_home, mode),
      eigenvec(Vector3<double>(0, 0, 0), t_home, mode),
      location(eigenvec),
      screw_glide_shift(eigenvec),
      map_error(_map_error) {
      symmetry_mat[mode] = tsym_mat;
      is_current[mode] = true;
      is_current[!mode] = false;
      if(mode == FRAC)
        calc(CART);
      else
        calc(FRAC);
    };

    /// Const access of elements of the symmetry matrix
    double operator()(int i, int j, COORD_TYPE mode = COORD_DEFAULT) const;

    /// Const access of the translation vector, 'tau', in specified COORD_MODE
    const Vector3<double> &tau(COORD_TYPE mode) const; //AAB
    /// Const access of the translation vector, 'tau', in current COORD_MODE
    const Coordinate &tau() const; //AAB

    /// Const access of elements of the translation vector, 'tau', in specified COORD_MODE
    double tau(int i, COORD_TYPE mode = COORD_DEFAULT) const ;

    /// Const access of entire symmetry matrix in specified COORD_MODE
    const Matrix3<double> &get_matrix(COORD_TYPE mode) const; //AAB
    /// Const access of entire symmetry matrix in the default COORD_MODE
    const Matrix3<double> &get_matrix() const; //AAB

    /// Const access of eigenvector in the specified COORD_MODE
    const Vector3<double> &get_eigenvec(COORD_TYPE mode) const; //AAB
    /// Const access of eigenvector in the current COORD_MODE
    const Vector3<double> &get_eigenvec() const; //AAB

    /// Const access of screw/glide shift vector in the specified COORD_MODE
    const Vector3<double> &get_screw_glide_shift(COORD_TYPE mode) const; //Donghee
    /// Const access of screw/glide shift vector in the current COORD_MODE
    const Coordinate &get_screw_glide_shift() const; //Donghee

    /// Const access of location Coordinate in the specified COORD_MODE
    const Vector3<double> &get_location(COORD_TYPE mode) const;
    /// Const access of location Coordinate in the current COORD_MODE
    const Coordinate &get_location() const;

    /// set master_group and op_index for the SymOp
    /// Performs simple checks to ensure that (*this) is compatible with new_group[new_index]
    void set_index(const MasterSymGroup &new_group, Index new_index);

    /// set representation for SymOp corresponding to rep_ID
    void set_rep(Index rep_ID, const SymOpRepresentation &op_rep) const;
    
    /// get pointer to matrix representation corresponding to rep_ID
    Eigen::MatrixXd const *get_matrix_rep(Index rep_ID) const;
    
    /// get pointer to permutation representation corresponding to rep_ID
    Permutation const *get_permutation_rep(Index rep_ID) const;
    
    /// get pointer to BasisPermute representation corresponding to rep_ID
<<<<<<< HEAD
    Array<UnitCellCoord> const *get_basis_permute_rep(Index rep_ID) const;
    
=======
    SymBasisPermute const* get_basis_permute_rep(Index rep_ID) const;

>>>>>>> 35eb37e6
    /// get array of pointers to matrix representations for representations corresponding to rep_IDs
    Array<Eigen::MatrixXd const * > get_matrix_reps(Array<Index> rep_IDs) const;

    /// Allows access to the map_error.
    const double &get_map_error() const;
    void set_map_error(const double &value);

    //Routines that relate symmetry options:
    ///get a new SymOp that is equivalent to subsequent application of both SymOps
    SymOp operator*(const SymOp &RHS) const;

    /// Cartesian translation of the origin of the symmetry operation by Coordinate RHS
    SymOp &operator+=(const Coordinate &RHS);
    SymOp &operator-=(const Coordinate &RHS);

    /// get the inverse of this SymOp
    SymOp inverse() const;

    /// Get copy of the SymOp without translation
    SymOp no_trans() const;

    /// Brings the shift vector within...
    void within();

    /// Check equality of SymOps, (matrix and translation). Does not necessarily return true for translational equivalents
    bool operator==(const SymOp &RHS) const;
    /// Check equality of SymOps, with specified tolerance, (matrix and translation). Returns true for translational equivalents
    bool compare(const SymOp &RHS, double eq_tol = TOL) const;

    /// Const access of the symmetry type
    symmetry_type type() const {
      if(symmetry == invalid_op)
        get_sym_type();
      return symmetry;
    }

    /// Calculate the matrix in the specified COORD_MODE
    bool calc(COORD_TYPE mode = COORD_DEFAULT) const;

    /// Change home lattice
    /// Preserves Cartesian representation and changes fractional
    /// WARNING: Never add a default value for 'mode'
    void set_lattice(const Lattice &new_lat, COORD_TYPE mode);

    /// Const access of the home lattice
    const Lattice &get_home() const;


    /// Performs conjugation of this SymOp with SymOp 'op'
    /// In other words, transforms coordinates of this SymOp by
    /// transformation specified by 'op':  op.inverse()*(*this)*op
    SymOp &apply_sym(const SymOp &op);

    /// Use 'symmetry_mat' and 'tau_vec' to populate 'location'
    void find_location() const;

    /// What does this do?
    mutable double plane_XYZ_equ[4], axis_XYZ_equ[6]; //Donghee
    void get_plane_axis(COORD_TYPE coord_mode) const;  //Donghee
    void print_plane_axis(std::ostream &stream, COORD_TYPE coord_mode) const; //Donghee
    void printII_plane_axis(std::ostream &stream, COORD_TYPE coord_mode) const;  //Donghee

    /// Use 'symmetry_mat' and 'tau_vec' to populate 'symmetry'
    void get_sym_type() const;

    /// Auxiliary routines to get_sym_type()
    void glide_check() const;
    void screw_check() const;
    void mirror_check() const;
    void calc_rotation_angle(Matrix3<double> mat, double det, double trace) const;

    /// const access of 'rotation_angle'
    double get_rotation_angle() const;

    /// calculate and return character of this SymOp
    double get_character() const {
      return get_matrix(CART).trace();
    };

    /// Print this SymOP as header, followed by symmetry_mat and tau_vec (aligned vertically)
    ///COORD_DEFAULT is default argument, this means default to the global mode
    void print(std::ostream &stream, COORD_TYPE coord_mode = COORD_DEFAULT) const;

    ///Prints abridged description of SymOp, including its type, angle, and eigenvector
    ///does NOT print out the entire symmetry operation matrix
    void print_short(std::ostream &stream, COORD_TYPE coord_mode = COORD_DEFAULT) const;

    /// Read in a SymOp in the same format as it is printed by 'print(...)'
    //  NOT YET IMPLEMENTED
    void read(std::istream &stream, COORD_TYPE coord_mode = COORD_DEFAULT) {};

    /// Makes sure that all properties of SymOp are up to date in the specified COORD_MODE
    /// THIS HAS NOT BEEN IMPLEMENTED --- we should discuss specifics
    void update(COORD_TYPE coord_mode);


    /// Methods for checking symmetry type.
    bool is_identity() const;
    bool is_mirror() const;
    bool is_glide() const;
    bool is_rotation() const;
    bool is_screw() const;
    bool is_inversion() const;
    bool is_rotoinversion() const;
    bool is_invalid() const;

    SymOp unregistered_copy() const {
      return SymOp(get_matrix(CART), tau(CART), *home, CART, map_error);
    }


    /// Return pointer to a new copy of this SymOp
    SymOpRepresentation *copy() const {
      return new SymOp(*this);
    };

    jsonParser &to_json(jsonParser &json) const;

    void from_json(const jsonParser &json);
  };
  

  //SymOp rotation_op(const Vector3<double> &rotation_axis, const double rotation_angle, const Lattice &home);
  //SymOp rotation_op(const Eigen::Vector4d &rotation_params, const Lattice &home);
  

  jsonParser &to_json(const SymOp &sym, jsonParser &json);
  void from_json(SymOp &sym, const jsonParser &json);

  //std::istream& operator>> (std::istream &stream, SymOp &op){op.read(stream); return stream;};
  //std::ostream& operator<< (std::ostream &stream, SymOp &op){op.print(stream); return stream;};

}
#endif<|MERGE_RESOLUTION|>--- conflicted
+++ resolved
@@ -160,21 +160,16 @@
 
     /// set representation for SymOp corresponding to rep_ID
     void set_rep(Index rep_ID, const SymOpRepresentation &op_rep) const;
-    
+
     /// get pointer to matrix representation corresponding to rep_ID
     Eigen::MatrixXd const *get_matrix_rep(Index rep_ID) const;
-    
+
     /// get pointer to permutation representation corresponding to rep_ID
     Permutation const *get_permutation_rep(Index rep_ID) const;
-    
+
     /// get pointer to BasisPermute representation corresponding to rep_ID
-<<<<<<< HEAD
-    Array<UnitCellCoord> const *get_basis_permute_rep(Index rep_ID) const;
-    
-=======
-    SymBasisPermute const* get_basis_permute_rep(Index rep_ID) const;
-
->>>>>>> 35eb37e6
+    SymBasisPermute const *get_basis_permute_rep(Index rep_ID) const;
+
     /// get array of pointers to matrix representations for representations corresponding to rep_IDs
     Array<Eigen::MatrixXd const * > get_matrix_reps(Array<Index> rep_IDs) const;
 
@@ -295,11 +290,11 @@
 
     void from_json(const jsonParser &json);
   };
-  
+
 
   //SymOp rotation_op(const Vector3<double> &rotation_axis, const double rotation_angle, const Lattice &home);
   //SymOp rotation_op(const Eigen::Vector4d &rotation_params, const Lattice &home);
-  
+
 
   jsonParser &to_json(const SymOp &sym, jsonParser &json);
   void from_json(SymOp &sym, const jsonParser &json);
