--- conflicted
+++ resolved
@@ -8,10 +8,6 @@
 using namespace CASM;
 
 const std::string &CASM::version() {
-<<<<<<< HEAD
-  static const std::string &ver = "v0.1.1_doc";
-=======
-  static const std::string &ver = "grand_canonical_updated";
->>>>>>> 054c5c52
+  static const std::string &ver = "v0.1.1_merge";
   return ver;
 };