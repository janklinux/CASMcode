/*
 *  version.cpp
 *
 */

#include "casm/version/version.hh"

using namespace CASM;

const std::string &CASM::version() {
<<<<<<< HEAD
  static const std::string &ver = "v0.2.0_jct_merge_test";
=======
  static const std::string &ver = "v0.1.1_fit_merge";
>>>>>>> 7fbf9ad0
  return ver;
};<|MERGE_RESOLUTION|>--- conflicted
+++ resolved
@@ -8,10 +8,6 @@
 using namespace CASM;
 
 const std::string &CASM::version() {
-<<<<<<< HEAD
-  static const std::string &ver = "v0.2.0_jct_merge_test";
-=======
-  static const std::string &ver = "v0.1.1_fit_merge";
->>>>>>> 7fbf9ad0
+  static const std::string &ver = "v0.2.0_merge_test";
   return ver;
 };