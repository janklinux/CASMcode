#include "casm/clex/Configuration.hh"

#include <sstream>
//#include "casm/misc/Time.hh"
#include "casm/clex/PrimClex.hh"
#include "casm/clex/Supercell.hh"
#include "casm/clex/Clexulator.hh"
#include "casm/crystallography/jsonStruc.hh"
#include "casm/clex/ECIContainer.hh"

namespace CASM {

  /// Construct a default Configuration
  Configuration::Configuration(Supercell &_supercell, const jsonParser &src, const ConfigDoF &_configdof)
    : id("none"), supercell(&_supercell), source_updated(true), multiplicity(-1), dof_updated(true),
      m_configdof(_configdof), prop_updated(true), m_selected(false) {
    set_source(src);
  }

  //*********************************************************************************
  /// Construct by reading from main data file (json)
  Configuration::Configuration(const jsonParser &json, Supercell &_supercell, Index _id)
    : supercell(&_supercell), source_updated(false), multiplicity(-1), dof_updated(false),
      m_configdof(_supercell.num_sites()), prop_updated(false) {

    std::stringstream ss;
    ss << _id;
    id = ss.str();

    read(json);
  }

  //*********************************************************************************
  /*
  /// Construct a Configuration with occupation specified by string 'con_name'
  Configuration::Configuration(Supercell &_supercell, std::string con_name, bool select, const jsonParser &src)
    : id("none"), supercell(&_supercell), source_updated(true), multiplicity(-1), dof_updated(true),
      m_configdof(_supercell.num_sites()), prop_updated(true), m_selected(select) {

    set_source(src);

    // just use bitstring, limit max occupation to 9
    if(con_name.size() != _supercell.num_sites()) {
      std::cout << "Error in Configuration::Configuration(const Supercell&, std::string, bool)." << std::endl;
      std::cout << "  Configuration size _supercell.num_sites(): " << _supercell.num_sites() << "  does not match con_name: '" << con_name << "'." << std::endl;
      exit(1);
    }

    m_configdof.set_occupation(Array<int>(size()));

    for(Index i = 0; i < size(); i++) {
      _occ(i) = con_name[i] - '0';

      if(occ(i) < 0 || occ(i) > 9) {
        std::cout << "Error in Configuration::Configuration(const Supercell&, std::string, bool)." << std::endl;
        std::cout << "  Occupant not allowed: '" << con_name[i] << "'." << std::endl;
        exit(1);
      }
    }

    return;
  }
  */
  //********** MUTATORS  ***********

  void Configuration::set_id(Index _id) {
    std::stringstream ss;
    ss << _id;
    id = ss.str();

    dof_updated = true;
    prop_updated = true;
  }

  //*********************************************************************************
  void Configuration::set_source(const jsonParser &source) {
    if(source.is_null() || source.size() == 0) {
      m_source.put_array();
    }
    else if(!source.is_array()) {
      m_source.put_array();
      m_source.push_back(source);
    }
    else {
      m_source = source;
    }
    source_updated = true;
  }

  //*********************************************************************************
  void Configuration::push_back_source(const jsonParser &source) {

    if(source.is_null() || source.size() == 0) {
      return;
    }
    if(!source.is_array()) {

      // check if the new source is already listed, if it is do nothing
      for(int i = 0; i < m_source.size(); i++) {
        if(m_source[i] == source)
          return;
      }

      // else, add the new source
      m_source.push_back(source);

      source_updated = true;
    }
    else {

      // check all new sources, if already listed skip, if the any of the new sources is already listed, if it is do nothing

      for(int s = 0; s < source.size(); s++) {

        bool found = false;

        for(int i = 0; i < m_source.size(); i++) {
          if(m_source[i] == source[s]) {
            found = true;
            break;
          }
        }

        if(!found) {
          // else, add the new source
          m_source.push_back(source[s]);

          source_updated = true;
        }
      }
    }
  }

  //*********************************************************************************
  void Configuration::set_occupation(const Array<int> &new_occupation) {
    dof_updated = true;
    m_configdof.set_occupation(new_occupation);
    return;
  }

  //*********************************************************************************
  void Configuration::set_occ(Index site_l, int val) {
    //if( i > occupation.size() || i < 0)
    //{
    //    std::cout << "ERROR in Configuration::set_occ(). i: " << i << " occupation.size(): "<< occupation.size() << "  val: " << val << std::endl;
    //    exit(1);
    //}
    //std::cout << "Configuration::set_occ(). i: " << i << " occupation.size(): "<< occupation.size() << "  val: " << val << std::endl;
    dof_updated = true;
    m_configdof.occ(site_l) = val;
  }

  //*********************************************************************************

  void Configuration::set_displacement(const displacement_matrix_t &new_displacement) {
    dof_updated = true;
    m_configdof.set_displacement(new_displacement);
  }

  //*********************************************************************************

  void Configuration::set_deformation(const Eigen::Matrix3d &new_deformation) {
    dof_updated = true;
    m_configdof.set_deformation(new_deformation);
  }

  //*********************************************************************************

  Configuration Configuration::canonical_form(PermuteIterator it_begin, PermuteIterator it_end, PermuteIterator &it_canon, double tol) const {
    Configuration tconfig(*this);
    tconfig.m_configdof = m_configdof.canonical_form(it_begin, it_end, it_canon, tol);
    return tconfig;
  }

  //*********************************************************************************

  void Configuration::set_reference(const Properties &ref) {
    prop_updated = true;
    reference = ref;
    delta = calculated - reference;
  }

  //*********************************************************************************
  void Configuration::set_calc_properties(const jsonParser &calc) {
    prop_updated = true;
    calculated = calc;
    delta = calculated - reference;
  }

  //*********************************************************************************

  bool Configuration::read_calc_properties(jsonParser &parsed_props) const {
    //std::cout << "begin Configuration::read_calculated()" << std::endl;
    bool success = true;
    /// properties.calc.json: contains calculated properties
    ///   Currently only loading those properties that have references
    fs::path filepath = calc_properties_path();
    //std::cout << "filepath: " << filepath << std::endl;
    parsed_props = jsonParser();
    if(fs::exists(filepath)) {
      jsonParser json(filepath);

      //Record file timestamp
      parsed_props["data_timestamp"] = fs::last_write_time(filepath);

      std::vector<std::string> props = get_primclex().get_curr_property();
      for(Index i = 0; i < props.size(); i++) {
        //std::cout << "checking for: " << props[i] << std::endl;
        if(json.contains(props[i])) {

          // normal by #prim cells for some properties
          if(props[i] == "energy" || props[i] == "relaxed_energy") {
            parsed_props[ props[i] ] = json[props[i]].get<double>() / get_supercell().volume();
          }
          else {
            parsed_props[props[i]] = json[props[i]];
          }
        }
        else
          success = false;
      }
      //Get RMS force:
      if(json.contains("relaxed_forces")) {
        Eigen::MatrixXd forces;
        from_json(forces, json["relaxed_forces"]);
        parsed_props["rms_force"] = sqrt((forces.transpose() * forces).trace() / double(forces.rows()));
      }
    }
    else
      success = false;

    return success;
  }
  
<<<<<<< HEAD
  //*********************************************************************************
  void Configuration::set_correlations_orbitree(const SiteOrbitree &site_orbitree) {
    corr_updated = true;

    const PrimClex &pc = get_primclex();

    // records values for global dofs, like strain
    pc.set_global_dof_state(*this);

    Index scell_vol = get_supercell().volume();

    match_shape(correlations, site_orbitree);

    for(Index nl = 0; nl < scell_vol; nl++) {
      // records values for local dofs, like occupation and displacement
      pc.set_local_dof_state(*this, nl);
      Index i = 0;
      for(Index nb = 0; nb < site_orbitree.size(); nb++) {
        for(Index no = 0; no < site_orbitree[nb].size(); no++) {
          for(Index ne = 0; ne < site_orbitree[nb][no].size(); ne++) {
            site_orbitree[nb][no][ne].clust_basis.remote_eval_and_add_to(&correlations[i], &correlations[i + site_orbitree[nb][no][ne].clust_basis.size()]);
          }
        }
      }
    }

    // Divide by multiplicity
    Index i = 0;
    for(Index nb = 0; nb < site_orbitree.size(); nb++) {
      for(Index no = 0; no < site_orbitree[nb].size(); no++) {
        double multiplicity = site_orbitree[nb][no].size() * scell_vol;
        for(Index ibasis = 0; ibasis < site_orbitree.prototype(nb, no).clust_basis.size(); ibasis++) {
          correlations[i++] /= multiplicity;
        }
      }
    }
  }

  //*********************************************************************************
  void Configuration::set_correlations(Clexulator &clexulator) {

    corr_updated = true;

    const Supercell &scel = get_supercell();
    //Size of the supercell will be used for normalizing correlations to a per primitive cell value
    int scel_vol = scel.volume();

    correlations.resize(clexulator.corr_size());

    //Inform Clexulator of the bitstring

    //TODO: This will probably get more complicated with displacements and stuff
    clexulator.set_config_occ(m_configdof.occupation().begin());
    //mc_clexor.set_config_disp(mc_confdof.m_displacements.begin());   //or whatever
    //mc_clexor.set_config_strain(mc_confdof.m_strain.begin());   //or whatever

    //Holds contribution to global correlations from a particular neighborhood
    std::vector<double> tcorr(clexulator.corr_size(), 0.0);
    std::vector<double> corr(clexulator.corr_size(), 0.0);

    for(int v = 0; v < scel_vol; v++) {

      //Point the Clexulator to the right neighborhood
      clexulator.set_nlist(scel.get_nlist(v).begin());

      //Fill up contributions
      clexulator.calc_global_corr_contribution(&tcorr[0]);

      //Add contributions to total correlations
      for(int i = 0; i < tcorr.size(); i++) {
        corr[i] += tcorr[i];
      }

    }

    // normalize by supercell volume
    for(int i = 0; i < clexulator.corr_size(); i++) {
      correlations[i] /= (double) scel_vol;
    }

    return;
  }

  //*********************************************************************************
  /**
   * Simply updates the variables in delta properties that relate to information
   * of the hull (whether it's a groundstate or not and the distance from the hull).
   * If the variables aren't there they'll just get created.
   *
   * This was written specifically for PrimClex::update_hull
   */

  void Configuration::set_hull_data(bool is_groundstate, double dist_from_hull) {
    generated["is_groundstate"] = is_groundstate;
    generated["dist_from_hull"] = dist_from_hull;
    prop_updated = true;
    return;
  }

  //*********************************************************************************
  /// Clear hull data in generated. Use if this configuration is not part of the set
  /// of configurations used to calculate the hull
  void Configuration::clear_hull_data() {
    generated.put_obj();
    prop_updated = true;
  }

=======
>>>>>>> 1a3354e5
  //********** ACCESSORS ***********

  std::string Configuration::get_id() const {
    return id;
  }

  //*********************************************************************************
  std::string Configuration::name() const {
    return get_supercell().get_name() + "/" + get_id();
  }

  //*********************************************************************************
  std::string Configuration::status() const {
      if(fs::exists(calc_status_path())) {
        jsonParser json(calc_status_path());
        if (json.contains("status"))
          return json["status"].get<std::string>();
      }
	  return("not_submitted");
  }

  //*********************************************************************************
  std::string Configuration::failure_type() const {
      if(fs::exists(calc_status_path())) {
        jsonParser json(calc_status_path());
	    if (json.contains("failure_type"))
	      return json["failure_type"].get<std::string>();
      }
	  return("none");
  }

  //*********************************************************************************
  const jsonParser &Configuration::source() const {
    return m_source;
  }

  //*********************************************************************************
  fs::path Configuration::get_path() const {
    return get_supercell().get_path() / get_id();
  }

  //*********************************************************************************
  ///Returns number of sites, NOT the number of primitives that fit in here
  Index Configuration::size() const {
    return get_supercell().num_sites();
  }

  //*********************************************************************************
  const Structure &Configuration::get_prim() const {
    return get_supercell().get_prim();
  }

  //*********************************************************************************
  //PrimClex &Configuration::get_primclex() {
  //return get_supercell().get_primclex();
  //}

  //*********************************************************************************
  const PrimClex &Configuration::get_primclex() const {
    return get_supercell().get_primclex();
  }

  //*********************************************************************************
  Supercell &Configuration::get_supercell() {
    return *supercell;
  }

  //*********************************************************************************
  const Supercell &Configuration::get_supercell() const {
    return *supercell;
  }

  //*********************************************************************************
  UnitCellCoord Configuration::get_uccoord(Index site_l) const {
    return get_supercell().uccoord(site_l);
  }

  //*********************************************************************************
  int Configuration::get_b(Index site_l) const {
    return get_supercell().get_b(site_l);
  }

  //*********************************************************************************
  const Molecule &Configuration::get_mol(Index site_l) const {
    return get_prim().basis[ get_b(site_l) ].site_occupant()[ occ(site_l) ];
  }

  //*********************************************************************************

  const Properties &Configuration::ref_properties() const {
    return reference;
  }

  //*********************************************************************************
  const Properties &Configuration::calc_properties() const {
    return calculated;
  }

  //*********************************************************************************
  const DeltaProperties &Configuration::delta_properties() const {
    return delta;
  }

  //*********************************************************************************

  const Properties &Configuration::generated_properties() const {
    return generated;
  }

  //*********************************************************************************

  /*const Correlation &Configuration::get_correlations() const {
    return correlations;
    }*/

  //*********************************************************************************

  /// Returns composition on each sublattice: sublat_comp[ prim basis site / sublattice][ molecule_type]
  ///   molucule_type is ordered as in the Prim structure's site_occupant list for that basis site (includes vacancies)
  ReturnArray< Array < double > > Configuration::get_sublattice_composition() const {

    // get the number of each molecule
    Array< Array < int > > sublat_num_each_molecule = get_sublat_num_each_molecule();
    Array< Array < double > > sublattice_composition(sublat_num_each_molecule.size());

    // divide by number of sites per sublattice ( supercell volume )
    for(Index i = 0; i < sublat_num_each_molecule.size(); i++) {
      sublattice_composition[i].resize(sublat_num_each_molecule[i].size());
      for(Index j = 0; j < sublat_num_each_molecule[i].size(); j++) {
        sublattice_composition[i][j] = (1.0 * sublat_num_each_molecule[i][j]) / get_supercell().volume();
      }
    }

    return sublattice_composition;
  }

  //*********************************************************************************
  /// Returns number of each molecule by sublattice:
  ///   sublat_num_each_molecule[ prim basis site / sublattice ][ molecule_type]
  ///   molucule_type is ordered as in the Prim structure's site_occupant list for that basis site
  ReturnArray< Array<int> > Configuration::get_sublat_num_each_molecule() const {

    Index i;

    // [basis_site][site_occupant_index]
    Array< Array<int> > convert = get_index_converter(get_prim(), get_prim().get_struc_molecule());

    // create an array to count the number of each molecule
    Array< Array<int> > sublat_num_each_molecule;
    for(i = 0; i < get_prim().basis.size(); i++) {
      sublat_num_each_molecule.push_back(Array<int>(get_prim().basis[i].site_occupant().size(), 0));
    }

    // count the number of each molecule by sublattice
    for(i = 0; i < size(); i++) {
      sublat_num_each_molecule[ get_b(i) ][occ(i)]++;
    }

    return sublat_num_each_molecule;
  }

  //*********************************************************************************
  /// Returns composition, not counting vacancies
  ///    composition[ molecule_type ]: molecule_type ordered as prim structure's get_struc_molecule(), with [Va]=0.0
  ReturnArray<double> Configuration::get_composition() const {

    // get the number of each molecule type
    Array<int> num_each_molecule = get_num_each_molecule();

    /// get the total number of non-vacancy atoms
    int num_atoms = 0;

    // need to know which molecules are vacancies
    Array<Molecule> struc_molecule = get_prim().get_struc_molecule();

    Index i;
    for(i = 0; i < struc_molecule.size(); i++) {
      if(struc_molecule[i].is_vacancy()) {
        // set to zero, so the Va concentration is reported as 0.0
        num_each_molecule[i] = 0;
      }
      num_atoms += num_each_molecule[i];
    }

    // calculate the comp (not including vacancies) from the number of each molecule
    Array<double> comp;
    for(i = 0; i < num_each_molecule.size(); i++)
      comp.push_back((1.0 * num_each_molecule[i]) / double(num_atoms));

    return comp;

  }

  //*********************************************************************************
  /// Returns composition, including vacancies
  ///    composition[ molecule_type ]: molecule_type ordered as prim structure's get_struc_molecule()
  ReturnArray<double> Configuration::get_true_composition() const {

    Array<int> num_each_molecule = get_num_each_molecule();

    // calculate the true_comp (including vacancies) from the number of each molecule
    Array<double> comp;
    for(Index i = 0; i < num_each_molecule.size(); i++)
      comp.push_back((1.0 * num_each_molecule[i]) / size());

    return comp;
  }

  //*********************************************************************************
  /// Returns num_each_molecule[ molecule_type], where 'molecule_type' is ordered as Structure::get_struc_molecule()
  ReturnArray<int> Configuration::get_num_each_molecule() const {
    return CASM::get_num_each_molecule(m_configdof, get_supercell());
  }

  //*********************************************************************************
  /// Returns parametric composition, as calculated using PrimClex::param_comp
  Eigen::VectorXd Configuration::get_param_composition() const {
    if(!get_primclex().has_composition_axes()) {
      std::cerr << "Error in Configuration::get_param_composition()" << std::endl;
      std::cerr << "  Composition axes are not set." << std::endl;
      exit(1);
    }

    return get_primclex().composition_axes().param_composition(get_num_each_component());
  }

  //*********************************************************************************
  /// Returns num_each_component[ component_type] per prim cell,
  ///   where 'component_type' is ordered as ParamComposition::get_components
  Eigen::VectorXd Configuration::get_num_each_component() const {

    // component order used for param_composition
    std::vector<std::string> v_components = get_primclex().composition_axes().components();

    // copy to CASM::Array
    Array<std::string> components;
    for(auto it = v_components.cbegin(); it != v_components.cend(); ++it) {
      components.push_back(*it);
    }

    // initialize
    Eigen::VectorXd num_each_component = Eigen::VectorXd::Zero(components.size());

    // [basis_site][site_occupant_index]
    Array< Array<int> > convert = get_index_converter(get_prim(), components);

    // count the number of each component
    for(Index i = 0; i < size(); i++) {
      num_each_component[ convert[ get_b(i) ][occ(i)] ] += 1.0;
    }

    // normalize per prim cell
    for(Index i = 0; i < components.size(); i++) {
      num_each_component[i] /= get_supercell().volume();
    }

    return num_each_component;
  }



  //********* IO ************


  /// Writes the Configuration to a json object
  ///   Uses PrimClex's current settings to write the appropriate
  ///   Properties, DeltaProperties and Correlations files
  ///
  ///   'json' is a jsonParser JSON object (or will be set to a JSON object)
  ///   Configuration data is saved in several object, we write the *'d objects:
  ///
  ///   *config.json:             json["supercells"]["SCEL_NAME"]["CONFIG_ID"]["dof"]
  ///   *corr.json:               json["supercells"]["SCEL_NAME"]["CONFIG_ID"]["CURR_CLEX"]["corr"]
  ///    properties.calc.json:    casmroot/supercells/SCEL_NAME/CONFIG_ID/CURR_CALCTYPE/properties.calc.json
  ///   *param_composition.json:  json["supercells"]["SCEL_NAME"]["CONFIG_ID"]["CURR_CALCTYPE"]["CURR_REF"]["param_composition"]
  ///   *properties.ref.json:     json["supercells"]["SCEL_NAME"]["CONFIG_ID"]["CURR_CALCTYPE"]["CURR_REF"]["properties"]["ref"]
  ///   *properties.calc.json:    json["supercells"]["SCEL_NAME"]["CONFIG_ID"]["CURR_CALCTYPE"]["CURR_REF"]["properties"]["calc"]     // contains param_comp
  ///   *properties.delta.json:   json["supercells"]["SCEL_NAME"]["CONFIG_ID"]["CURR_CALCTYPE"]["CURR_REF"]["properties"]["delta"]
  ///   *properties.generated.json:   json["supercells"]["SCEL_NAME"]["CONFIG_ID"]["CURR_CALCTYPE"]["CURR_REF"]["properties"]["generated"]
  jsonParser &Configuration::write(jsonParser &json) const {

    //std::cout << "begin Configuration::write()" << std::endl;

    const ProjectSettings &set = get_primclex().settings();
    std::string calc_string = "calctype." + set.calctype();
    std::string ref_string = "ref." + set.ref();

    /// write json object hierarchy if not existing
    jsonParser &json_scel = json["supercells"][get_supercell().get_name()];
    jsonParser &json_config = json_scel[get_id()];
    //jsonParser &json_bset = json_config[get_primclex().get_curr_bset()];
    jsonParser &json_ref = json_config[calc_string][ref_string];
    jsonParser &json_prop = json_ref["properties"];

    json_config["selected"] = selected();

    if(!json_config.contains("dof")) {
      write_dof(json_config);
    }

    if(!json_config.contains("pos")) {
      //write_pos(json_config);
    }

    if(source_updated) {
      write_source(json_config);
    }

    if(!json_ref.contains("param_composition") || prop_updated) {
      //write_param_composition(json_ref);
    }

    if(prop_updated) {
      write_properties(json_prop);
    }

    //std::cout << "finish Configuration::write()" << std::endl;

    return json;
  }

  //*********************************************************************************

  void Configuration::write_pos() const {

    try {
      fs::create_directories(get_path());
    }
    catch(const fs::filesystem_error &ex) {
      std::cerr << "Error in Configuration::write_pos()." << std::endl;
      std::cerr << ex.what() << std::endl;
    }

    fs::ofstream file(get_pos_path());
    get_supercell().print(*this, file, FRAC);
    return;
  }

  //*********************************************************************************

  void Configuration::print_occupation(std::ostream &stream) const {
    stream << occupation() << "\n";
    return;
  }

  //*********************************************************************************

  void Configuration::print_config_list(std::ostream &stream, int composition_flag) const {

    stream.width(10);
    stream.flags(std::ios::left);
    stream << id << " ";

    stream.width(10);
    stream.flags(std::ios::showpoint | std::ios::fixed | std::ios::left);
    stream << name() << " ";
    //Prints composition if comp_flag=1, true_composition if comp_flag=2
    // and the sublattice composition if comp_flag=3
    if(composition_flag == 1) {
      print_composition(stream);
    }
    else if(composition_flag == 2) {
      print_true_composition(stream);
    }
    else if(composition_flag == 3) {
      print_sublattice_composition(stream);
    }

    stream.width(8);
    stream.flags(std::ios::showpoint | std::ios::fixed | std::ios::right);
    stream << selected();

    stream << "\n";
  }

  //*********************************************************************************
  void Configuration::print_composition(std::ostream &stream) const {

    Array<double> comp = get_composition();
    Array<Molecule> mol_list = get_prim().get_struc_molecule();

    for(Index i = 0; i < mol_list.size(); i++) {
      if(mol_list[i].is_vacancy()) {
        continue;
      }
      stream.precision(6);
      stream.width(12);
      stream.flags(std::ios::showpoint | std::ios::fixed | std::ios::right);
      stream << comp[i] << " ";
    }

  }

  //*********************************************************************************
  void Configuration::print_true_composition(std::ostream &stream) const {

    Array<double> true_comp = get_true_composition();

    for(Index i = 0; i < true_comp.size(); i++) {
      stream.precision(6);
      stream.width(12);
      stream.flags(std::ios::showpoint | std::ios::fixed | std::ios::right);
      stream << true_comp[i] << " ";
    }

  }

  //*********************************************************************************
  void Configuration::print_sublattice_composition(std::ostream &stream) const {

    Array< Array<double> > sublattice_composition = get_sublattice_composition();

    for(Index i = 0; i < sublattice_composition.size(); i++) {
      for(Index j = 0; j < sublattice_composition[i].size(); j++) {
        stream.precision(6);
        stream.width(12);
        stream.flags(std::ios::showpoint | std::ios::fixed | std::ios::right);
        stream << sublattice_composition[i][j] << " ";
      }
    }

  }

  //*********************************************************************************

  /// Private members:

  /// Reads the Configuration from the expected casm directory
  ///   Uses PrimClex's current settings to read in the appropriate
  ///   Properties, DeltaProperties and Correlations files if they exist
  ///
  /// This is private, because it is only called from the constructor:
  ///   Configuration(const Supercell &_supercell, Index _id)
  ///   It's called from the constructor because of the Supercell pointer
  ///
  ///   Configuration data is saved in several object, we write the *'d objects:
  ///
  ///   *config.json:             json["supercells"]["SCEL_NAME"]["CONFIG_ID"]["dof"]
  ///   *corr.json:               json["supercells"]["SCEL_NAME"]["CONFIG_ID"]["CURR_CLEX"]["corr"]
  ///    properties.calc.json:    son["supercells"]["SCEL_NAME"]["CONFIG_ID"]["CURR_CALCTYPE"]["properties"]["calc"]
  ///    param_composition.json:  json["supercells"]["SCEL_NAME"]["CONFIG_ID"]["CURR_CALCTYPE"]["CURR_REF"]["param_composition"]
  ///   *properties.ref.json:     json["supercells"]["SCEL_NAME"]["CONFIG_ID"]["CURR_CALCTYPE"]["CURR_REF"]["properties"]["ref"]
  ///   *properties.calc.json:    json["supercells"]["SCEL_NAME"]["CONFIG_ID"]["CURR_CALCTYPE"]["CURR_REF"]["properties"]["calc"]
  ///    properties.delta.json:   json["supercells"]["SCEL_NAME"]["CONFIG_ID"]["CURR_CALCTYPE"]["CURR_REF"]["properties"]["delta"]
  ///   *properties.generated.json:   json["supercells"]["SCEL_NAME"]["CONFIG_ID"]["CURR_CALCTYPE"]["CURR_REF"]["properties"]["generated"]
  ///
  void Configuration::read(const jsonParser &json) {

    //std::cout << "begin  Configuration::read()" << std::endl;

    const ProjectSettings &set = get_primclex().settings();

    std::string calc_string = "calctype." + set.calctype();
    std::string ref_string = "ref." + set.ref();

    // read dof
    if(!json.contains("supercells"))
      return;
    const jsonParser &json_scel = json["supercells"];
    if(!json_scel.contains(get_supercell().get_name()))
      return;
    if(!json_scel[get_supercell().get_name()].contains(get_id()))
      return;
    const jsonParser &json_config = json_scel[get_supercell().get_name()][get_id()];

    read_dof(json_config);


    // read correlations
    /*
    if(!json_config.contains(get_primclex().get_curr_bset()))
      return;
    const jsonParser &json_bset = json_config[get_primclex().get_curr_bset()];

    read_corr(json_bset);
    */

    // read properties: does not attempt to read in new calculation data
    if(!json_config.contains(calc_string))
      return;
    const jsonParser &json_calc = json_config[calc_string];
    if(!json_calc.contains(ref_string))
      return;
    const jsonParser &json_ref = json_calc[ref_string];
    if(!json_ref.contains("properties"))
      return;
    const jsonParser &json_prop = json_ref["properties"];

    read_properties(json_prop);

    //std::cout << "finish Configuration::read()" << std::endl;
  }

  //*********************************************************************************

  /// Read source and degree of freedom info
  ///   location: json = supercells/SCEL_NAME/CONFIG_ID
  ///
  void Configuration::read_dof(const jsonParser &json) {

    /// json["dof"]: contains degree of freedom information
    if(!json.contains("dof")) {
      id = "none";
      set_selected(false);
      return;
    }
    else {

      json.get_if(m_source, "source");
      json.get_else(m_selected, "selected", false);
      from_json(m_configdof, json["dof"]);
    }
  }

  //*********************************************************************************
  /// Read configuration properties
  /// - this does not automatically read new externally calculated properties
  ///
  ///   location: json = casmroot/supercells/SCEL_NAME/CONFIG_ID/CURR_CALCTYPE/CURR_REF/properties
  ///
  /// Tries to read reference from json["ref"], if it doesn't exist, tries to generate references
  /// Tries to read calculated from json["calc"]
  /// Tries to read generated from json["gen"]
  ///
  /// Calculates delta = calculated - reference
  ///
  void Configuration::read_properties(const jsonParser &json) {

    if(!json.contains("ref")) {
      generate_reference();
    }
    else {
      from_json(reference, json["ref"]);
    }

    if(json.contains("calc")) {
      from_json(calculated, json["calc"]);
    }

    if(json.contains("gen")) {
      from_json(generated, json["gen"]);
    }

    delta = calculated - reference;

  }

  //*********************************************************************************
  fs::path Configuration::get_pos_path() const {
    return get_path() / "POS";
  }

  //*********************************************************************************
  fs::path Configuration::calc_properties_path() const {
    return get_primclex().dir().calculated_properties(name(), get_primclex().settings().calctype());
  }

  //*********************************************************************************
  fs::path Configuration::calc_status_path() const {
    return get_primclex().dir().calc_status(name(), get_primclex().settings().calctype());
  }

  //*********************************************************************************
  /// Write config.json file containing degree of freedom info
  ///   location: json = supercells/SCEL_NAME/CONFIG_ID, adds: dof
  ///
  jsonParser &Configuration::write_dof(jsonParser &json) const {

    if(!json["dof"].is_obj()) {
      json["dof"].put_obj();
    }

    jsonParser &dof = json["dof"];

    if(occupation().size() == 0) {
      dof.erase("occupation");
    }
    else {
      dof["occupation"] = occupation();
    }

    if(displacement().size() == 0) {
      dof.erase("displacement");
    }
    else {
      dof["displacement"] = displacement();
    }

    if(!is_strained()) {
      dof.erase("deformation");
    }
    else {
      dof["deformation"] = deformation();
    }

    return json;

  }

  //*********************************************************************************
  /// Write config.json file containing degree of freedom info
  ///   location: json = supercells/SCEL_NAME/CONFIG_ID, adds: source
  ///
  jsonParser &Configuration::write_source(jsonParser &json) const {

    json["source"] = m_source;

    return json;

  }

  //*********************************************************************************
  /// Write POS file containing Structure
  ///   location: json = supercells/SCEL_NAME/CONFIG_ID, adds: pos
  ///   If the configuration is completely vacant, json["pos"] = null
  ///
  jsonParser &Configuration::write_pos(jsonParser &json) const {

    // print POS to stringstream
    if(occupation() != get_supercell().vacant()) {
      std::stringstream ss;
      get_supercell().print(*this, ss, FRAC);
      json["pos"] = ss.str();
    }
    else {
      json["pos"].put_null();
    }

    return json;

  }

  //*********************************************************************************
  /// Write param_composition.json file containing correlations
  ///   location: json = supercells/SCEL_NAME/CONFIG_ID/CURR_CLEX/CURR_REF, adds: param_composition
  ///
  jsonParser &Configuration::write_param_composition(jsonParser &json) const {

    if(!get_primclex().has_composition_axes()) {
      json.erase("param_comp_formula");
      json.erase("param_composition");
      return json;
    }

    json["param_comp_formula"] = get_primclex().composition_axes().mol_formula();
    json["param_composition"] = get_param_composition();

    return json;

  }

  //*********************************************************************************
  /// Write properties.calc.json file containing calculated properties and param_composition
  ///   location: json = supercells/SCEL_NAME/CONFIG_ID/CURR_CLEX/CURR_REF/properties, adds: calc
  ///
  jsonParser &Configuration::write_properties(jsonParser &json) const {

    if(!get_primclex().has_composition_axes()) {

      //json.erase("calc");
      json.erase("ref");
      json.erase("delta");
      json.erase("gen");

      //return json;
    }

    if(calculated.size() == 0) {
      json.erase("calc");
    }
    else {
      json["calc"] = calculated;
    }

    if(reference.size() == 0) {
      json.erase("ref");
    }
    else {
      json["ref"] = reference;
    }

    if(delta.size() == 0) {
      json.erase("delta");
    }
    else {
      json["delta"] = delta;
    }

    if(generated.size() == 0) {
      json.erase("gen");
    }
    else {
      json["gen"] = generated;
    }

    return json;

  }

  //*********************************************************************************

  /// Generate reference Properties from param_composition and reference states
  ///   For now only linear interpolation
  void Configuration::generate_reference() {

    //std::cout << "begin Configuration::generate_reference()" << std::endl;

    prop_updated = true;

    /// If not enough reference states found, we can't generate reference properties
    ///   Also, clear delta properties...
    if(!reference_states_exist()) {
      reference = Properties();
      delta = calculated - reference;
      return;
    }

    /// Read reference states
    Array<Properties> ref_state_prop;
    Array<Eigen::VectorXd> ref_state_comp;

    read_reference_states(ref_state_prop, ref_state_comp);

    // Initialize reference Properties
    reference = Properties();

    auto props = get_primclex().get_curr_property();

    auto generate_ref = [&](const std::string & prop) {
      if(std::find(props.cbegin(), props.cend(), prop) != props.cend()) {
        generate_reference_scalar(prop, ref_state_prop, ref_state_comp);
      }
      return;
    };

    generate_ref("energy");
    generate_ref("relaxed_energy");
    // add more for other properties here

    /// generating DeltaProperties from Reference and Calculated,
    ///   not currently checking agreement with existing DeltaProperties file
    delta = calculated - reference;

    //std::cout << "finish Configuration::generate_reference()" << std::endl;
  }

  //*********************************************************************************
  /// Checks that all needed reference state files exist
  bool Configuration::reference_states_exist() const {

    if(!get_primclex().has_composition_axes()) {
      return false;
    }

    std::string calctype = get_primclex().settings().calctype();
    std::string ref = get_primclex().settings().ref();

    for(int i = 0; i < get_primclex().composition_axes().independent_compositions() + 1; i++) {
      if(!fs::exists(get_primclex().dir().ref_state(calctype, ref, i)))
        return false;
    }
    return true;
  }

  //*********************************************************************************
  /// Sets the arrays with the reference state properties read from the CASM directory tree
  ///
  void Configuration::read_reference_states(Array<Properties> &ref_state_prop, Array<Eigen::VectorXd> &ref_state_comp) const {

    int Nref = get_primclex().composition_axes().independent_compositions() + 1;

    ref_state_prop.clear();
    ref_state_comp.clear();

    fs::path ref_dir = get_reference_state_dir();
    fs::path ref_file;

    for(int i = 0; i < Nref; i++) {
      ref_file = ref_dir / ("properties.ref_state." + BP::itos(i) + ".json");

      if(!fs::exists(ref_file)) {
        std::cerr << "Error in Configuration::read_reference_states" << std::endl;
        std::cerr << "  File does not exist: " << ref_file << std::endl;
        exit(1);
      }

      jsonParser json(ref_file);

      if(!json.contains("ref_state")) {
        std::cerr << "Error in Configuration::read_reference_states" << std::endl;
        std::cerr << "  File: " << ref_file << std::endl;
        std::cerr << "  Does not contain 'ref_state'" << std::endl;
        exit(1);
      }
      ref_state_prop.push_back(json["ref_state"]);

      //std::cerr << "\nRef_file:" << ref_file << std::endl;
      //std::cerr << "Properties:" << std::endl;
      //std::cerr << ref_state_prop.back() << std::endl;

      if(!json.contains("param_composition")) {
        std::cerr << "Error in Configuration::read_reference_states" << std::endl;
        std::cerr << "  File: " << ref_file << std::endl;
        std::cerr << "  Does not contain 'param_composition'" << std::endl;
        exit(1);
      }
      ref_state_comp.push_back(json["param_composition"].get<Eigen::VectorXd>());

      //std::cerr << "Composition:" << std::endl;
      //std::cerr << ref_state_comp.back() << std::endl << std::endl << std::endl;

    }

  }

  //*********************************************************************************
  /// Read in the 'most local' reference states: either configuration, supercell, or root reference
  ///   All reference states should be at the same level, so we look for the "properties.ref.0.json" file
  fs::path Configuration::get_reference_state_dir() const {

    const DirectoryStructure &dir = get_primclex().dir();
    const ProjectSettings &set = get_primclex().settings();

    fs::path ref_dir;
    //fs::path set_path = fs::path("settings") / fs::path(get_primclex().get_curr_calctype()) / fs::path(get_primclex().get_curr_ref());
    //fs::path ref_file("properties.ref_state.0.json");

    // get_path() / set_path / ref_file
    if(fs::exists(dir.ref_state(set.calctype(), set.ref(), 0))) {
      // read in config ref
      //ref_dir = get_path() / set_path;
      ref_dir = dir.ref_dir(set.calctype(), set.ref());
    }
    // get_supercell().get_path() / set_path / ref_file
    else if(fs::exists(dir.supercell_ref_state(get_supercell().get_name(), set.calctype(), set.ref(), 0))) {
      // read in supercell ref
      //ref_dir = get_supercell().get_path() / set_path;
      ref_dir = dir.supercell_ref_dir(get_supercell().get_name(), set.calctype(), set.ref());
    }
    //get_primclex().get_path() / set_path / ref_file
    else if(fs::exists(dir.configuration_ref_state(name(), set.calctype(), set.ref(), 0))) {
      // read in root ref
      //ref_dir = get_primclex().get_path() / set_path;
      ref_dir = dir.configuration_ref_dir(name(), set.calctype(), set.ref());
    }

    return ref_dir;

  }

  //*********************************************************************************
  void Configuration::generate_reference_scalar(std::string propname, const Array<Properties> &ref_state_prop, const Array<Eigen::VectorXd> &ref_state_comp) {

    //std::cout << "begin generate_reference_scalar()" << std::endl;
    /// Determine interpolating plane based on reference state property values

    Index N = ref_state_prop.size();
    Eigen::VectorXd value(N);
    Eigen::MatrixXd comp(N, N);

    for(Index i = 0; i < N; i++) {
      if(!ref_state_prop[i].contains(propname)) {
        std::cerr << "Error in Configuration::generate_reference_scalar()" << std::endl;
        std::cerr << "  The reference state does not contain '" << propname << "'" << std::endl;
        exit(1);
      }
      value(i) = ref_state_prop[i][propname].get<double>();
    }

    for(Index i = 0; i < N; i++) {
      for(Index j = 0; j < N - 1; j++) {
        comp(i, j) = ref_state_comp[i](j);
      }
      comp(i, N - 1) = 1.0;
    }

    //std::cout << "ref state '" << propname << "': \n" << value.transpose() << std::endl;
    //std::cout << "comp: \n" << comp << std::endl;


    // b = Mx
    // value = comp * interp_plane

    Eigen::VectorXd interp_plane = comp.fullPivHouseholderQr().solve(value);

    //std::cout << "interp_plane: " << interp_plane.transpose() << std::endl;

    Eigen::VectorXd param_comp = Eigen::VectorXd::Ones(N);
    param_comp.head(N - 1) = get_param_composition();

    //std::cout << "param_comp: " << param_comp.transpose() << std::endl;

    reference[propname] = param_comp.dot(interp_plane);

    //std::cout << "'" << propname  << "': " << reference[propname].get<double>() << std::endl;

    //std::cout << "finish generate_reference_scalar()" << std::endl;
  }

  //--------------------------------------------------------------------------------------------------
  //Structure Factor
  Eigen::VectorXd Configuration::get_struct_fact_intensities() const {
    Eigen::VectorXd automatic_intensities(get_prim().get_struc_molecule().size());
    for(int i = 0; i < get_prim().get_struc_molecule().size(); i++)
      automatic_intensities(i) = i;
    return get_struct_fact_intensities(automatic_intensities);
  }

  Eigen::VectorXd Configuration::get_struct_fact_intensities(const Eigen::VectorXd &component_intensities) const {
    Array< Array<int> > convert = get_index_converter(get_prim(), get_prim().get_struc_molecule());
    Eigen::VectorXd intensities(size());
    for(int i = 0; i < size(); i++) {
      intensities(i) = component_intensities(convert[get_b(i)][occ(i)]);
    }
    return intensities;
  }

  ///  Calculates the sublattice structure factors as:
  ///       intensities.segment<volume()>(i*volume()) * fourier_matrix = Q.column(i)
  ///       Q is arranged as: [Q1(k1) Q2(k1) ... Qn(k1)]
  ///                         [Q1(k2) Q2(k2) ... Qn(k2)]
  ///                         ...
  ///                         [Q1(kn) Q2(kn) ... Qn(kn)]
  ///  Q is called sublat_sf in the code
  void Configuration::calc_sublat_struct_fact(const Eigen::VectorXd &intensities) {
    //std::cout<<"Intensities"<<std::endl<<intensities<<std::endl;
    Eigen::MatrixXcd sublat_sf(supercell->basis_size(), supercell->fourier_matrix().cols());
    if(supercell->fourier_matrix().rows() == 0 || supercell->fourier_matrix().cols() == 0) {
      std::cerr << "ERROR in Configuration::calc_sublat_struct_fact. Did you "
                << "forget to initialize a fourier matrix in Supercell?"
                << " Quitting" << std::endl;
      exit(666);
    }
    //int num_kpoints = supercell->fourier_matrix().cols();
    int supercell_volume = supercell->volume();
    for(int i = 0; i < supercell->basis_size(); i++) {
      Eigen::VectorXd int_segment = intensities.segment(i * supercell_volume, supercell_volume);
      // std::cout<<"Intensity segment:"<<int_segment.transpose()<<std::endl;
      // std::cout<<"Fourier:"<<std::endl<<supercell->fourier_matrix()<<std::endl;
      sublat_sf.row(i) = int_segment.transpose() * supercell->fourier_matrix();
    }
    sublat_sf = sublat_sf / double(supercell->volume());
    // std::cout<<"Sublattice struct factor:"<<std::endl;
    // std::cout<<sublat_sf.transpose()<<std::endl;
    generated["sublat_struct_fact"] =  sublat_sf.transpose();
    prop_updated = true;
  }

  /// Structure factors are then calculated as S:
  /// S = (Q * m_phase_factor).diagonal().absolute_value()
  /// S is arranged as: [S(k1) S(k2) ... S(kn)]
  /// In the code: Q is called sublat_sf
  /// However, it would be useful to have a matrix that contained the coordinates of the k-points
  /// along with the intensities at those points. The matrix that is stored in generated is thus
  /// formatted as:
  ///   [k_x  k_y  k_z  S(k)]
  void Configuration::calc_struct_fact(const Eigen::VectorXd &intensities) {
    if(supercell->phase_factor().rows() == 0 || supercell->phase_factor().cols() == 0) {
      std::cerr << "ERROR in Configuration::calc_struct_fact. Did you "
                << "forget to initialize a phase-factor matrix in Supercell?"
                << " Quitting" << std::endl;
      exit(666);
    }
    calc_sublat_struct_fact(intensities);
    Eigen::MatrixXcd sublat_sf = generated["sublat_struct_fact"].get<Eigen::MatrixXcd>();
    //    std::cout<<"Multiplication matrix:"<<std::endl<<sublat_sf*supercell->phase_factor()<<std::endl;
    Eigen::VectorXcd raw_amplitudes = (sublat_sf * supercell->phase_factor()).diagonal();
    // std::cout.precision(4);
    // std::cout<<std::fixed;
    // std::cout<<"Raw amplitudes:"<<std::endl<<raw_amplitudes.transpose()<<std::endl;
    Eigen::MatrixXd sf_coords(raw_amplitudes.size(), 4);
    sf_coords.leftCols(3) = supercell->k_mesh();
    sf_coords.col(3) = raw_amplitudes.cwiseAbs().transpose() / double(supercell->basis_size());
    generated["struct_fact"] = sf_coords;
    prop_updated = true;
  }

  void Configuration::calc_struct_fact() {
    calc_struct_fact(get_struct_fact_intensities());
  }

  void Configuration::calc_sublat_struct_fact() {
    calc_sublat_struct_fact(get_struct_fact_intensities());
  }

  Eigen::MatrixXd Configuration::struct_fact() {
    if(!generated.contains("struct_fact"))
      calc_struct_fact();
    return generated["struct_fact"].get<Eigen::MatrixXd>();
  }

  Eigen::MatrixXcd Configuration::sublat_struct_fact() {
    if(!generated.contains("sublat_struct_fact"))
      calc_sublat_struct_fact();
    return generated["sublat_struct_fact"].get<Eigen::MatrixXcd>();
  }

  /// \brief Returns correlations using 'clexulator'.
  ///
  /// This still assumes that the PrimClex and Supercell are set up for this, so make sure you've called:
  /// - primclex.populate_basis_tables(basis_type);
  /// - primclex.populate_cluster_basis_function_tables();
  /// - primclex.generate_full_nlist();
  /// - primclex.populate_clex_supercell_nlists();
  ///
  /// In the future that shouldn't be necessary
  ///
  Correlation correlations(const Configuration &config, Clexulator &clexulator) {

    return correlations(config.configdof(), config.get_supercell(), clexulator);
  }
  
  /// Returns parametric composition, as calculated using PrimClex::param_comp
  Eigen::VectorXd comp(const Configuration& config) {
    return config.get_param_composition();
  }
  
  /// \brief Returns the parametric composition
  Eigen::VectorXd comp_n(const Configuration& config) {
    return config.get_num_each_component();
  }
  
  /// \brief Returns the composition as atom fraction, with [Va] = 0.0, in the order of Structure::get_struc_molecule
  ///
  /// - Currently, this is really a Molecule fraction
  Eigen::VectorXd species_frac(const Configuration& config) {
    double sum = 0.0;
    Array<Molecule> struc_molecule = config.get_prim().get_struc_molecule();
    Eigen::VectorXd result = config.get_num_each_component();
    for(int i=0; i<result.size(); ++i) {
      if(!struc_molecule[i].is_vacancy()) {
        sum += result(i);
      }
      else {
        result(i) = 0.0;
      }
    }
    return result/sum;
  }
  
  /// \brief Returns the composition as site fraction, in the order of Structure::get_struc_molecule
  Eigen::VectorXd site_frac(const Configuration& config) {
    return comp_n(config)/config.get_prim().basis.size();
  }
  
  /// \brief Returns the formation energy, normalized per unit cell
  double formation_energy(const Configuration& config) {
    return config.delta_properties().contains("relaxed_energy") ? config.delta_properties()["relaxed_energy"].get<double>() : NAN;
  }
  
  /// \brief Returns the formation energy, normalized per atom
  ///
  /// - Currently, this is really a Molecule fraction
  double formation_energy_per_species(const Configuration& config) {
    double sum = 0.0;
    Array<Molecule> struc_molecule = config.get_prim().get_struc_molecule();
    Eigen::VectorXd comp_n = config.get_num_each_component();
    for(int i=0; i<comp_n.size(); ++i) {
      if(!struc_molecule[i].is_vacancy()) {
        sum += comp_n(i);
      }
    }
    return formation_energy(config)/sum;
  }
  
  /// \brief Returns the formation energy, normalized per unit cell
  double clex_formation_energy(const Configuration& config) {
    Clexulator clexulator = config.get_primclex().global_clexulator();
    return config.get_primclex().global_eci("formation_energy")*correlations(config, clexulator);
  }
  
  /// \brief Returns the formation energy, normalized per unit cell
  double clex_formation_energy_per_species(const Configuration& config) {
    double sum = 0.0;
    Array<Molecule> struc_molecule = config.get_prim().get_struc_molecule();
    Eigen::VectorXd comp_n = config.get_num_each_component();
    for(int i=0; i<comp_n.size(); ++i) {
      if(!struc_molecule[i].is_vacancy()) {
        sum += comp_n(i);
      }
    }
    return clex_formation_energy(config)/sum;
  }
  
  /// \brief Return true if all current properties have been been calculated for the configuration
  bool is_calculated(const Configuration& config) {
    return std::all_of(config.get_primclex().get_curr_property().begin(),
                       config.get_primclex().get_curr_property().end(),
                       [&](const std::string & key) {
                         return config.calc_properties().contains(key);
                       });
  }
  

}

<|MERGE_RESOLUTION|>--- conflicted
+++ resolved
@@ -232,116 +232,6 @@
     return success;
   }
   
-<<<<<<< HEAD
-  //*********************************************************************************
-  void Configuration::set_correlations_orbitree(const SiteOrbitree &site_orbitree) {
-    corr_updated = true;
-
-    const PrimClex &pc = get_primclex();
-
-    // records values for global dofs, like strain
-    pc.set_global_dof_state(*this);
-
-    Index scell_vol = get_supercell().volume();
-
-    match_shape(correlations, site_orbitree);
-
-    for(Index nl = 0; nl < scell_vol; nl++) {
-      // records values for local dofs, like occupation and displacement
-      pc.set_local_dof_state(*this, nl);
-      Index i = 0;
-      for(Index nb = 0; nb < site_orbitree.size(); nb++) {
-        for(Index no = 0; no < site_orbitree[nb].size(); no++) {
-          for(Index ne = 0; ne < site_orbitree[nb][no].size(); ne++) {
-            site_orbitree[nb][no][ne].clust_basis.remote_eval_and_add_to(&correlations[i], &correlations[i + site_orbitree[nb][no][ne].clust_basis.size()]);
-          }
-        }
-      }
-    }
-
-    // Divide by multiplicity
-    Index i = 0;
-    for(Index nb = 0; nb < site_orbitree.size(); nb++) {
-      for(Index no = 0; no < site_orbitree[nb].size(); no++) {
-        double multiplicity = site_orbitree[nb][no].size() * scell_vol;
-        for(Index ibasis = 0; ibasis < site_orbitree.prototype(nb, no).clust_basis.size(); ibasis++) {
-          correlations[i++] /= multiplicity;
-        }
-      }
-    }
-  }
-
-  //*********************************************************************************
-  void Configuration::set_correlations(Clexulator &clexulator) {
-
-    corr_updated = true;
-
-    const Supercell &scel = get_supercell();
-    //Size of the supercell will be used for normalizing correlations to a per primitive cell value
-    int scel_vol = scel.volume();
-
-    correlations.resize(clexulator.corr_size());
-
-    //Inform Clexulator of the bitstring
-
-    //TODO: This will probably get more complicated with displacements and stuff
-    clexulator.set_config_occ(m_configdof.occupation().begin());
-    //mc_clexor.set_config_disp(mc_confdof.m_displacements.begin());   //or whatever
-    //mc_clexor.set_config_strain(mc_confdof.m_strain.begin());   //or whatever
-
-    //Holds contribution to global correlations from a particular neighborhood
-    std::vector<double> tcorr(clexulator.corr_size(), 0.0);
-    std::vector<double> corr(clexulator.corr_size(), 0.0);
-
-    for(int v = 0; v < scel_vol; v++) {
-
-      //Point the Clexulator to the right neighborhood
-      clexulator.set_nlist(scel.get_nlist(v).begin());
-
-      //Fill up contributions
-      clexulator.calc_global_corr_contribution(&tcorr[0]);
-
-      //Add contributions to total correlations
-      for(int i = 0; i < tcorr.size(); i++) {
-        corr[i] += tcorr[i];
-      }
-
-    }
-
-    // normalize by supercell volume
-    for(int i = 0; i < clexulator.corr_size(); i++) {
-      correlations[i] /= (double) scel_vol;
-    }
-
-    return;
-  }
-
-  //*********************************************************************************
-  /**
-   * Simply updates the variables in delta properties that relate to information
-   * of the hull (whether it's a groundstate or not and the distance from the hull).
-   * If the variables aren't there they'll just get created.
-   *
-   * This was written specifically for PrimClex::update_hull
-   */
-
-  void Configuration::set_hull_data(bool is_groundstate, double dist_from_hull) {
-    generated["is_groundstate"] = is_groundstate;
-    generated["dist_from_hull"] = dist_from_hull;
-    prop_updated = true;
-    return;
-  }
-
-  //*********************************************************************************
-  /// Clear hull data in generated. Use if this configuration is not part of the set
-  /// of configurations used to calculate the hull
-  void Configuration::clear_hull_data() {
-    generated.put_obj();
-    prop_updated = true;
-  }
-
-=======
->>>>>>> 1a3354e5
   //********** ACCESSORS ***********
 
   std::string Configuration::get_id() const {
