#include "casm/clex/Configuration.hh"

#include <sstream>
//#include "casm/misc/Time.hh"
#include "casm/clex/PrimClex.hh"
#include "casm/clex/Supercell.hh"
#include "casm/clex/Clexulator.hh"
#include "casm/crystallography/jsonStruc.hh"
#include "casm/clex/ECIContainer.hh"
#include "casm/casm_io/VaspIO.hh"

namespace CASM {

  /// Construct a default Configuration
  Configuration::Configuration(Supercell &_supercell, const jsonParser &src, const ConfigDoF &_configdof)
    : id("none"), supercell(&_supercell), source_updated(true), multiplicity(-1), dof_updated(true),
      m_configdof(_configdof), prop_updated(true), m_selected(false) {
    set_source(src);
  }

  //*********************************************************************************
  /// Construct by reading from main data file (json)
  Configuration::Configuration(const jsonParser &json, Supercell &_supercell, Index _id)
    : supercell(&_supercell), source_updated(false), multiplicity(-1), dof_updated(false),
      m_configdof(_supercell.num_sites()), prop_updated(false) {

    std::stringstream ss;
    ss << _id;
    id = ss.str();

    read(json);
  }

  //*********************************************************************************
  /*
  /// Construct a Configuration with occupation specified by string 'con_name'
  Configuration::Configuration(Supercell &_supercell, std::string con_name, bool select, const jsonParser &src)
    : id("none"), supercell(&_supercell), source_updated(true), multiplicity(-1), dof_updated(true),
      m_configdof(_supercell.num_sites()), prop_updated(true), m_selected(select) {

    set_source(src);

    // just use bitstring, limit max occupation to 9
    if(con_name.size() != _supercell.num_sites()) {
      std::cout << "Error in Configuration::Configuration(const Supercell&, std::string, bool)." << std::endl;
      std::cout << "  Configuration size _supercell.num_sites(): " << _supercell.num_sites() << "  does not match con_name: '" << con_name << "'." << std::endl;
      exit(1);
    }

    m_configdof.set_occupation(Array<int>(size()));

    for(Index i = 0; i < size(); i++) {
      _occ(i) = con_name[i] - '0';

      if(occ(i) < 0 || occ(i) > 9) {
        std::cout << "Error in Configuration::Configuration(const Supercell&, std::string, bool)." << std::endl;
        std::cout << "  Occupant not allowed: '" << con_name[i] << "'." << std::endl;
        exit(1);
      }
    }

    return;
  }
  */
  //********** MUTATORS  ***********

  void Configuration::set_id(Index _id) {
    std::stringstream ss;
    ss << _id;
    id = ss.str();

    dof_updated = true;
    prop_updated = true;
  }

  //*********************************************************************************
  void Configuration::set_source(const jsonParser &source) {
    if(source.is_null() || source.size() == 0) {
      m_source.put_array();
    }
    else if(!source.is_array()) {
      m_source.put_array();
      m_source.push_back(source);
    }
    else {
      m_source = source;
    }
    source_updated = true;
  }

  //*********************************************************************************
  void Configuration::push_back_source(const jsonParser &source) {

    if(source.is_null() || source.size() == 0) {
      return;
    }
    if(!source.is_array()) {

      // check if the new source is already listed, if it is do nothing
      for(int i = 0; i < m_source.size(); i++) {
        if(m_source[i] == source)
          return;
      }

      // else, add the new source
      m_source.push_back(source);

      source_updated = true;
    }
    else {

      // check all new sources, if already listed skip, if the any of the new sources is already listed, if it is do nothing

      for(int s = 0; s < source.size(); s++) {

        bool found = false;

        for(int i = 0; i < m_source.size(); i++) {
          if(m_source[i] == source[s]) {
            found = true;
            break;
          }
        }

        if(!found) {
          // else, add the new source
          m_source.push_back(source[s]);

          source_updated = true;
        }
      }
    }
  }

  //*********************************************************************************
  void Configuration::set_occupation(const Array<int> &new_occupation) {
    dof_updated = true;
    m_configdof.set_occupation(new_occupation);
    return;
  }

  //*********************************************************************************
  void Configuration::set_occ(Index site_l, int val) {
    //if( i > occupation.size() || i < 0)
    //{
    //    std::cout << "ERROR in Configuration::set_occ(). i: " << i << " occupation.size(): "<< occupation.size() << "  val: " << val << std::endl;
    //    exit(1);
    //}
    //std::cout << "Configuration::set_occ(). i: " << i << " occupation.size(): "<< occupation.size() << "  val: " << val << std::endl;
    dof_updated = true;
    m_configdof.occ(site_l) = val;
  }

  //*********************************************************************************

  void Configuration::set_displacement(const displacement_matrix_t &new_displacement) {
    dof_updated = true;
    m_configdof.set_displacement(new_displacement);
  }

  //*********************************************************************************

  void Configuration::set_deformation(const Eigen::Matrix3d &new_deformation) {
    dof_updated = true;
    m_configdof.set_deformation(new_deformation);
  }

  //*********************************************************************************

  Configuration Configuration::canonical_form(PermuteIterator it_begin, PermuteIterator it_end, PermuteIterator &it_canon, double tol) const {
    Configuration tconfig(*this);
    tconfig.m_configdof = m_configdof.canonical_form(it_begin, it_end, it_canon, tol);
    return tconfig;
  }

  //*********************************************************************************
  /*
  void Configuration::set_reference(const Properties &ref) {
    prop_updated = true;
    reference = ref;
    delta = calculated - reference;
  }
  */
  //*********************************************************************************
  void Configuration::set_calc_properties(const jsonParser &calc) {
    prop_updated = true;
    calculated = calc;
    //delta = calculated - reference;
  }

  //*********************************************************************************

  bool Configuration::read_calc_properties(jsonParser &parsed_props) const {
    //std::cout << "begin Configuration::read_calculated()" << std::endl;
    bool success = true;
    /// properties.calc.json: contains calculated properties
    ///   Currently only loading those properties that have references
    fs::path filepath = calc_properties_path();
    //std::cout << "filepath: " << filepath << std::endl;
    parsed_props = jsonParser();
    if(fs::exists(filepath)) {
      jsonParser json(filepath);

      //Record file timestamp
      parsed_props["data_timestamp"] = fs::last_write_time(filepath);

      std::vector<std::string> props = get_primclex().get_curr_property();
      for(Index i = 0; i < props.size(); i++) {
        //std::cout << "checking for: " << props[i] << std::endl;
        if(json.contains(props[i])) {

          // normal by #prim cells for some properties
          if(props[i] == "energy" || props[i] == "relaxed_energy") {
            parsed_props[ props[i] ] = json[props[i]].get<double>() / get_supercell().volume();
          }
          else {
            parsed_props[props[i]] = json[props[i]];
          }
        }
        else
          success = false;
      }
      //Get RMS force:
      if(json.contains("relaxed_forces")) {
        Eigen::MatrixXd forces;
        from_json(forces, json["relaxed_forces"]);
        parsed_props["rms_force"] = sqrt((forces.transpose() * forces).trace() / double(forces.rows()));
      }
    }
    else
      success = false;

    return success;
  }

  //********** ACCESSORS ***********

  const Lattice &Configuration::ideal_lattice()const {
    return get_supercell().get_real_super_lattice();
  }

  //*********************************************************************************

  std::string Configuration::get_id() const {
    return id;
  }

  //*********************************************************************************
  std::string Configuration::name() const {
    return get_supercell().get_name() + "/" + get_id();
  }

  //*********************************************************************************
  std::string Configuration::calc_status() const {
    if(fs::exists(calc_status_path())) {
      jsonParser json(calc_status_path());
      if(json.contains("status"))
        return json["status"].get<std::string>();
    }
    return("not_submitted");
  }

  //*********************************************************************************
  std::string Configuration::failure_type() const {
    if(fs::exists(calc_status_path())) {
      jsonParser json(calc_status_path());
      if(json.contains("failure_type"))
        return json["failure_type"].get<std::string>();
    }
    return("none");
  }

  //*********************************************************************************
  const jsonParser &Configuration::source() const {
    return m_source;
  }

  //*********************************************************************************
  fs::path Configuration::get_path() const {
    return get_supercell().get_path() / get_id();
  }

  //*********************************************************************************
  ///Returns number of sites, NOT the number of primitives that fit in here
  Index Configuration::size() const {
    return get_supercell().num_sites();
  }

  //*********************************************************************************
  const Structure &Configuration::get_prim() const {
    return get_supercell().get_prim();
  }

  //*********************************************************************************
  //PrimClex &Configuration::get_primclex() {
  //return get_supercell().get_primclex();
  //}

  //*********************************************************************************
  const PrimClex &Configuration::get_primclex() const {
    return get_supercell().get_primclex();
  }

  //*********************************************************************************
  Supercell &Configuration::get_supercell() {
    return *supercell;
  }

  //*********************************************************************************
  const Supercell &Configuration::get_supercell() const {
    return *supercell;
  }

  //*********************************************************************************
  UnitCellCoord Configuration::get_uccoord(Index site_l) const {
    return get_supercell().uccoord(site_l);
  }

  //*********************************************************************************
  int Configuration::get_b(Index site_l) const {
    return get_supercell().get_b(site_l);
  }

  //*********************************************************************************
  const Molecule &Configuration::get_mol(Index site_l) const {
    return get_prim().basis[ get_b(site_l) ].site_occupant()[ occ(site_l) ];
  }

  //*********************************************************************************
  /*
  const Properties &Configuration::ref_properties() const {
    return reference;
  }
  */
  //*********************************************************************************
  const Properties &Configuration::calc_properties() const {
    return calculated;
  }

  //*********************************************************************************
  /*
  const DeltaProperties &Configuration::delta_properties() const {
    return delta;
  }
  */
  //*********************************************************************************

  const Properties &Configuration::generated_properties() const {
    return generated;
  }

  //*********************************************************************************

  /*const Correlation &Configuration::get_correlations() const {
    return correlations;
    }*/

  //*********************************************************************************

  /// Returns composition on each sublattice: sublat_comp[ prim basis site / sublattice][ molecule_type]
  ///   molucule_type is ordered as in the Prim structure's site_occupant list for that basis site (includes vacancies)
  ReturnArray< Array < double > > Configuration::get_sublattice_composition() const {

    // get the number of each molecule
    Array< Array < int > > sublat_num_each_molecule = get_sublat_num_each_molecule();
    Array< Array < double > > sublattice_composition(sublat_num_each_molecule.size());

    // divide by number of sites per sublattice ( supercell volume )
    for(Index i = 0; i < sublat_num_each_molecule.size(); i++) {
      sublattice_composition[i].resize(sublat_num_each_molecule[i].size());
      for(Index j = 0; j < sublat_num_each_molecule[i].size(); j++) {
        sublattice_composition[i][j] = (1.0 * sublat_num_each_molecule[i][j]) / get_supercell().volume();
      }
    }

    return sublattice_composition;
  }

  //*********************************************************************************
  /// Returns number of each molecule by sublattice:
  ///   sublat_num_each_molecule[ prim basis site / sublattice ][ molecule_type]
  ///   molucule_type is ordered as in the Prim structure's site_occupant list for that basis site
  ReturnArray< Array<int> > Configuration::get_sublat_num_each_molecule() const {

    Index i;

    // [basis_site][site_occupant_index]
    auto convert = get_index_converter(get_prim(), get_prim().get_struc_molecule());

    // create an array to count the number of each molecule
    Array< Array<int> > sublat_num_each_molecule;
    for(i = 0; i < get_prim().basis.size(); i++) {
      sublat_num_each_molecule.push_back(Array<int>(get_prim().basis[i].site_occupant().size(), 0));
    }

    // count the number of each molecule by sublattice
    for(i = 0; i < size(); i++) {
      sublat_num_each_molecule[ get_b(i) ][occ(i)]++;
    }

    return sublat_num_each_molecule;
  }

  //*********************************************************************************
  /// Returns composition, not counting vacancies
  ///    composition[ molecule_type ]: molecule_type ordered as prim structure's get_struc_molecule(), with [Va]=0.0
  ReturnArray<double> Configuration::get_composition() const {

    // get the number of each molecule type
    Array<int> num_each_molecule = get_num_each_molecule();

    /// get the total number of non-vacancy atoms
    int num_atoms = 0;

    // need to know which molecules are vacancies
    auto struc_molecule = get_prim().get_struc_molecule();

    Index i;
    for(i = 0; i < struc_molecule.size(); i++) {
      if(struc_molecule[i].is_vacancy()) {
        // set to zero, so the Va concentration is reported as 0.0
        num_each_molecule[i] = 0;
      }
      num_atoms += num_each_molecule[i];
    }

    // calculate the comp (not including vacancies) from the number of each molecule
    Array<double> comp;
    for(i = 0; i < num_each_molecule.size(); i++)
      comp.push_back((1.0 * num_each_molecule[i]) / double(num_atoms));

    return comp;

  }

  //*********************************************************************************
  /// Returns composition, including vacancies
  ///    composition[ molecule_type ]: molecule_type ordered as prim structure's get_struc_molecule()
  ReturnArray<double> Configuration::get_true_composition() const {

    Array<int> num_each_molecule = get_num_each_molecule();

    // calculate the true_comp (including vacancies) from the number of each molecule
    Array<double> comp;
    for(Index i = 0; i < num_each_molecule.size(); i++)
      comp.push_back((1.0 * num_each_molecule[i]) / size());

    return comp;
  }

  //*********************************************************************************
  /// Returns num_each_molecule[ molecule_type], where 'molecule_type' is ordered as Structure::get_struc_molecule()
  ReturnArray<int> Configuration::get_num_each_molecule() const {
    return CASM::get_num_each_molecule(m_configdof, get_supercell());
  }

  //*********************************************************************************
  /// Returns parametric composition, as calculated using PrimClex::param_comp
  Eigen::VectorXd Configuration::get_param_composition() const {
    if(!get_primclex().has_composition_axes()) {
      std::cerr << "Error in Configuration::get_param_composition()" << std::endl;
      std::cerr << "  Composition axes are not set." << std::endl;
      exit(1);
    }

    return get_primclex().composition_axes().param_composition(get_num_each_component());
  }

  //*********************************************************************************
  /// Returns num_each_component[ component_type] per prim cell,
  ///   where 'component_type' is ordered as ParamComposition::get_components
  Eigen::VectorXd Configuration::get_num_each_component() const {

    // component order used for param_composition
    std::vector<std::string> v_components = get_primclex().composition_axes().components();

    // copy to CASM::Array
    std::vector<std::string> components;
    for(auto it = v_components.cbegin(); it != v_components.cend(); ++it) {
      components.push_back(*it);
    }

    // initialize
    Eigen::VectorXd num_each_component = Eigen::VectorXd::Zero(components.size());

    // [basis_site][site_occupant_index]
    auto convert = get_index_converter(get_prim(), components);

    // count the number of each component
    for(Index i = 0; i < size(); i++) {
      num_each_component[ convert[ get_b(i) ][occ(i)] ] += 1.0;
    }

    // normalize per prim cell
    for(Index i = 0; i < components.size(); i++) {
      num_each_component[i] /= get_supercell().volume();
    }

    return num_each_component;
  }



  //********* IO ************


  /// Writes the Configuration to a json object
  ///   Uses PrimClex's current settings to write the appropriate
  ///   Properties, DeltaProperties and Correlations files
  ///
  ///   'json' is a jsonParser JSON object (or will be set to a JSON object)
  ///   Configuration data is saved in several object, we write the *'d objects:
  ///
  ///   *config.json:             json["supercells"]["SCEL_NAME"]["CONFIG_ID"]["dof"]
  ///   *corr.json:               json["supercells"]["SCEL_NAME"]["CONFIG_ID"]["CURR_CLEX"]["corr"]
  ///    properties.calc.json:    casmroot/supercells/SCEL_NAME/CONFIG_ID/CURR_CALCTYPE/properties.calc.json
  ///   *param_composition.json:  json["supercells"]["SCEL_NAME"]["CONFIG_ID"]["CURR_CALCTYPE"]["CURR_REF"]["param_composition"]
  ///   *properties.ref.json:     json["supercells"]["SCEL_NAME"]["CONFIG_ID"]["CURR_CALCTYPE"]["CURR_REF"]["properties"]["ref"]
  ///   *properties.calc.json:    json["supercells"]["SCEL_NAME"]["CONFIG_ID"]["CURR_CALCTYPE"]["CURR_REF"]["properties"]["calc"]     // contains param_comp
  ///   *properties.delta.json:   json["supercells"]["SCEL_NAME"]["CONFIG_ID"]["CURR_CALCTYPE"]["CURR_REF"]["properties"]["delta"]
  ///   *properties.generated.json:   json["supercells"]["SCEL_NAME"]["CONFIG_ID"]["CURR_CALCTYPE"]["CURR_REF"]["properties"]["generated"]
  jsonParser &Configuration::write(jsonParser &json) const {

    //std::cout << "begin Configuration::write()" << std::endl;

    const ProjectSettings &set = get_primclex().settings();
    std::string calc_string = "calctype." + set.calctype();
    std::string ref_string = "ref." + set.ref();

    /// write json object hierarchy if not existing
    jsonParser &json_scel = json["supercells"][get_supercell().get_name()];
    jsonParser &json_config = json_scel[get_id()];
    //jsonParser &json_bset = json_config[get_primclex().get_curr_bset()];
    jsonParser &json_ref = json_config[calc_string][ref_string];
    jsonParser &json_prop = json_ref["properties"];

    json_config["selected"] = selected();

    if(!json_config.contains("dof")) {
      write_dof(json_config);
    }

    if(!json_config.contains("pos")) {
      //write_pos(json_config);
    }

    if(source_updated) {
      write_source(json_config);
    }

    if(!json_ref.contains("param_composition") || prop_updated) {
      //write_param_composition(json_ref);
    }

    if(prop_updated) {
      write_properties(json_prop);
    }

    //std::cout << "finish Configuration::write()" << std::endl;

    return json;
  }

  //*********************************************************************************

  void Configuration::write_pos() const {

    try {
      fs::create_directories(get_path());
    }
    catch(const fs::filesystem_error &ex) {
      std::cerr << "Error in Configuration::write_pos()." << std::endl;
      std::cerr << ex.what() << std::endl;
    }

    fs::ofstream file(get_pos_path());
<<<<<<< HEAD
    VaspIO::PrintPOSCAR p(*this);
    p.sort();
    p.print(file);
=======
    print(file, FRAC);
    return;
  }

  //*******************************************************************************************

  // Va_mode is default set to 0
  // Va_modedescription
  // 0print no information about the vacancies
  // 1print only the coordinates of the vacancies
  // 2print the number of vacancies and the coordinates of the vacancies
  void Configuration::print(std::ostream &stream, COORD_TYPE mode, int Va_mode, char term, int prec, int pad) const {

    std::ostringstream mol_name_list, num_mol_list, coord_stream;

    Lattice ref_lat(ideal_lattice());
    if(is_strained()) {
      ref_lat = Lattice(Matrix3<double>(deformation()) * ideal_lattice().lat_column_mat());
    }
    //std::cout << "Starting lattice:\n";
    //ideal_lattice().print(std::cout);
    //std::cout << "\n\nDeformed lattice:\n";
    //ref_lat.print(std::cout);
    //std::cout << "\n\n";

    Array<Index> vacancies;

    //declare hash
    std::map<std::string, Array<Index> > uccHash;

    // loop through all sites and get the site indices
    for(Index l = 0; l < size(); l++) {
      if(!get_mol(l).is_vacancy()) {
        uccHash[get_mol(l).name].push_back(l);
      }
      //store vacancies into a separate array
      else {
        vacancies.push_back(l);
      }
    }

    // print names of molecules and numbers and start up coordinate stream
    Coordinate tcoord(Vector3<double>(), ref_lat, FRAC);
    std::map<std::string, Array<Index> >::iterator it;
    for(it = uccHash.begin(); it != uccHash.end(); ++it) {
      mol_name_list << it -> first << ' ';
      num_mol_list << it -> second.size() << ' ';
      for(Index i = 0; i < it->second.size(); i++) {
        tcoord(FRAC) = get_supercell().coord(it->second.at(i))(FRAC);
        //std::cout << "Coord " << it->second.at(i) << " goes from " << tcoord(FRAC);
        if(has_displacement())//if(displacement_as_dof())
          tcoord(CART) += Eigen::Vector3d(disp(it->second.at(i)));
        //std::cout << "   to   " << tcoord(FRAC) << "\n";
        tcoord.print(coord_stream, mode, term, prec, pad);
      }
    }

    // add vacancies to list of molecules in the supercell -- should they also be added to number of molecules?
    if(Va_mode == 2 && vacancies.size() > 0)
      mol_name_list << " Va";
    if(Va_mode != 0) {
      for(Index i = 0; i < vacancies.size(); i++) {
        tcoord(FRAC) = get_supercell().coord(vacancies.at(i))(FRAC);
        tcoord.print(coord_stream, mode, term, prec, pad);
      }
    }

    stream << get_supercell().get_name() << "/" << get_id() << term;
    ref_lat.print(stream, prec);
    stream << mol_name_list.str() << term;
    stream << num_mol_list.str() << term;

    //print the COORD_TYPE
    stream << COORD_MODE::NAME(mode) << term;

    stream << coord_stream.str();

>>>>>>> 4e5b6720
    return;
  }

  //*********************************************************************************

  void Configuration::print_occupation(std::ostream &stream) const {
    stream << occupation() << "\n";
    return;
  }

  //*********************************************************************************

  void Configuration::print_config_list(std::ostream &stream, int composition_flag) const {

    stream.width(10);
    stream.flags(std::ios::left);
    stream << id << " ";

    stream.width(10);
    stream.flags(std::ios::showpoint | std::ios::fixed | std::ios::left);
    stream << name() << " ";
    //Prints composition if comp_flag=1, true_composition if comp_flag=2
    // and the sublattice composition if comp_flag=3
    if(composition_flag == 1) {
      print_composition(stream);
    }
    else if(composition_flag == 2) {
      print_true_composition(stream);
    }
    else if(composition_flag == 3) {
      print_sublattice_composition(stream);
    }

    stream.width(8);
    stream.flags(std::ios::showpoint | std::ios::fixed | std::ios::right);
    stream << selected();

    stream << "\n";
  }

  //*********************************************************************************
  void Configuration::print_composition(std::ostream &stream) const {

    Array<double> comp = get_composition();
    auto mol_list = get_prim().get_struc_molecule();

    for(Index i = 0; i < mol_list.size(); i++) {
      if(mol_list[i].is_vacancy()) {
        continue;
      }
      stream.precision(6);
      stream.width(12);
      stream.flags(std::ios::showpoint | std::ios::fixed | std::ios::right);
      stream << comp[i] << " ";
    }

  }

  //*********************************************************************************
  void Configuration::print_true_composition(std::ostream &stream) const {

    Array<double> true_comp = get_true_composition();

    for(Index i = 0; i < true_comp.size(); i++) {
      stream.precision(6);
      stream.width(12);
      stream.flags(std::ios::showpoint | std::ios::fixed | std::ios::right);
      stream << true_comp[i] << " ";
    }

  }

  //*********************************************************************************
  void Configuration::print_sublattice_composition(std::ostream &stream) const {

    Array< Array<double> > sublattice_composition = get_sublattice_composition();

    for(Index i = 0; i < sublattice_composition.size(); i++) {
      for(Index j = 0; j < sublattice_composition[i].size(); j++) {
        stream.precision(6);
        stream.width(12);
        stream.flags(std::ios::showpoint | std::ios::fixed | std::ios::right);
        stream << sublattice_composition[i][j] << " ";
      }
    }

  }

  //*********************************************************************************

  /// Private members:

  /// Reads the Configuration from the expected casm directory
  ///   Uses PrimClex's current settings to read in the appropriate
  ///   Properties, DeltaProperties and Correlations files if they exist
  ///
  /// This is private, because it is only called from the constructor:
  ///   Configuration(const Supercell &_supercell, Index _id)
  ///   It's called from the constructor because of the Supercell pointer
  ///
  ///   Configuration data is saved in several object, we write the *'d objects:
  ///
  ///   *config.json:             json["supercells"]["SCEL_NAME"]["CONFIG_ID"]["dof"]
  ///   *corr.json:               json["supercells"]["SCEL_NAME"]["CONFIG_ID"]["CURR_CLEX"]["corr"]
  ///    properties.calc.json:    son["supercells"]["SCEL_NAME"]["CONFIG_ID"]["CURR_CALCTYPE"]["properties"]["calc"]
  ///    param_composition.json:  json["supercells"]["SCEL_NAME"]["CONFIG_ID"]["CURR_CALCTYPE"]["CURR_REF"]["param_composition"]
  ///   *properties.ref.json:     json["supercells"]["SCEL_NAME"]["CONFIG_ID"]["CURR_CALCTYPE"]["CURR_REF"]["properties"]["ref"]
  ///   *properties.calc.json:    json["supercells"]["SCEL_NAME"]["CONFIG_ID"]["CURR_CALCTYPE"]["CURR_REF"]["properties"]["calc"]
  ///    properties.delta.json:   json["supercells"]["SCEL_NAME"]["CONFIG_ID"]["CURR_CALCTYPE"]["CURR_REF"]["properties"]["delta"]
  ///   *properties.generated.json:   json["supercells"]["SCEL_NAME"]["CONFIG_ID"]["CURR_CALCTYPE"]["CURR_REF"]["properties"]["generated"]
  ///
  void Configuration::read(const jsonParser &json) {

    //std::cout << "begin  Configuration::read()" << std::endl;

    const ProjectSettings &set = get_primclex().settings();

    std::string calc_string = "calctype." + set.calctype();
    std::string ref_string = "ref." + set.ref();

    // read dof
    if(!json.contains("supercells"))
      return;
    const jsonParser &json_scel = json["supercells"];
    if(!json_scel.contains(get_supercell().get_name()))
      return;
    if(!json_scel[get_supercell().get_name()].contains(get_id()))
      return;
    const jsonParser &json_config = json_scel[get_supercell().get_name()][get_id()];

    read_dof(json_config);


    // read correlations
    /*
    if(!json_config.contains(get_primclex().get_curr_bset()))
      return;
    const jsonParser &json_bset = json_config[get_primclex().get_curr_bset()];

    read_corr(json_bset);
    */

    // read properties: does not attempt to read in new calculation data
    if(!json_config.contains(calc_string))
      return;
    const jsonParser &json_calc = json_config[calc_string];
    if(!json_calc.contains(ref_string))
      return;
    const jsonParser &json_ref = json_calc[ref_string];
    if(!json_ref.contains("properties"))
      return;
    const jsonParser &json_prop = json_ref["properties"];

    read_properties(json_prop);

    //std::cout << "finish Configuration::read()" << std::endl;
  }

  //*********************************************************************************

  /// Read source and degree of freedom info
  ///   location: json = supercells/SCEL_NAME/CONFIG_ID
  ///
  void Configuration::read_dof(const jsonParser &json) {

    /// json["dof"]: contains degree of freedom information
    if(!json.contains("dof")) {
      id = "none";
      set_selected(false);
      return;
    }
    else {

      json.get_if(m_source, "source");
      json.get_else(m_selected, "selected", false);
      from_json(m_configdof, json["dof"]);
    }
  }

  //*********************************************************************************
  /// Read configuration properties
  /// - this does not automatically read new externally calculated properties
  ///
  ///   location: json = casmroot/supercells/SCEL_NAME/CONFIG_ID/CURR_CALCTYPE/CURR_REF/properties
  ///
  /// Tries to read reference from json["ref"], if it doesn't exist, tries to generate references
  /// Tries to read calculated from json["calc"]
  /// Tries to read generated from json["gen"]
  ///
  /// Calculates delta = calculated - reference
  ///
  void Configuration::read_properties(const jsonParser &json) {
    /*
    if(!json.contains("ref")) {
      generate_reference();
    }
    else {
      from_json(reference, json["ref"]);
    }
    */
    if(json.contains("calc")) {
      from_json(calculated, json["calc"]);
    }

    if(json.contains("gen")) {
      from_json(generated, json["gen"]);
    }

    //    delta = calculated - reference;

  }

  //*********************************************************************************
  fs::path Configuration::get_pos_path() const {
    return get_path() / "POS";
  }

  //*********************************************************************************
  fs::path Configuration::calc_properties_path() const {
    return get_primclex().dir().calculated_properties(name(), get_primclex().settings().calctype());
  }

  //*********************************************************************************
  fs::path Configuration::calc_status_path() const {
    return get_primclex().dir().calc_status(name(), get_primclex().settings().calctype());
  }

  //*********************************************************************************
  /// Write config.json file containing degree of freedom info
  ///   location: json = supercells/SCEL_NAME/CONFIG_ID, adds: dof
  ///
  jsonParser &Configuration::write_dof(jsonParser &json) const {

    if(!json["dof"].is_obj()) {
      json["dof"].put_obj();
    }

    jsonParser &dof = json["dof"];

    if(occupation().size() == 0) {
      dof.erase("occupation");
    }
    else {
      dof["occupation"] = occupation();
    }

    if(displacement().size() == 0) {
      dof.erase("displacement");
    }
    else {
      dof["displacement"] = displacement();
    }

    if(!is_strained()) {
      dof.erase("deformation");
    }
    else {
      dof["deformation"] = deformation();
    }

    return json;

  }

  //*********************************************************************************
  /// Write config.json file containing degree of freedom info
  ///   location: json = supercells/SCEL_NAME/CONFIG_ID, adds: source
  ///
  jsonParser &Configuration::write_source(jsonParser &json) const {

    json["source"] = m_source;

    return json;

  }

  //*********************************************************************************
  /// Write POS file containing Structure
  ///   location: json = supercells/SCEL_NAME/CONFIG_ID, adds: pos
  ///   If the configuration is completely vacant, json["pos"] = null
  ///
  jsonParser &Configuration::write_pos(jsonParser &json) const {

    // print POS to stringstream
    if(occupation() != get_supercell().vacant()) {
      std::stringstream ss;
<<<<<<< HEAD
      VaspIO::PrintPOSCAR p(*this);
      p.sort();
      p.print(ss);
=======
      print(ss, FRAC);

>>>>>>> 4e5b6720
      json["pos"] = ss.str();
    }
    else {
      json["pos"].put_null();
    }

    return json;

  }

  //*********************************************************************************
  /// Write param_composition.json file containing correlations
  ///   location: json = supercells/SCEL_NAME/CONFIG_ID/CURR_CLEX/CURR_REF, adds: param_composition
  ///
  jsonParser &Configuration::write_param_composition(jsonParser &json) const {

    if(!get_primclex().has_composition_axes()) {
      json.erase("param_comp_formula");
      json.erase("param_composition");
      return json;
    }

    json["param_comp_formula"] = get_primclex().composition_axes().mol_formula();
    json["param_composition"] = get_param_composition();

    return json;

  }

  //*********************************************************************************
  /// Write properties.calc.json file containing calculated properties and param_composition
  ///   location: json = supercells/SCEL_NAME/CONFIG_ID/CURR_CLEX/CURR_REF/properties, adds: calc
  ///
  jsonParser &Configuration::write_properties(jsonParser &json) const {

    if(!get_primclex().has_composition_axes()) {

      //json.erase("calc");
      json.erase("ref");
      json.erase("delta");
      json.erase("gen");

      //return json;
    }

    if(calculated.size() == 0) {
      json.erase("calc");
    }
    else {
      json["calc"] = calculated;
    }
    /*
    if(reference.size() == 0) {
      json.erase("ref");
    }
    else {
      json["ref"] = reference;
    }

    if(delta.size() == 0) {
      json.erase("delta");
    }
    else {
      json["delta"] = delta;
    }
    */
    if(generated.size() == 0) {
      json.erase("gen");
    }
    else {
      json["gen"] = generated;
    }

    return json;

  }

  //*********************************************************************************
  /*
  /// Generate reference Properties from param_composition and reference states
  ///   For now only linear interpolation
  void Configuration::generate_reference() {

    //std::cout << "begin Configuration::generate_reference()" << std::endl;

    prop_updated = true;

    /// If not enough reference states found, we can't generate reference properties
    ///   Also, clear delta properties...
    if(!reference_states_exist()) {
      reference = Properties();
      delta = calculated - reference;
      return;
    }

    /// Read reference states
    Array<Properties> ref_state_prop;
    Array<Eigen::VectorXd> ref_state_comp;

    read_reference_states(ref_state_prop, ref_state_comp);

    // Initialize reference Properties
    reference = Properties();

    auto props = get_primclex().get_curr_property();

    auto generate_ref = [&](const std::string & prop) {
      if(std::find(props.cbegin(), props.cend(), prop) != props.cend()) {
        generate_reference_scalar(prop, ref_state_prop, ref_state_comp);
      }
      return;
    };

    generate_ref("energy");
    generate_ref("relaxed_energy");
    // add more for other properties here

    /// generating DeltaProperties from Reference and Calculated,
    ///   not currently checking agreement with existing DeltaProperties file
    delta = calculated - reference;

    //std::cout << "finish Configuration::generate_reference()" << std::endl;
  }
  */
  //*********************************************************************************
  /*
  /// Checks that all needed reference state files exist
  bool Configuration::reference_states_exist() const {

      if(!get_primclex().has_composition_axes() ||
         !get_primclex().has_chemical_reference()) {
      return false;
    }

    std::string calctype = get_primclex().settings().calctype();
    std::string ref = get_primclex().settings().ref();

    for(int i = 0; i < get_primclex().composition_axes().independent_compositions() + 1; i++) {
      if(!fs::exists(get_primclex().dir().ref_state(calctype, ref, i)))
        return false;
    }
    return true;
  }
  */
  //*********************************************************************************
  /*
  /// Sets the arrays with the reference state properties read from the CASM directory tree
  ///
  void Configuration::read_reference_states(Array<Properties> &ref_state_prop, Array<Eigen::VectorXd> &ref_state_comp) const {

    int Nref = get_primclex().composition_axes().independent_compositions() + 1;

    ref_state_prop.clear();
    ref_state_comp.clear();

    fs::path ref_dir = get_reference_state_dir();
    fs::path ref_file;

    for(int i = 0; i < Nref; i++) {
      ref_file = ref_dir / ("properties.ref_state." + BP::itos(i) + ".json");

      if(!fs::exists(ref_file)) {
        std::cerr << "Error in Configuration::read_reference_states" << std::endl;
        std::cerr << "  File does not exist: " << ref_file << std::endl;
        exit(1);
      }

      jsonParser json(ref_file);

      if(!json.contains("ref_state")) {
        std::cerr << "Error in Configuration::read_reference_states" << std::endl;
        std::cerr << "  File: " << ref_file << std::endl;
        std::cerr << "  Does not contain 'ref_state'" << std::endl;
        exit(1);
      }
      ref_state_prop.push_back(json["ref_state"]);

      //std::cerr << "\nRef_file:" << ref_file << std::endl;
      //std::cerr << "Properties:" << std::endl;
      //std::cerr << ref_state_prop.back() << std::endl;

      if(!json.contains("param_composition")) {
        std::cerr << "Error in Configuration::read_reference_states" << std::endl;
        std::cerr << "  File: " << ref_file << std::endl;
        std::cerr << "  Does not contain 'param_composition'" << std::endl;
        exit(1);
      }
      ref_state_comp.push_back(json["param_composition"].get<Eigen::VectorXd>());

      //std::cerr << "Composition:" << std::endl;
      //std::cerr << ref_state_comp.back() << std::endl << std::endl << std::endl;

    }

  }
  */
  //*********************************************************************************
  /*
  /// Read in the 'most local' reference states: either configuration, supercell, or root reference
  ///   All reference states should be at the same level, so we look for the "properties.ref.0.json" file
  fs::path Configuration::get_reference_state_dir() const {

    const DirectoryStructure &dir = get_primclex().dir();
    const ProjectSettings &set = get_primclex().settings();

    fs::path ref_dir;
    //fs::path set_path = fs::path("settings") / fs::path(get_primclex().get_curr_calctype()) / fs::path(get_primclex().get_curr_ref());
    //fs::path ref_file("properties.ref_state.0.json");

    // get_path() / set_path / ref_file
    if(fs::exists(dir.ref_state(set.calctype(), set.ref(), 0))) {
      // read in config ref
      //ref_dir = get_path() / set_path;
      ref_dir = dir.ref_dir(set.calctype(), set.ref());
    }
    // get_supercell().get_path() / set_path / ref_file
    else if(fs::exists(dir.supercell_ref_state(get_supercell().get_name(), set.calctype(), set.ref(), 0))) {
      // read in supercell ref
      //ref_dir = get_supercell().get_path() / set_path;
      ref_dir = dir.supercell_ref_dir(get_supercell().get_name(), set.calctype(), set.ref());
    }
    //get_primclex().get_path() / set_path / ref_file
    else if(fs::exists(dir.configuration_ref_state(name(), set.calctype(), set.ref(), 0))) {
      // read in root ref
      //ref_dir = get_primclex().get_path() / set_path;
      ref_dir = dir.configuration_ref_dir(name(), set.calctype(), set.ref());
    }

    return ref_dir;

  }
  */
  //*********************************************************************************
  /*
  void Configuration::generate_reference_scalar(std::string propname, const Array<Properties> &ref_state_prop, const Array<Eigen::VectorXd> &ref_state_comp) {

    //std::cout << "begin generate_reference_scalar()" << std::endl;
    /// Determine interpolating plane based on reference state property values

    Index N = ref_state_prop.size();
    Eigen::VectorXd value(N);
    Eigen::MatrixXd comp(N, N);

    for(Index i = 0; i < N; i++) {
      if(!ref_state_prop[i].contains(propname)) {
        std::cerr << "Error in Configuration::generate_reference_scalar()" << std::endl;
        std::cerr << "  The reference state does not contain '" << propname << "'" << std::endl;
        exit(1);
      }
      value(i) = ref_state_prop[i][propname].get<double>();
    }

    for(Index i = 0; i < N; i++) {
      for(Index j = 0; j < N - 1; j++) {
        comp(i, j) = ref_state_comp[i](j);
      }
      comp(i, N - 1) = 1.0;
    }

    //std::cout << "ref state '" << propname << "': \n" << value.transpose() << std::endl;
    //std::cout << "comp: \n" << comp << std::endl;


    // b = Mx
    // value = comp * interp_plane

    Eigen::VectorXd interp_plane = comp.fullPivHouseholderQr().solve(value);

    //std::cout << "interp_plane: " << interp_plane.transpose() << std::endl;

    Eigen::VectorXd param_comp = Eigen::VectorXd::Ones(N);
    param_comp.head(N - 1) = get_param_composition();

    //std::cout << "param_comp: " << param_comp.transpose() << std::endl;

    reference[propname] = param_comp.dot(interp_plane);

    //std::cout << "'" << propname  << "': " << reference[propname].get<double>() << std::endl;

    //std::cout << "finish generate_reference_scalar()" << std::endl;
  }
  */
  //--------------------------------------------------------------------------------------------------
  //Structure Factor
  Eigen::VectorXd Configuration::get_struct_fact_intensities() const {
    Eigen::VectorXd automatic_intensities(get_prim().get_struc_molecule().size());
    for(int i = 0; i < get_prim().get_struc_molecule().size(); i++)
      automatic_intensities(i) = i;
    return get_struct_fact_intensities(automatic_intensities);
  }

  Eigen::VectorXd Configuration::get_struct_fact_intensities(const Eigen::VectorXd &component_intensities) const {
    auto convert = get_index_converter(get_prim(), get_prim().get_struc_molecule());
    Eigen::VectorXd intensities(size());
    for(int i = 0; i < size(); i++) {
      intensities(i) = component_intensities(convert[get_b(i)][occ(i)]);
    }
    return intensities;
  }

  ///  Calculates the sublattice structure factors as:
  ///       intensities.segment<volume()>(i*volume()) * fourier_matrix = Q.column(i)
  ///       Q is arranged as: [Q1(k1) Q2(k1) ... Qn(k1)]
  ///                         [Q1(k2) Q2(k2) ... Qn(k2)]
  ///                         ...
  ///                         [Q1(kn) Q2(kn) ... Qn(kn)]
  ///  Q is called sublat_sf in the code
  void Configuration::calc_sublat_struct_fact(const Eigen::VectorXd &intensities) {
    //std::cout<<"Intensities"<<std::endl<<intensities<<std::endl;
    Eigen::MatrixXcd sublat_sf(supercell->basis_size(), supercell->fourier_matrix().cols());
    if(supercell->fourier_matrix().rows() == 0 || supercell->fourier_matrix().cols() == 0) {
      std::cerr << "ERROR in Configuration::calc_sublat_struct_fact. Did you "
                << "forget to initialize a fourier matrix in Supercell?"
                << " Quitting" << std::endl;
      exit(666);
    }
    //int num_kpoints = supercell->fourier_matrix().cols();
    int supercell_volume = supercell->volume();
    for(int i = 0; i < supercell->basis_size(); i++) {
      Eigen::VectorXd int_segment = intensities.segment(i * supercell_volume, supercell_volume);
      // std::cout<<"Intensity segment:"<<int_segment.transpose()<<std::endl;
      // std::cout<<"Fourier:"<<std::endl<<supercell->fourier_matrix()<<std::endl;
      sublat_sf.row(i) = int_segment.transpose() * supercell->fourier_matrix();
    }
    sublat_sf = sublat_sf / double(supercell->volume());
    // std::cout<<"Sublattice struct factor:"<<std::endl;
    // std::cout<<sublat_sf.transpose()<<std::endl;
    generated["sublat_struct_fact"] =  sublat_sf.transpose();
    prop_updated = true;
  }

  /// Structure factors are then calculated as S:
  /// S = (Q * m_phase_factor).diagonal().absolute_value()
  /// S is arranged as: [S(k1) S(k2) ... S(kn)]
  /// In the code: Q is called sublat_sf
  /// However, it would be useful to have a matrix that contained the coordinates of the k-points
  /// along with the intensities at those points. The matrix that is stored in generated is thus
  /// formatted as:
  ///   [k_x  k_y  k_z  S(k)]
  void Configuration::calc_struct_fact(const Eigen::VectorXd &intensities) {
    if(supercell->phase_factor().rows() == 0 || supercell->phase_factor().cols() == 0) {
      std::cerr << "ERROR in Configuration::calc_struct_fact. Did you "
                << "forget to initialize a phase-factor matrix in Supercell?"
                << " Quitting" << std::endl;
      exit(666);
    }
    calc_sublat_struct_fact(intensities);
    Eigen::MatrixXcd sublat_sf = generated["sublat_struct_fact"].get<Eigen::MatrixXcd>();
    //    std::cout<<"Multiplication matrix:"<<std::endl<<sublat_sf*supercell->phase_factor()<<std::endl;
    Eigen::VectorXcd raw_amplitudes = (sublat_sf * supercell->phase_factor()).diagonal();
    // std::cout.precision(4);
    // std::cout<<std::fixed;
    // std::cout<<"Raw amplitudes:"<<std::endl<<raw_amplitudes.transpose()<<std::endl;
    Eigen::MatrixXd sf_coords(raw_amplitudes.size(), 4);
    sf_coords.leftCols(3) = supercell->k_mesh();
    sf_coords.col(3) = raw_amplitudes.cwiseAbs().transpose() / double(supercell->basis_size());
    generated["struct_fact"] = sf_coords;
    prop_updated = true;
  }

  void Configuration::calc_struct_fact() {
    calc_struct_fact(get_struct_fact_intensities());
  }

  void Configuration::calc_sublat_struct_fact() {
    calc_sublat_struct_fact(get_struct_fact_intensities());
  }

  Eigen::MatrixXd Configuration::struct_fact() {
    if(!generated.contains("struct_fact"))
      calc_struct_fact();
    return generated["struct_fact"].get<Eigen::MatrixXd>();
  }

  Eigen::MatrixXcd Configuration::sublat_struct_fact() {
    if(!generated.contains("sublat_struct_fact"))
      calc_sublat_struct_fact();
    return generated["sublat_struct_fact"].get<Eigen::MatrixXcd>();
  }

  /// \brief Returns correlations using 'clexulator'.
  ///
  /// This still assumes that the PrimClex and Supercell are set up for this, so make sure you've called:
  /// - primclex.populate_basis_tables(basis_type);
  /// - primclex.populate_cluster_basis_function_tables();
  /// - primclex.generate_full_nlist();
  /// - primclex.populate_clex_supercell_nlists();
  ///
  /// In the future that shouldn't be necessary
  ///
  Correlation correlations(const Configuration &config, Clexulator &clexulator) {
    return correlations(config.configdof(), config.get_supercell(), clexulator);
  }

  /// Returns parametric composition, as calculated using PrimClex::param_comp
  Eigen::VectorXd comp(const Configuration &config) {
    return config.get_param_composition();
  }

  /// \brief Returns the composition, as number of each species per unit cell
  Eigen::VectorXd comp_n(const Configuration &config) {
    return config.get_num_each_component();
  }

  /// \brief Returns the vacancy composition, as number per unit cell
  double n_vacancy(const Configuration &config) {
    if(config.get_primclex().vacancy_allowed()) {
      return comp_n(config)[config.get_primclex().vacancy_index()];
    }
    return 0.0;
  }

  /// \brief Returns the total number species per unit cell
  ///
  /// Equivalent to \code comp_n(config).sum() - n_vacancy(config) \endcode
  double n_species(const Configuration &config) {
    return comp_n(config).sum() - n_vacancy(config);
  }

  /// \brief Returns the composition as species fraction, with [Va] = 0.0, in the order of Structure::get_struc_molecule
  ///
  /// - Currently, this is really a Molecule fraction
  Eigen::VectorXd species_frac(const Configuration &config) {
    Eigen::VectorXd v = comp_n(config);
    if(config.get_primclex().vacancy_allowed()) {
      v(config.get_primclex().vacancy_index()) = 0.0;
    }
    return v / v.sum();
  }

  /// \brief Returns the composition as site fraction, in the order of Structure::get_struc_molecule
  Eigen::VectorXd site_frac(const Configuration &config) {
    return comp_n(config) / config.get_prim().basis.size();
  }

  /// \brief Returns the relaxed energy, normalized per unit cell
  double relaxed_energy(const Configuration &config) {
    return config.calc_properties()["relaxed_energy"].get<double>();
  }

  /// \brief Returns the relaxed energy, normalized per species
  double relaxed_energy_per_species(const Configuration &config) {
    return relaxed_energy(config) / n_species(config);
  }

  /// \brief Returns the reference energy, normalized per unit cell
  double reference_energy(const Configuration &config) {
    return reference_energy_per_species(config) * n_species(config);
  }

  /// \brief Returns the reference energy, normalized per species
  ///
  /// - Currently, this is per Molecule
  double reference_energy_per_species(const Configuration &config) {
    return config.get_primclex().chemical_reference()(config);
  }

  /// \brief Returns the formation energy, normalized per unit cell
  double formation_energy(const Configuration &config) {
    return relaxed_energy(config) - reference_energy(config);
  }

  /// \brief Returns the formation energy, normalized per species
  ///
  /// - Currently, this is really a Molecule fraction
  double formation_energy_per_species(const Configuration &config) {
    return formation_energy(config) / n_species(config);
  }

  /// \brief Returns the formation energy, normalized per unit cell
  double clex_formation_energy(const Configuration &config) {
    Clexulator clexulator = config.get_primclex().global_clexulator();
    return config.get_primclex().global_eci("formation_energy") * correlations(config, clexulator);
  }

  /// \brief Returns the formation energy, normalized per unit cell
  double clex_formation_energy_per_species(const Configuration &config) {
    return clex_formation_energy(config) / n_species(config);
  }

  /// \brief Return true if all current properties have been been calculated for the configuration
  bool is_calculated(const Configuration &config) {
    return std::all_of(config.get_primclex().get_curr_property().begin(),
                       config.get_primclex().get_curr_property().end(),
    [&](const std::string & key) {
      return config.calc_properties().contains(key);
    });
  }

  /// \brief Root-mean-square forces of relaxed configurations, determined from DFT (eV/Angstr.)
  double rms_force(const Configuration &_config) {
    return _config.calc_properties()["rms_force"].get<double>();
  }

  /// \brief Cost function that describes the degree to which basis sites have relaxed
  double basis_deformation(const Configuration &_config) {
    return _config.calc_properties()["basis_deformation"].get<double>();
  }

  /// \brief Cost function that describes the degree to which lattice has relaxed
  double lattice_deformation(const Configuration &_config) {
    return _config.calc_properties()["lattice_deformation"].get<double>();
  }

  /// \brief Change in volume due to relaxation, expressed as the ratio V/V_0
  double volume_relaxation(const Configuration &_config) {
    return _config.calc_properties()["volume_relaxation"].get<double>();
  }

  /// \brief returns true if _config describes primitive cell of the configuration it describes
  bool is_primitive(const Configuration &_config) {
    return _config.is_primitive(_config.get_supercell().permute_begin());
  }

  /// \brief returns true if _config no symmetry transformation applied to _config will increase its lexicographic order
  bool is_canonical(const Configuration &_config) {
    return _config.is_canonical(_config.get_supercell().permute_begin(), _config.get_supercell().permute_end());
  }

  bool has_relaxed_energy(const Configuration &_config) {
    return _config.calc_properties().contains("relaxed_energy");
  }

  bool has_reference_energy(const Configuration &_config) {
    return _config.get_primclex().has_chemical_reference();
  }

  bool has_formation_energy(const Configuration &_config) {
    return has_relaxed_energy(_config) && has_reference_energy(_config);
  }

  bool has_rms_force(const Configuration &_config) {
    return _config.calc_properties().contains("rms_force");
  }

  bool has_basis_deformation(const Configuration &_config) {
    return _config.calc_properties().contains("basis_deformation");
  }

  bool has_lattice_deformation(const Configuration &_config) {
    return _config.calc_properties().contains("lattice_deformation");
  }

  bool has_volume_relaxation(const Configuration &_config) {
    return _config.calc_properties().contains("volume_relaxation");
  }


  /// \brief Application results in filling supercell 'scel' with reoriented motif, op*motif
  ///
  /// Currently only applies to occupation
  Configuration &apply(const ConfigTransform &f, Configuration &motif) {

    Configuration result(f.scel);
    const PrimClex &primclex = motif.get_primclex();
    const Structure &prim = motif.get_prim();

    Lattice oriented_motif_lat = copy_apply(f.op, motif.get_supercell().get_real_super_lattice());

    // Create a PrimGrid linking the prim and the oriented motif each to the supercell
    // So we can tile the decoration of the motif config onto the supercell correctly
    PrimGrid prim_grid(oriented_motif_lat, f.scel.get_real_super_lattice());

    // For each site in the motif, re-orient and then translate by all possible
    // translations from prim_grid, index in the mc_prim_prim, and use index to
    // assign occupation

    // std::vector of occupations in the MonteCarlo cell
    Array<int> tscel_occ(motif.size()*prim_grid.size());

    // for each site in motif
    for(Index s = 0 ; s < motif.size() ; s++) {

      // apply symmetry to re-orient and find unit cell coord
      UnitCellCoord oriented_uccoord = copy_apply(f.op, motif.get_uccoord(s), prim);

      // for each unit cell of the oriented motif in the supercell, copy the occupation
      for(Index i = 0 ; i < prim_grid.size() ; i++) {



        //tscel_occ[f.scel.find(prim_grid.uccoord(i)) = motif.occ(s);

        Index prim_motif_tile_ind = f.scel.prim_grid().find(prim_grid.coord(i, PRIM));

        UnitCellCoord mc_uccoord =  f.scel.prim_grid().uccoord(prim_motif_tile_ind) + oriented_uccoord.unitcell();
        // b-index when doing UnitCellCoord addition is ambiguous; explicitly set it
        mc_uccoord.sublat() = oriented_uccoord.sublat();

        Index occ_ind = f.scel.find(mc_uccoord);

        tscel_occ[occ_ind] = motif.occ(s);
      }
    }

    result.set_occupation(tscel_occ);

    return motif = result;

  }

}

<|MERGE_RESOLUTION|>--- conflicted
+++ resolved
@@ -175,11 +175,11 @@
 
   //*********************************************************************************
   /*
-  void Configuration::set_reference(const Properties &ref) {
-    prop_updated = true;
-    reference = ref;
-    delta = calculated - reference;
-  }
+    void Configuration::set_reference(const Properties &ref) {
+      prop_updated = true;
+      reference = ref;
+      delta = calculated - reference;
+    }
   */
   //*********************************************************************************
   void Configuration::set_calc_properties(const jsonParser &calc) {
@@ -328,9 +328,9 @@
 
   //*********************************************************************************
   /*
-  const Properties &Configuration::ref_properties() const {
-    return reference;
-  }
+    const Properties &Configuration::ref_properties() const {
+      return reference;
+    }
   */
   //*********************************************************************************
   const Properties &Configuration::calc_properties() const {
@@ -339,9 +339,9 @@
 
   //*********************************************************************************
   /*
-  const DeltaProperties &Configuration::delta_properties() const {
-    return delta;
-  }
+    const DeltaProperties &Configuration::delta_properties() const {
+      return delta;
+    }
   */
   //*********************************************************************************
 
@@ -574,89 +574,9 @@
     }
 
     fs::ofstream file(get_pos_path());
-<<<<<<< HEAD
     VaspIO::PrintPOSCAR p(*this);
     p.sort();
     p.print(file);
-=======
-    print(file, FRAC);
-    return;
-  }
-
-  //*******************************************************************************************
-
-  // Va_mode is default set to 0
-  // Va_modedescription
-  // 0print no information about the vacancies
-  // 1print only the coordinates of the vacancies
-  // 2print the number of vacancies and the coordinates of the vacancies
-  void Configuration::print(std::ostream &stream, COORD_TYPE mode, int Va_mode, char term, int prec, int pad) const {
-
-    std::ostringstream mol_name_list, num_mol_list, coord_stream;
-
-    Lattice ref_lat(ideal_lattice());
-    if(is_strained()) {
-      ref_lat = Lattice(Matrix3<double>(deformation()) * ideal_lattice().lat_column_mat());
-    }
-    //std::cout << "Starting lattice:\n";
-    //ideal_lattice().print(std::cout);
-    //std::cout << "\n\nDeformed lattice:\n";
-    //ref_lat.print(std::cout);
-    //std::cout << "\n\n";
-
-    Array<Index> vacancies;
-
-    //declare hash
-    std::map<std::string, Array<Index> > uccHash;
-
-    // loop through all sites and get the site indices
-    for(Index l = 0; l < size(); l++) {
-      if(!get_mol(l).is_vacancy()) {
-        uccHash[get_mol(l).name].push_back(l);
-      }
-      //store vacancies into a separate array
-      else {
-        vacancies.push_back(l);
-      }
-    }
-
-    // print names of molecules and numbers and start up coordinate stream
-    Coordinate tcoord(Vector3<double>(), ref_lat, FRAC);
-    std::map<std::string, Array<Index> >::iterator it;
-    for(it = uccHash.begin(); it != uccHash.end(); ++it) {
-      mol_name_list << it -> first << ' ';
-      num_mol_list << it -> second.size() << ' ';
-      for(Index i = 0; i < it->second.size(); i++) {
-        tcoord(FRAC) = get_supercell().coord(it->second.at(i))(FRAC);
-        //std::cout << "Coord " << it->second.at(i) << " goes from " << tcoord(FRAC);
-        if(has_displacement())//if(displacement_as_dof())
-          tcoord(CART) += Eigen::Vector3d(disp(it->second.at(i)));
-        //std::cout << "   to   " << tcoord(FRAC) << "\n";
-        tcoord.print(coord_stream, mode, term, prec, pad);
-      }
-    }
-
-    // add vacancies to list of molecules in the supercell -- should they also be added to number of molecules?
-    if(Va_mode == 2 && vacancies.size() > 0)
-      mol_name_list << " Va";
-    if(Va_mode != 0) {
-      for(Index i = 0; i < vacancies.size(); i++) {
-        tcoord(FRAC) = get_supercell().coord(vacancies.at(i))(FRAC);
-        tcoord.print(coord_stream, mode, term, prec, pad);
-      }
-    }
-
-    stream << get_supercell().get_name() << "/" << get_id() << term;
-    ref_lat.print(stream, prec);
-    stream << mol_name_list.str() << term;
-    stream << num_mol_list.str() << term;
-
-    //print the COORD_TYPE
-    stream << COORD_MODE::NAME(mode) << term;
-
-    stream << coord_stream.str();
-
->>>>>>> 4e5b6720
     return;
   }
 
@@ -850,12 +770,12 @@
   ///
   void Configuration::read_properties(const jsonParser &json) {
     /*
-    if(!json.contains("ref")) {
-      generate_reference();
-    }
-    else {
-      from_json(reference, json["ref"]);
-    }
+        if(!json.contains("ref")) {
+          generate_reference();
+        }
+        else {
+          from_json(reference, json["ref"]);
+        }
     */
     if(json.contains("calc")) {
       from_json(calculated, json["calc"]);
@@ -943,14 +863,10 @@
     // print POS to stringstream
     if(occupation() != get_supercell().vacant()) {
       std::stringstream ss;
-<<<<<<< HEAD
       VaspIO::PrintPOSCAR p(*this);
       p.sort();
       p.print(ss);
-=======
-      print(ss, FRAC);
-
->>>>>>> 4e5b6720
+
       json["pos"] = ss.str();
     }
     else {
@@ -1003,19 +919,19 @@
       json["calc"] = calculated;
     }
     /*
-    if(reference.size() == 0) {
-      json.erase("ref");
-    }
-    else {
-      json["ref"] = reference;
-    }
-
-    if(delta.size() == 0) {
-      json.erase("delta");
-    }
-    else {
-      json["delta"] = delta;
-    }
+        if(reference.size() == 0) {
+          json.erase("ref");
+        }
+        else {
+          json["ref"] = reference;
+        }
+
+        if(delta.size() == 0) {
+          json.erase("delta");
+        }
+        else {
+          json["delta"] = delta;
+        }
     */
     if(generated.size() == 0) {
       json.erase("gen");
@@ -1030,208 +946,208 @@
 
   //*********************************************************************************
   /*
-  /// Generate reference Properties from param_composition and reference states
-  ///   For now only linear interpolation
-  void Configuration::generate_reference() {
-
-    //std::cout << "begin Configuration::generate_reference()" << std::endl;
-
-    prop_updated = true;
-
-    /// If not enough reference states found, we can't generate reference properties
-    ///   Also, clear delta properties...
-    if(!reference_states_exist()) {
+    /// Generate reference Properties from param_composition and reference states
+    ///   For now only linear interpolation
+    void Configuration::generate_reference() {
+
+      //std::cout << "begin Configuration::generate_reference()" << std::endl;
+
+      prop_updated = true;
+
+      /// If not enough reference states found, we can't generate reference properties
+      ///   Also, clear delta properties...
+      if(!reference_states_exist()) {
+        reference = Properties();
+        delta = calculated - reference;
+        return;
+      }
+
+      /// Read reference states
+      Array<Properties> ref_state_prop;
+      Array<Eigen::VectorXd> ref_state_comp;
+
+      read_reference_states(ref_state_prop, ref_state_comp);
+
+      // Initialize reference Properties
       reference = Properties();
+
+      auto props = get_primclex().get_curr_property();
+
+      auto generate_ref = [&](const std::string & prop) {
+        if(std::find(props.cbegin(), props.cend(), prop) != props.cend()) {
+          generate_reference_scalar(prop, ref_state_prop, ref_state_comp);
+        }
+        return;
+      };
+
+      generate_ref("energy");
+      generate_ref("relaxed_energy");
+      // add more for other properties here
+
+      /// generating DeltaProperties from Reference and Calculated,
+      ///   not currently checking agreement with existing DeltaProperties file
       delta = calculated - reference;
-      return;
-    }
-
-    /// Read reference states
-    Array<Properties> ref_state_prop;
-    Array<Eigen::VectorXd> ref_state_comp;
-
-    read_reference_states(ref_state_prop, ref_state_comp);
-
-    // Initialize reference Properties
-    reference = Properties();
-
-    auto props = get_primclex().get_curr_property();
-
-    auto generate_ref = [&](const std::string & prop) {
-      if(std::find(props.cbegin(), props.cend(), prop) != props.cend()) {
-        generate_reference_scalar(prop, ref_state_prop, ref_state_comp);
-      }
-      return;
-    };
-
-    generate_ref("energy");
-    generate_ref("relaxed_energy");
-    // add more for other properties here
-
-    /// generating DeltaProperties from Reference and Calculated,
-    ///   not currently checking agreement with existing DeltaProperties file
-    delta = calculated - reference;
-
-    //std::cout << "finish Configuration::generate_reference()" << std::endl;
-  }
+
+      //std::cout << "finish Configuration::generate_reference()" << std::endl;
+    }
   */
   //*********************************************************************************
   /*
-  /// Checks that all needed reference state files exist
-  bool Configuration::reference_states_exist() const {
+    /// Checks that all needed reference state files exist
+    bool Configuration::reference_states_exist() const {
 
       if(!get_primclex().has_composition_axes() ||
          !get_primclex().has_chemical_reference()) {
-      return false;
-    }
-
-    std::string calctype = get_primclex().settings().calctype();
-    std::string ref = get_primclex().settings().ref();
-
-    for(int i = 0; i < get_primclex().composition_axes().independent_compositions() + 1; i++) {
-      if(!fs::exists(get_primclex().dir().ref_state(calctype, ref, i)))
         return false;
-    }
-    return true;
-  }
+      }
+
+      std::string calctype = get_primclex().settings().calctype();
+      std::string ref = get_primclex().settings().ref();
+
+      for(int i = 0; i < get_primclex().composition_axes().independent_compositions() + 1; i++) {
+        if(!fs::exists(get_primclex().dir().ref_state(calctype, ref, i)))
+          return false;
+      }
+      return true;
+    }
   */
   //*********************************************************************************
   /*
-  /// Sets the arrays with the reference state properties read from the CASM directory tree
-  ///
-  void Configuration::read_reference_states(Array<Properties> &ref_state_prop, Array<Eigen::VectorXd> &ref_state_comp) const {
-
-    int Nref = get_primclex().composition_axes().independent_compositions() + 1;
-
-    ref_state_prop.clear();
-    ref_state_comp.clear();
-
-    fs::path ref_dir = get_reference_state_dir();
-    fs::path ref_file;
-
-    for(int i = 0; i < Nref; i++) {
-      ref_file = ref_dir / ("properties.ref_state." + BP::itos(i) + ".json");
-
-      if(!fs::exists(ref_file)) {
-        std::cerr << "Error in Configuration::read_reference_states" << std::endl;
-        std::cerr << "  File does not exist: " << ref_file << std::endl;
-        exit(1);
-      }
-
-      jsonParser json(ref_file);
-
-      if(!json.contains("ref_state")) {
-        std::cerr << "Error in Configuration::read_reference_states" << std::endl;
-        std::cerr << "  File: " << ref_file << std::endl;
-        std::cerr << "  Does not contain 'ref_state'" << std::endl;
-        exit(1);
-      }
-      ref_state_prop.push_back(json["ref_state"]);
-
-      //std::cerr << "\nRef_file:" << ref_file << std::endl;
-      //std::cerr << "Properties:" << std::endl;
-      //std::cerr << ref_state_prop.back() << std::endl;
-
-      if(!json.contains("param_composition")) {
-        std::cerr << "Error in Configuration::read_reference_states" << std::endl;
-        std::cerr << "  File: " << ref_file << std::endl;
-        std::cerr << "  Does not contain 'param_composition'" << std::endl;
-        exit(1);
-      }
-      ref_state_comp.push_back(json["param_composition"].get<Eigen::VectorXd>());
-
-      //std::cerr << "Composition:" << std::endl;
-      //std::cerr << ref_state_comp.back() << std::endl << std::endl << std::endl;
-
-    }
-
-  }
+    /// Sets the arrays with the reference state properties read from the CASM directory tree
+    ///
+    void Configuration::read_reference_states(Array<Properties> &ref_state_prop, Array<Eigen::VectorXd> &ref_state_comp) const {
+
+      int Nref = get_primclex().composition_axes().independent_compositions() + 1;
+
+      ref_state_prop.clear();
+      ref_state_comp.clear();
+
+      fs::path ref_dir = get_reference_state_dir();
+      fs::path ref_file;
+
+      for(int i = 0; i < Nref; i++) {
+        ref_file = ref_dir / ("properties.ref_state." + BP::itos(i) + ".json");
+
+        if(!fs::exists(ref_file)) {
+          std::cerr << "Error in Configuration::read_reference_states" << std::endl;
+          std::cerr << "  File does not exist: " << ref_file << std::endl;
+          exit(1);
+        }
+
+        jsonParser json(ref_file);
+
+        if(!json.contains("ref_state")) {
+          std::cerr << "Error in Configuration::read_reference_states" << std::endl;
+          std::cerr << "  File: " << ref_file << std::endl;
+          std::cerr << "  Does not contain 'ref_state'" << std::endl;
+          exit(1);
+        }
+        ref_state_prop.push_back(json["ref_state"]);
+
+        //std::cerr << "\nRef_file:" << ref_file << std::endl;
+        //std::cerr << "Properties:" << std::endl;
+        //std::cerr << ref_state_prop.back() << std::endl;
+
+        if(!json.contains("param_composition")) {
+          std::cerr << "Error in Configuration::read_reference_states" << std::endl;
+          std::cerr << "  File: " << ref_file << std::endl;
+          std::cerr << "  Does not contain 'param_composition'" << std::endl;
+          exit(1);
+        }
+        ref_state_comp.push_back(json["param_composition"].get<Eigen::VectorXd>());
+
+        //std::cerr << "Composition:" << std::endl;
+        //std::cerr << ref_state_comp.back() << std::endl << std::endl << std::endl;
+
+      }
+
+    }
   */
   //*********************************************************************************
   /*
-  /// Read in the 'most local' reference states: either configuration, supercell, or root reference
-  ///   All reference states should be at the same level, so we look for the "properties.ref.0.json" file
-  fs::path Configuration::get_reference_state_dir() const {
-
-    const DirectoryStructure &dir = get_primclex().dir();
-    const ProjectSettings &set = get_primclex().settings();
-
-    fs::path ref_dir;
-    //fs::path set_path = fs::path("settings") / fs::path(get_primclex().get_curr_calctype()) / fs::path(get_primclex().get_curr_ref());
-    //fs::path ref_file("properties.ref_state.0.json");
-
-    // get_path() / set_path / ref_file
-    if(fs::exists(dir.ref_state(set.calctype(), set.ref(), 0))) {
-      // read in config ref
-      //ref_dir = get_path() / set_path;
-      ref_dir = dir.ref_dir(set.calctype(), set.ref());
-    }
-    // get_supercell().get_path() / set_path / ref_file
-    else if(fs::exists(dir.supercell_ref_state(get_supercell().get_name(), set.calctype(), set.ref(), 0))) {
-      // read in supercell ref
-      //ref_dir = get_supercell().get_path() / set_path;
-      ref_dir = dir.supercell_ref_dir(get_supercell().get_name(), set.calctype(), set.ref());
-    }
-    //get_primclex().get_path() / set_path / ref_file
-    else if(fs::exists(dir.configuration_ref_state(name(), set.calctype(), set.ref(), 0))) {
-      // read in root ref
-      //ref_dir = get_primclex().get_path() / set_path;
-      ref_dir = dir.configuration_ref_dir(name(), set.calctype(), set.ref());
-    }
-
-    return ref_dir;
-
-  }
+    /// Read in the 'most local' reference states: either configuration, supercell, or root reference
+    ///   All reference states should be at the same level, so we look for the "properties.ref.0.json" file
+    fs::path Configuration::get_reference_state_dir() const {
+
+      const DirectoryStructure &dir = get_primclex().dir();
+      const ProjectSettings &set = get_primclex().settings();
+
+      fs::path ref_dir;
+      //fs::path set_path = fs::path("settings") / fs::path(get_primclex().get_curr_calctype()) / fs::path(get_primclex().get_curr_ref());
+      //fs::path ref_file("properties.ref_state.0.json");
+
+      // get_path() / set_path / ref_file
+      if(fs::exists(dir.ref_state(set.calctype(), set.ref(), 0))) {
+        // read in config ref
+        //ref_dir = get_path() / set_path;
+        ref_dir = dir.ref_dir(set.calctype(), set.ref());
+      }
+      // get_supercell().get_path() / set_path / ref_file
+      else if(fs::exists(dir.supercell_ref_state(get_supercell().get_name(), set.calctype(), set.ref(), 0))) {
+        // read in supercell ref
+        //ref_dir = get_supercell().get_path() / set_path;
+        ref_dir = dir.supercell_ref_dir(get_supercell().get_name(), set.calctype(), set.ref());
+      }
+      //get_primclex().get_path() / set_path / ref_file
+      else if(fs::exists(dir.configuration_ref_state(name(), set.calctype(), set.ref(), 0))) {
+        // read in root ref
+        //ref_dir = get_primclex().get_path() / set_path;
+        ref_dir = dir.configuration_ref_dir(name(), set.calctype(), set.ref());
+      }
+
+      return ref_dir;
+
+    }
   */
   //*********************************************************************************
   /*
-  void Configuration::generate_reference_scalar(std::string propname, const Array<Properties> &ref_state_prop, const Array<Eigen::VectorXd> &ref_state_comp) {
-
-    //std::cout << "begin generate_reference_scalar()" << std::endl;
-    /// Determine interpolating plane based on reference state property values
-
-    Index N = ref_state_prop.size();
-    Eigen::VectorXd value(N);
-    Eigen::MatrixXd comp(N, N);
-
-    for(Index i = 0; i < N; i++) {
-      if(!ref_state_prop[i].contains(propname)) {
-        std::cerr << "Error in Configuration::generate_reference_scalar()" << std::endl;
-        std::cerr << "  The reference state does not contain '" << propname << "'" << std::endl;
-        exit(1);
-      }
-      value(i) = ref_state_prop[i][propname].get<double>();
-    }
-
-    for(Index i = 0; i < N; i++) {
-      for(Index j = 0; j < N - 1; j++) {
-        comp(i, j) = ref_state_comp[i](j);
-      }
-      comp(i, N - 1) = 1.0;
-    }
-
-    //std::cout << "ref state '" << propname << "': \n" << value.transpose() << std::endl;
-    //std::cout << "comp: \n" << comp << std::endl;
-
-
-    // b = Mx
-    // value = comp * interp_plane
-
-    Eigen::VectorXd interp_plane = comp.fullPivHouseholderQr().solve(value);
-
-    //std::cout << "interp_plane: " << interp_plane.transpose() << std::endl;
-
-    Eigen::VectorXd param_comp = Eigen::VectorXd::Ones(N);
-    param_comp.head(N - 1) = get_param_composition();
-
-    //std::cout << "param_comp: " << param_comp.transpose() << std::endl;
-
-    reference[propname] = param_comp.dot(interp_plane);
-
-    //std::cout << "'" << propname  << "': " << reference[propname].get<double>() << std::endl;
-
-    //std::cout << "finish generate_reference_scalar()" << std::endl;
-  }
+    void Configuration::generate_reference_scalar(std::string propname, const Array<Properties> &ref_state_prop, const Array<Eigen::VectorXd> &ref_state_comp) {
+
+      //std::cout << "begin generate_reference_scalar()" << std::endl;
+      /// Determine interpolating plane based on reference state property values
+
+      Index N = ref_state_prop.size();
+      Eigen::VectorXd value(N);
+      Eigen::MatrixXd comp(N, N);
+
+      for(Index i = 0; i < N; i++) {
+        if(!ref_state_prop[i].contains(propname)) {
+          std::cerr << "Error in Configuration::generate_reference_scalar()" << std::endl;
+          std::cerr << "  The reference state does not contain '" << propname << "'" << std::endl;
+          exit(1);
+        }
+        value(i) = ref_state_prop[i][propname].get<double>();
+      }
+
+      for(Index i = 0; i < N; i++) {
+        for(Index j = 0; j < N - 1; j++) {
+          comp(i, j) = ref_state_comp[i](j);
+        }
+        comp(i, N - 1) = 1.0;
+      }
+
+      //std::cout << "ref state '" << propname << "': \n" << value.transpose() << std::endl;
+      //std::cout << "comp: \n" << comp << std::endl;
+
+
+      // b = Mx
+      // value = comp * interp_plane
+
+      Eigen::VectorXd interp_plane = comp.fullPivHouseholderQr().solve(value);
+
+      //std::cout << "interp_plane: " << interp_plane.transpose() << std::endl;
+
+      Eigen::VectorXd param_comp = Eigen::VectorXd::Ones(N);
+      param_comp.head(N - 1) = get_param_composition();
+
+      //std::cout << "param_comp: " << param_comp.transpose() << std::endl;
+
+      reference[propname] = param_comp.dot(interp_plane);
+
+      //std::cout << "'" << propname  << "': " << reference[propname].get<double>() << std::endl;
+
+      //std::cout << "finish generate_reference_scalar()" << std::endl;
+    }
   */
   //--------------------------------------------------------------------------------------------------
   //Structure Factor
