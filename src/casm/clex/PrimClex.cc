#include "casm/clex/PrimClex.hh"

#include <boost/algorithm/string.hpp>

#include "casm/misc/algorithm.hh"
#include "casm/clex/ConfigIterator.hh"
#include "casm/clex/ECIContainer.hh"
#include "casm/clusterography/jsonClust.hh"
#include "casm/system/RuntimeLibrary.hh"
#include "casm/casm_io/SafeOfstream.hh"
#include "casm/crystallography/Coordinate.hh"
#include "casm/app/AppIO.hh"

namespace CASM {
  //*******************************************************************************************
  //                                **** Constructors ****
  //*******************************************************************************************
  /// Initial construction of a PrimClex, from a primitive Structure
  PrimClex::PrimClex(const Structure &_prim) :
    prim(_prim),
    global_orbitree(_prim.lattice()) {

    _init(std::cerr);

    return;
  }


  //*******************************************************************************************
  /// Construct PrimClex from existing CASM project directory
  ///  - read PrimClex and directory structure to generate all its Supercells and Configurations, etc.
  PrimClex::PrimClex(const fs::path &_root, std::ostream &sout):
    root(_root),
    m_dir(_root),
    m_settings(_root),
    prim(read_prim(m_dir.prim())),
    global_orbitree(prim.lattice()) {

    _init(sout);

  }

  /// Initialization routines
  ///  - If !root.empty(), read all saved data to generate all Supercells and Configurations, etc.
  void PrimClex::_init(std::ostream &sout) {

    std::vector<std::string> struc_mol_name = prim.get_struc_molecule_name();

    m_vacancy_allowed = false;
    for(int i = 0; i < struc_mol_name.size(); ++i) {
      if(is_vacancy(struc_mol_name[i])) {
        m_vacancy_allowed = true;
        m_vacancy_index = i;
      }
    }

    if(root.empty()) {
      return;
    }


    bool any_print = false;

    // here add stuff to read directory structure...

    // read .casmroot current settings
    try {
      jsonParser settings(root / ".casm" / "project_settings.json");
      from_json(curr_property, settings["curr_properties"]);
      from_json(curr_clex, settings["curr_clex"]);
      from_json(curr_calctype, settings["curr_calctype"]);
      from_json(curr_ref, settings["curr_ref"]);
      from_json(curr_bset, settings["curr_bset"]);
      from_json(curr_eci, settings["curr_eci"]);
      settings.get_else(compile_options, "compile_options", RuntimeLibrary::default_compile_options());
      settings.get_else(so_options, "so_options", RuntimeLibrary::default_so_options());
      from_json(m_name, settings["name"]);
    }
    catch(std::exception &e) {
      std::cerr << "Error in PrimClex::PrimClex(const fs::path &_root, std::ostream &sout) reading .casmroot" << std::endl;
      std::cerr << e.what() << std::endl;
      exit(1);
    }

    // read param composition
    auto comp_axes = m_dir.composition_axes(m_settings.calctype(), m_settings.ref());
    if(fs::is_regular_file(comp_axes)) {
      sout << "  Read " << comp_axes << std::endl;

      CompositionAxes opt(comp_axes);

      if(opt.has_current_axes) {
        m_has_composition_axes = true;
        m_comp_converter = opt.curr;
      }
    }

    // read chemical reference
    auto chem_ref_path = m_dir.chemical_reference(m_settings.calctype(), m_settings.ref());
    if(fs::is_regular_file(chem_ref_path)) {
      sout << "  Read " << chem_ref_path << std::endl;
      m_chem_ref = notstd::make_cloneable<ChemicalReference>(read_chemical_reference(chem_ref_path, prim, 1e-14));
    }

    // read supercells
    if(fs::is_regular_file(root / "training_data" / "SCEL")) {

      sout << "  Read " << root / "training_data" / "SCEL" << std::endl;
      fs::ifstream scel(root / "training_data" / "SCEL");
      read_supercells(scel);

    }

    // read config_list
    if(fs::is_regular_file(get_config_list_path())) {

      sout << "  Read " << get_config_list_path() << std::endl;
      read_config_list();
    }


  }


  //*******************************************************************************************
  // **** Accessors ****
  //*******************************************************************************************

  /// Return project name
  std::string PrimClex::name() const {
    return m_name;
  }

  //*******************************************************************************************
  // ** Directory path accessors **
  //*******************************************************************************************
  /// Return casm project directory path
  fs::path PrimClex::get_path() const {
    return root;
  }

  //*******************************************************************************************
  /// Return supercell directory path
  fs::path PrimClex::get_path(const Index &scel_index) const {
    return root / "training_data" / supercell_list[scel_index].get_name();
  }

  //*******************************************************************************************
  /// Return configuration directory path
  fs::path PrimClex::get_path(const Index &scel_index, const Index &config_index) const {
    return get_path(scel_index) / supercell_list[scel_index].get_config(config_index).get_id();
  }

  //*******************************************************************************************
  /// Return config_list.json file path
  fs::path PrimClex::get_config_list_path() const {
    return root / ".casm" / "config_list.json";
  }


  // ** Current settings accessors **

  //*******************************************************************************************
  /// Return current property settings
  const std::vector<std::string> &PrimClex::get_curr_property() const {
    return curr_property;
  }

  //*******************************************************************************************
  /// Return current clex settings
  std::string PrimClex::get_curr_clex() const {
    return curr_clex;
  }

  //*******************************************************************************************
  /// Return current calctype setting
  std::string PrimClex::get_curr_calctype() const {
    return curr_calctype;
  }

  //*******************************************************************************************
  /// Return current reference setting
  std::string PrimClex::get_curr_ref() const {
    return curr_ref;
  }

  //*******************************************************************************************
  /// Return cluster settings
  std::string PrimClex::get_curr_bset() const {
    return curr_bset;
  }

  //*******************************************************************************************
  /// Return current global clexulator name
  std::string PrimClex::get_curr_clexulator() const {
    return name() + "_Clexulator";
  }

  //*******************************************************************************************
  /// Return current eci settings
  std::string PrimClex::get_curr_eci() const {
    return curr_eci;
  }

  //*******************************************************************************************
  /// Return compiler options
  std::string PrimClex::get_compile_options() const {
    return compile_options;
  }

  //*******************************************************************************************
  /// Return shared library options
  std::string PrimClex::get_so_options() const {
    return so_options;
  }

  // ** Composition accessors **

  //*******************************************************************************************
  /// const Access CompositionConverter object
  bool PrimClex::has_composition_axes() const {
    return m_has_composition_axes;
  }

  //*******************************************************************************************
  /// const Access CompositionConverter object
  const CompositionConverter &PrimClex::composition_axes() const {
    return m_comp_converter;
  }

  // ** Chemical reference **

  //*******************************************************************************************
  /// check if ChemicalReference object initialized
  bool PrimClex::has_chemical_reference() const {
    return static_cast<bool>(m_chem_ref);
  }

  //*******************************************************************************************
  /// const Access ChemicalReference object
  const ChemicalReference &PrimClex::chemical_reference() const {
    return *m_chem_ref;
  }


  // ** Prim and Orbitree accessors **

  //*******************************************************************************************
  /// const Access to primitive Structure
  const Structure &PrimClex::get_prim() const {
    return prim;
  }

  //*******************************************************************************************
  /// const Access to global orbitree
  const SiteOrbitree &PrimClex::get_global_orbitree() const {
    return global_orbitree;
  };

  //*******************************************************************************************

  const PrimNeighborList &PrimClex::nlist() const {
    double tol = TOL;

    // lazy neighbor list generation
    if(!m_nlist) {

      // construct nlist
      m_nlist = notstd::make_cloneable<PrimNeighborList>(
                  settings().nlist_weight_matrix(),
                  settings().nlist_sublat_indices().begin(),
                  settings().nlist_sublat_indices().end()
                );

      // expand the nlist to contain 'global_orbitree' (all that is needed for now)
      std::set<UnitCellCoord> nbors;
      neighborhood(std::inserter(nbors, nbors.begin()), global_orbitree, prim, tol);
      m_nlist->expand(nbors.begin(), nbors.end());
    }

    return *m_nlist;
  }

  //*******************************************************************************************
  /// returns true if vacancy are an allowed species
  bool PrimClex::vacancy_allowed() const {
    return m_vacancy_allowed;
  }

  //*******************************************************************************************
  /// returns the index of vacancies in composition vectors
  Index PrimClex::vacancy_index() const {
    return m_vacancy_index;
  }


  // ** Supercell and Configuration accessors **

  //*******************************************************************************************
  /// const Access entire supercell_list
  const boost::container::stable_vector<Supercell> &PrimClex::get_supercell_list() const {
    return supercell_list;
  };

  //*******************************************************************************************
  /// const Access supercell by index
  const Supercell &PrimClex::get_supercell(Index i) const {
    return supercell_list[i];
  };

  //*******************************************************************************************
  /// Access supercell by index
  Supercell &PrimClex::get_supercell(Index i) {
    return supercell_list[i];
  };

  //*******************************************************************************************
  /// const Access supercell by name
  const Supercell &PrimClex::get_supercell(std::string scellname) const {
    Index index;
    if(!contains_supercell(scellname, index)) {
      std::cout << "Error in PrimClex::get_supercell(std::string scellname) const." << std::endl;
      std::cout << "  supercell '" << scellname << "' not found." << std::endl;
      exit(1);
    }
    return supercell_list[index];
  };

  //*******************************************************************************************
  /// Access supercell by name
  Supercell &PrimClex::get_supercell(std::string scellname) {
    Index index;
    if(!contains_supercell(scellname, index)) {
      std::cout << "Error in PrimClex::get_supercell(std::string scellname)." << std::endl;
      std::cout << "  supercell '" << scellname << "' not found." << std::endl;
      exit(1);
    }
    return supercell_list[index];
  };

  //*******************************************************************************************
  /// access configuration by name (of the form "scellname/[NUMBER]", e.g., ("SCEL1_1_1_1_0_0_0/0")
  const Configuration &PrimClex::configuration(const std::string &configname) const {
    std::vector<std::string> splt_vec;
    boost::split(splt_vec, configname, boost::is_any_of("/"), boost::token_compress_on);
    Index config_ind;
    if(splt_vec.size() != 2) {
      std::cerr << "CRITICAL ERROR: In PrimClex::configuration(), cannot locate configuration named '" << configname << "'\n"
                << "                Exiting...\n";
      assert(0);
      exit(1);
    }

    try {
      config_ind = boost::lexical_cast<Index>(splt_vec[1]);
    }
    catch(boost::bad_lexical_cast &) {
      std::cerr << "CRITICAL ERROR: In PrimClex::configuration(), malformed input:" << configname << "\n"
                << "                Exiting...\n";
      assert(0);
      exit(1);
    }


    return get_supercell(splt_vec[0]).get_config(config_ind);
  }

  //*******************************************************************************************

  Configuration &PrimClex::configuration(const std::string &configname) {
    std::vector<std::string> splt_vec;
    boost::split(splt_vec, configname, boost::is_any_of("/"), boost::token_compress_on);

    Index config_ind;
    if(splt_vec.size() != 2) {
      std::cerr << "CRITICAL ERROR: In PrimClex::configuration(), cannot locate configuration " << configname << "\n"
                << "                Exiting...\n";
      assert(0);
      exit(1);
    }

    try {
      config_ind = boost::lexical_cast<Index>(splt_vec[1]);
    }
    catch(boost::bad_lexical_cast &) {
      std::cerr << "CRITICAL ERROR: In PrimClex::configuration(), malformed input:" << configname << "\n"
                << "                Exiting...\n";
      assert(0);
      exit(1);
    }

    return get_supercell(splt_vec[0]).get_config(config_ind);
  }

  //*******************************************************************************************
  /// Configuration iterator: begin
  PrimClex::config_iterator PrimClex::config_begin() {
    if(supercell_list.size() == 0 || supercell_list[0].get_config_list().size() > 0)
      return config_iterator(this, 0, 0);
    return ++config_iterator(this, 0, 0);
  }

  //*******************************************************************************************
  /// Configuration iterator: end
  PrimClex::config_iterator PrimClex::config_end() {
    return config_iterator(this, supercell_list.size(), 0);
  }

  //*******************************************************************************************
  /// const Configuration iterator: begin
  PrimClex::config_const_iterator PrimClex::config_begin() const {
    if(supercell_list.size() == 0 || supercell_list[0].get_config_list().size() > 0)
      return config_const_iterator(this, 0, 0);
    return ++config_const_iterator(this, 0, 0);
  }

  //*******************************************************************************************
  /// const Configuration iterator: end
  PrimClex::config_const_iterator PrimClex::config_end() const {
    return config_const_iterator(this, supercell_list.size(), 0);
  }

  //*******************************************************************************************
  /// const Configuration iterator: begin
  PrimClex::config_const_iterator PrimClex::config_cbegin() const {
    if(supercell_list.size() == 0 || supercell_list[0].get_config_list().size() > 0)
      return config_const_iterator(this, 0, 0);
    return ++config_const_iterator(this, 0, 0);
  }

  //*******************************************************************************************
  /// const Configuration iterator: end
  PrimClex::config_const_iterator PrimClex::config_cend() const {
    return config_const_iterator(this, supercell_list.size(), 0);
  }

  //*******************************************************************************************
  /// Configuration iterator: begin
  PrimClex::config_iterator PrimClex::selected_config_begin() {
    //std::cout << "BEGINNING SELECTED CONFIG ITERATOR\n"
    //          << "supercell_list.size() is " << supercell_list.size() << "\n";

    if(supercell_list.size() == 0 || (supercell_list[0].get_config_list().size() > 0 && supercell_list[0].get_config(0).selected()))
      return config_iterator(this, 0, 0, true);
    return ++config_iterator(this, 0, 0, true);
  }

  //*******************************************************************************************
  /// Configuration iterator: end
  PrimClex::config_iterator PrimClex::selected_config_end() {
    return config_iterator(this, supercell_list.size(), 0, true);
  }

  //*******************************************************************************************
  /// const Configuration iterator: begin
  PrimClex::config_const_iterator PrimClex::selected_config_cbegin() const {
    if(supercell_list.size() == 0 || (supercell_list[0].get_config_list().size() > 0 && supercell_list[0].get_config(0).selected()))
      return config_const_iterator(this, 0, 0, true);
    return ++config_const_iterator(this, 0, 0, true);
  }

  //*******************************************************************************************
  /// const Configuration iterator: end
  PrimClex::config_const_iterator PrimClex::selected_config_cend() const {
    return config_const_iterator(this, supercell_list.size(), 0, true);
  }


  //*******************************************************************************************
  // **** IO ****
  //*******************************************************************************************
  /**
   * Re-write config_list.json, updating all the data
   */

  void PrimClex::write_config_list() {

    if(supercell_list.size() == 0) {
      fs::remove(get_config_list_path());
      return;
    }

    jsonParser json;

    if(fs::exists(get_config_list_path())) {
      json.read(get_config_list_path());
    }
    else {
      json.put_obj();
    }

    for(Index s = 0; s < supercell_list.size(); s++) {
      supercell_list[s].write_config_list(json);
    }

    SafeOfstream file;
    file.open(get_config_list_path());
    json.print(file.ofstream());
    file.close();

    return;
  }


  // **** Operators ****


  // **** Unorganized mess of functions ... ****

  //*******************************************************************************************
  void PrimClex::read_global_orbitree(const fs::path &fclust_path) {

    global_orbitree.min_num_components = 2;     //What if we want other things?
    global_orbitree.min_length = 0.0001;
    from_json(jsonHelper(global_orbitree, prim), jsonParser(fclust_path));
    global_orbitree.generate_clust_bases();

    // reset nlist
    m_nlist.unique().reset();
  }

  //*******************************************************************************************
  /**  GENERATE_SUPERCELLS
   *   Generates all unique supercells between volStart and
   *   volEnd of PRIM volumes. Call this routine before you
   *   enumerate configurations.
   *
   *  ARN 100213
   */
  //*******************************************************************************************
  void PrimClex::generate_supercells(int volStart, int volEnd, bool verbose) {
    Array < Lattice > supercell_lattices;
    prim.lattice().generate_supercells(supercell_lattices, prim.factor_group(), volEnd, volStart);    //point_group?
    for(Index i = 0; i < supercell_lattices.size(); i++) {
      Index list_size = supercell_list.size();
      Index index = add_canonical_supercell(supercell_lattices[i]);
      if(supercell_list.size() != list_size) {
        std::cout << "  Generated: " << supercell_list[index].get_name() << "\n";
      }
      else {
        std::cout << "  Generated: " << supercell_list[index].get_name() << " (already existed)\n";
      }
    }

    //std::cout << supercell_lattices.size() << " supercells were generated\n";

  }

  //*******************************************************************************************
  /**
   *  add a supercell if it doesn't already exist
   *    return the index of the supercell in supercell_list
   *
   *    TODO:
   *    Check to see if superlat is linear combination of previously
   *    enumerated Supercell. You'll have to transform the coordinates
   *    if you're trying to import something with a supercell that
   *    already exists. Should return operations involved.
   *    If supercell doesn't exist add it as it is without transforming
   */
  //*******************************************************************************************
  Index PrimClex::add_canonical_supercell(const Lattice &superlat) {
    if(!superlat.is_supercell_of(prim.lattice())) {
      std::cerr << "ERROR in PrimClex::add_canonical_supercell()." << std::endl
                << "  Passed a Supercell Lattice that is not a superlattice of PRIM lattice\n" << std::endl;
      assert(0);
      exit(1);
    }

    // temporary version, just check transf_mat equivalence
    // Does this check for equivalent supercells with different transformation matrices? Seems like it should
    // Insert second loop that goes over a symmetry operation list and applies it to the transformation matrix
    Supercell scel(this, superlat);
    scel.set_id(supercell_list.size());
    for(Index i = 0; i < supercell_list.size(); i++) {
      if(supercell_list[i].get_transf_mat() == scel.get_transf_mat())
        return i;
    }

    // if not already existing, add it
    supercell_list.push_back(scel);
    return supercell_list.size() - 1;
  }
  //*******************************************************************************************
  /**
   *  add a supercell if it doesn't already exist
   *  return the index of the supercell in supercell_list
   *
   *  Unlike the initial version above this, this routine
   *  will use an Array of SymOps (probably the point group of the lattice)
   *  to determine whether the provided superlat is equivalent to a Supercell in the
   *  PrimClex list. It will then populate the transformation matrix that
   *  maps the passed lattice onto the one on the list (i.e. the one on on
   *  the list is treated as 'primitive'). If it doesn't map, then the
   *  matrix gets flattened to zeros.
   *
   *  This routine should replace the original one once it converges
   *  to something people can agree on.
   */
  //*******************************************************************************************
  Index PrimClex::add_supercell(const Lattice &superlat) {
    return add_canonical_supercell(niggli(superlat, prim.point_group(), tol()));

  }

  //*******************************************************************************************
  void PrimClex::print_supercells() const {


    // also write supercells/supercell_path directories with LAT files
    try {
      fs::create_directory("training_data");
    }
    catch(const fs::filesystem_error &ex) {
      std::cerr << "Error in PrimClex::print_supercells()." << std::endl;
      std::cerr << ex.what() << std::endl;
    }

    BP::BP_Write scelfile((fs::path("training_data") / "SCEL").string());
    scelfile.newfile();

    print_supercells(scelfile.get_ostream());

    for(Index i = 0; i < supercell_list.size(); i++) {
      try {
        fs::create_directory(supercell_list[i].get_path());

        fs::path latpath = supercell_list[i].get_path() / "LAT";
        if(!fs::exists(latpath)) {
          BP::BP_Write latfile(latpath.string());
          latfile.newfile();
          supercell_list[i].get_real_super_lattice().print(latfile.get_ostream());
        }
      }
      catch(const fs::filesystem_error &ex) {
        std::cerr << "Error in PrimClex::print_supercells()." << std::endl;
        std::cerr << ex.what() << std::endl;
      }
    }
  }

  //*******************************************************************************************
  void PrimClex::print_supercells(std::ostream &stream) const {
    for(Index i = 0; i < supercell_list.size(); i++) {
      stream << "Supercell Name: '" << supercell_list[i].get_name() << "' Number: " << i << " Volume: " << supercell_list[i].get_transf_mat().determinant() << "\n";
      stream << "Supercell Transformation Matrix: \n";
      stream << supercell_list[i].get_transf_mat();
      stream << "\n";
    }
  }

  //*******************************************************************************************
  void PrimClex::read_supercells(std::istream &stream) {
    // expect a file with format:
    //
    // Supercell Number: 0 Volume: 1
    // Supercell Transformation Matrix:
    //  1 0 0
    //  0 1 0
    //  0 0 1
    //
    // Supercell Number: 1 Volume: 2
    // Supercell Transformation Matrix:
    //  1 0 -1
    //  0 1 0
    //  0 0 2

    Eigen::Matrix3d mat;

    std::string s;
    while(!stream.eof()) {
      std::getline(stream, s);
      if(s[0] == 'S') {
        std::getline(stream, s);
        stream >> mat;

        add_canonical_supercell(Lattice(prim.lattice().lat_column_mat()*mat));
      }
    }
  }

  //*******************************************************************************************
  /**
   *   Read the config_list file at 'file_name' and adds config
   *   to supercell, assuming it is already canonical.
   *   If 'print_dirs', call Supercell::print_clex_configuration()
   *   for each config to be made.
   */
  //*******************************************************************************************
  void PrimClex::read_config_list() {

    jsonParser json(get_config_list_path());

    if(!json.contains("supercells")) {
      return;
    }

    for(Index i = 0; i < supercell_list.size(); i++) {
      supercell_list[i].read_config_list(json);
    }
  }

  //*******************************************************************************************
  /*
   * Run through all the supercells and add up how many configurations are selected
   * in each one of them.
   */
  //*******************************************************************************************

  int PrimClex::amount_selected() const {
    int amount_selected = 0;
    for(Index s = 0; s < supercell_list.size(); s++) {
      amount_selected += supercell_list[s].amount_selected();
    }
    return amount_selected;
  }

  //*******************************************************************************************
  bool PrimClex::contains_supercell(std::string scellname, Index &index) const {
    for(Index i = 0; i < supercell_list.size(); i++) {
      if(supercell_list[i].get_name() == scellname) {
        index = i;
        return true;
      }
    }
    index = supercell_list.size();
    return false;

  };

  //*******************************************************************************************
  Eigen::Matrix3i PrimClex::calc_transf_mat(const Lattice &superlat) const {
    Eigen::Matrix3d ttrans = prim.lattice().inv_lat_column_mat() * superlat.lat_column_mat();
    if(!is_integer(ttrans, TOL)) {
      std::cerr << "Error in PrimClex::calc_transf_mat(const Lattice &superlat)" << std::endl
                << "  Bad supercell, the transformation matrix is not integer. Exiting!" << std::endl;
      exit(1);
    }
    return iround(ttrans);
  }

  //*******************************************************************************************

  /// \brief Sets the composition axes
  ///
  /// Also:
  /// - updates all configuration references,
  /// - writes the updated configuration info
  /// - does not update composition_axes file
  void PrimClex::set_composition_axes(const CompositionConverter &_converter) {

    m_comp_converter = _converter;
    m_has_composition_axes = true;

  }

  //*******************************************************************************************
  /*
    /// Delete 'properties.ref_state.X.json' files,
    /// Then call 'clear_reference_properties'
    void PrimClex::clear_reference_states() {
      for(int i = 0; i < composition_axes().independent_compositions() + 1; i++) {
        fs::remove(dir().ref_state(settings().calctype(), settings().ref(), i));
      }
      generate_references();
    }
  */
  //*******************************************************************************************
  /*
    /// Sets the root reference state to be the calculated properties of the chosen config
    /// Does not call 'generate_references' so written files will be out-of-date until you do so!!!
    void PrimClex::set_reference_state(int refid, const Configuration &config) {

      //std::cout << "begin set_reference_state()" << std::endl;

      std::string reason_invalid;
      if(!valid_reference_state(refid, config, reason_invalid)) {
        std::cerr << "Error in PrimClex::set_reference_state." << std::endl
                  << "  Could not use  SCEL: " << config.get_supercell().get_name() << " ConfigID: " << config.get_id() << "  for reference state: " << refid << std::endl
                  << "  " << reason_invalid << std::endl;
        exit(1);
      }

      jsonParser json;

      json["supercell_name"] = config.get_supercell().get_name();
      json["configid"] = config.get_id();

      json["param_composition"] = config.get_param_composition();
      json["ref_state"] = config.calc_properties();

      //std::cout << "Set refid: " << refid << std::endl;
      //std::cout << "Reference State:\n" << json << "\n" << std::endl;

      json.write(dir().ref_state(settings().calctype(), settings().ref(), refid));

      //std::cout << "finish set_reference_state()" << std::endl;
    }
  */
  //*******************************************************************************************
  /*
    /// Check that it is valid to use 'config' as reference state 'refid', returns bool and if false, sets 'reason_invalid'
    ///   Currently checks:
    ///     1) that the necessary properties have been calculated,
    ///     2) that the same Configuration is not being used twice
    ///   Needs to check that reference states span composition space
    bool PrimClex::valid_reference_state(int refid, const Configuration &config, std::string &reason_invalid) const {

      // Check that the Configuration has all the curr_property calculated
      for(Index i = 0; i < get_curr_property().size(); i++) {
        if(!config.calc_properties().contains(get_curr_property()[i])) {
          reason_invalid = "You are attempting to use a Configuration for which the property '" + get_curr_property()[i] + "' has not been calculated.";
          return false;
        }
      }

      // Check that a Configuration is not being used for multiple reference states
      for(int i = 0; i < composition_axes().independent_compositions() + 1; i++) {
        if(i == refid)
          continue;

        if(!fs::exists(dir().ref_state(settings().calctype(), settings().ref(), i)))
          continue;

        jsonParser json(dir().ref_state(settings().calctype(), settings().ref(), i));

        if(json["configid"] == "custom" || json["supercell_name"] == "custom")
          continue;

        if(json["configid"] == config.get_id() && json["supercell_name"] == config.get_supercell().get_name()) {
          reason_invalid =  "You are attempting to use the same Configuration for >1 reference state and I can't allow that.";
          return false;
        }
      }

      // Here I should check that references span the necessary composition space, but I'm not yet

      //   First read all reference states that have already been set, then check that this new one is not a linear combination of those

      return true;
    }
  */
  //*******************************************************************************************
  /*
    /// find calculated configurations closest to
    /// [0, 0, 0, ...], [1, 0, 0, ...], [0, 1, 0, ...], [0, 0, 1, ...], ...
    /// and set them as the root reference states, also calls generate_references
    /// Clears refrence states and properties whether or not it succeeds
    void PrimClex::set_reference_state_auto() {

      //std::cout << "begin set_reference_state_auto()" << std::endl;
<<<<<<< HEAD

      /// find calculated configurations closest to
      /// [0, 0, 0, ...], [1, 0, 0, ...], [0, 1, 0, ...], [0, 0, 1, ...], ...

      // Clear current references
      clear_reference_states();

      int Naxes = composition_axes().independent_compositions();

      //std::cout << "Naxes: " << Naxes << std::endl;

      Eigen::VectorXd target = Eigen::VectorXd::Zero(Naxes);

=======

      /// find calculated configurations closest to
      /// [0, 0, 0, ...], [1, 0, 0, ...], [0, 1, 0, ...], [0, 0, 1, ...], ...

      // Clear current references
      clear_reference_states();

      int Naxes = composition_axes().independent_compositions();

      //std::cout << "Naxes: " << Naxes << std::endl;

      Eigen::VectorXd target = Eigen::VectorXd::Zero(Naxes);

>>>>>>> 4e5b6720
      //std::cout << "Ref: " << 0 << "  target: " << target.transpose() << std::endl;
      set_reference_state(0, closest_calculated_config(target));

      for(int i = 0; i < Naxes; i++) {

        target(i) = 1.0;
        //std::cout << "Ref: " << i + 1 << "  target: " << target.transpose() << std::endl;
        set_reference_state(i + 1, closest_calculated_config(target));
        target(i) = 0.0;
      }

      //std::cout << "generate references" << std::endl;
      generate_references();

      //std::cout << "finish set_reference_state_auto()" << std::endl;

    }
  */
<<<<<<< HEAD

  //*******************************************************************************************
  /*
    /// Clear 'reference' and 'delta' properties from all Configurations
    /// Re-write all Configurations, updating:
    ///   param_composition.json
    ///   properties.calc.json
    ///   properties.ref.json
    ///   properties.delta.json
    void PrimClex::generate_references() {

      //std::cout << "begin PrimClex::generate_references()" << std::endl;

      for(config_iterator it = config_begin(); it != config_end(); ++it) {
        it->generate_reference();
      }

      write_config_list();

      //std::cout << "finish PrimClex::generate_references()" << std::endl;

=======

  //*******************************************************************************************
  /*
    /// Clear 'reference' and 'delta' properties from all Configurations
    /// Re-write all Configurations, updating:
    ///   param_composition.json
    ///   properties.calc.json
    ///   properties.ref.json
    ///   properties.delta.json
    void PrimClex::generate_references() {

      //std::cout << "begin PrimClex::generate_references()" << std::endl;

      for(config_iterator it = config_begin(); it != config_end(); ++it) {
        it->generate_reference();
      }

      write_config_list();

      //std::cout << "finish PrimClex::generate_references()" << std::endl;

>>>>>>> 4e5b6720
    }
  */

  //*******************************************************************************************
  /// private:

  //*******************************************************************************************
  /*
    /// Return the configuration closest in param_composition to the target_param_comp
    ///   Tie break returns configuration in smallest supercell (first found at that size)
    const Configuration &PrimClex::closest_calculated_config(const Eigen::VectorXd &target_param_comp) const {

      //std::cout << "begin closest_calculated_config()" << std::endl;

      /// return reference to Configuration with param_comp closest to target_param_comp
      ///   tie break goes to first Configuration with fewest atoms
      ///
      ///   must be Configurations for which the curr_properties have been calculated

      Eigen::VectorXd param_comp;
      Eigen::VectorXd closest_comp;

      double curr_dist;
      double close_dist = -1;
      Index close_super = -1;
      Index close_config;
      Index close_size;

      for(Index i = 0; i < supercell_list.size(); i++) {
        for(Index j = 0; j < supercell_list[i].get_config_list().size(); j++) {

          const Configuration &config = supercell_list[i].get_config(j);

          // check if the config has been calculated
          //std::cout << "\n\nScell: " << supercell_list[i].get_name() << "  Config: " << j << "\n" << config.calc_properties() << std::endl;

          if(config.calc_properties().size() == 0)
            continue;

          curr_dist = (target_param_comp - config.get_param_composition()).norm();

          if(!valid_index(close_super) ||
             (almost_equal(curr_dist, close_dist, TOL) && config.size() < close_size) ||
             (curr_dist < close_dist)) {
            close_super = i;
            close_config = j;
            close_dist = curr_dist;
            close_size = config.size();
          }

        } // for j
      } // for i

      if(!valid_index(close_super)) {
        std::cerr << "Error in PrimClex::closest_calculated_config" << std::endl
                  << "  Could not find a calculated Configuration." << std::endl;
        exit(1);
      }

      //std::cout << "Closest Calculated:  SCEL: " << supercell_list[close_super].get_name() << "  Config: " <<
      //          close_config << "  ParamComp: " << supercell_list[close_super].get_config(close_config).get_param_composition().transpose() << std::endl;

      //std::cout << "finish closest_calculated_config()" << std::endl;

      return supercell_list[close_super].get_config(close_config);
    }
  */

  //*******************************************************************************************

  Eigen::MatrixXd PrimClex::shift_vectors() const {
    Eigen::MatrixXd tau(prim.basis.size(), 3);
    for(int i = 0; i < prim.basis.size(); i++) {
      tau.row(i) = prim.basis[i].const_cart().transpose();
    }
    return tau;
  }

  //*******************************************************************************************
  bool PrimClex::has_global_clexulator() const {
    if(!m_global_clexulator.initialized()) {
      if(!fs::exists(dir().clexulator_src(settings().name(), settings().bset()))) {
        return false;
      }
    }
    return true;
  }

  //*******************************************************************************************
  Clexulator PrimClex::global_clexulator() const {
    if(!m_global_clexulator.initialized()) {
      if(!fs::exists(dir().clexulator_src(settings().name(), settings().bset()))) {
        throw std::runtime_error(
          std::string("Error loading clexulator ") + settings().bset() + ". No basis functions exist.");
      }

      m_global_clexulator = Clexulator(settings().global_clexulator(),
                                       dir().clexulator_dir(settings().bset()),
                                       settings().compile_options(),
                                       settings().so_options());
    }
    return m_global_clexulator;
  }

  //*******************************************************************************************
  bool PrimClex::has_global_eci(std::string clex_name) const {

    if(m_global_eci.eci_list().size()) {
      return true;
    }

    return fs::exists(dir().eci_out(clex_name,
                                    settings().calctype(),
                                    settings().ref(),
                                    settings().bset(),
                                    settings().eci()));
  }

  //*******************************************************************************************
  const ECIContainer &PrimClex::global_eci(std::string clex_name) const {
    if(!m_global_eci.eci_list().size()) {
      fs::path eci_path = dir().eci_out(clex_name, settings().calctype(),
                                        settings().ref(), settings().bset(), settings().eci());
      if(!fs::exists(eci_path)) {
        throw std::runtime_error(
          std::string("Error loading global ECI. eci.out does not exist.\n")
          + "  Expected at: " + eci_path.string());
      }
      m_global_eci = ECIContainer(eci_path);
    }
    return m_global_eci;
  }

  //*******************************************************************************************
  /// \brief Make orbitree. For now specifically global.
  ///
  /// \param prim Primitive Structure. non-const due to Structure::set_site_internals.
  /// \param json bspecs.json file
  SiteOrbitree make_orbitree(Structure &prim, const jsonParser &json) {

    try {

      SiteOrbitree tree(prim.lattice());
      tree.set_bspecs(json);
      // --- first generate global orbitree -------------


      //global_orbitree.read_CSPECS(in_clust);
      tree.min_num_components = 2;
      tree.min_length = CASM::TOL;

      tree.max_length.clear();
      auto update_max_length = [&](int branch, double max_length) {
        while(branch > tree.max_length.size() - 1) {
          tree.max_length.push_back(0.0);
        }
        tree.max_length[branch] = max_length;
      };

      for(auto it = json["orbit_branch_specs"].cbegin(); it != json["orbit_branch_specs"].cend(); ++it) {
        update_max_length(std::stoi(it.name()), it->find("max_length")->get<double>());
      }
      tree.max_num_sites = tree.max_length.size() - 1;

      tree.generate_orbitree(prim);

      // --- then add custom orbits --------------------

      if(json.contains("orbit_specs")) {
        bool verbose = false;
        tree.read_custom_clusters_from_json(json["orbit_specs"], prim, prim.factor_group(), verbose);
      }
      tree.collect_basis_info(prim);

      return tree;
    }
    catch(...) {
      std::cerr << "Error in make_orbitree, with JSON input: \n";
      std::cerr << json << "\n";
      throw;
    }

  }

  void set_nlist_ind(const Structure &prim, SiteOrbitree &tree, const PrimNeighborList &nlist) {

    //For each site we encounter we access the appropriate slot in the neighbor list and append all other sites
    //to it in the form of UnitCellCoords

    double tol = TOL;

    Array<Index> clust_nlist_inds;

    const auto &sublat_indices = nlist.sublat_indices();

    Index N_sublat = sublat_indices.size();

    //branches
    for(Index i = 0; i < tree.size(); i++) {
      //orbits
      for(Index j = 0; j < tree[i].size(); j++) {
        //clusters
        for(Index k = 0; k < tree[i][j].size(); k++) {

          clust_nlist_inds.resize(tree[i][j][k].size());

          //sites
          for(Index l = 0; l < tree[i][j][k].size(); l++) {

            //tuccl corresponds to a particular site we're looking at
            UnitCellCoord tuccl(tree[i][j][k][l], prim, tol);

            //neighbor sites
            for(Index b = 0; b < tree[i][j][k].size(); b++) {

              //tuccb corresponds to a site that neighbors tuccl
              UnitCellCoord tuccb(tree[i][j][k][b], prim, tol);
              UnitCell delta = tuccb.unitcell() - tuccl.unitcell();

              auto unitcell_index = find_index(nlist, delta);
              if(unitcell_index == nlist.size()) {
                std::cerr << "Error generating unitcell index." << std::endl;
                std::cerr << "  Did not find unitcell: " << delta.transpose() << " in the prim nlist." << std::endl;
                exit(1);
              }

              auto sublat_index = find_index(sublat_indices, tuccb.sublat());
              if(sublat_index == sublat_indices.size()) {
                std::cerr << "Error generating sublat index" << std::endl;
                std::cerr << "  Did not find sublat: " << tuccb.sublat() << " in the nlist sublattice indices: " << jsonParser(sublat_indices) << std::endl;
                exit(1);
              }

              clust_nlist_inds[b] = unitcell_index * N_sublat + sublat_index;

              // //If delta is not already in nlist, add it (the value of clust_nlist_inds[b] makes sense after the push_back)
              // if(clust_nlist_inds[b] == nlist.size()) {
              //  nlist.push_back(delta);
              // }
            }

            // we set the first set of nlist_inds as the current indices
            if(l == 0) {
              tree[i][j][k].set_nlist_inds(clust_nlist_inds);
            }

            // save any other unique ones that we find
            Index t(0);
            for(t = 0; t < tree[i][j][k].trans_nlists().size(); t++) {
              if(clust_nlist_inds.all_in(tree[i][j][k].trans_nlist(t)))
                break;
            }
            if(t == tree[i][j][k].trans_nlists().size())
              tree[i][j][k].add_trans_nlist(clust_nlist_inds);
          }
        }
      }
    }
  }

  //*******************************************************************************************
  /// \brief Print clexulator
  void print_clexulator(const Structure &prim,
                        SiteOrbitree &tree,
                        const PrimNeighborList &nlist,
                        std::string class_name,
                        std::ostream &stream) {

    set_nlist_ind(prim, tree, nlist);

    DoFManager dof_manager;
    Index Nsublat = prim.basis.size();
    for(Index b = 0; b < Nsublat; b++) {
      if(prim.basis[b].site_occupant().size() > 1) {
        dof_manager.add_dof(prim.basis[b].site_occupant().type_name());
        break;
      }
    }
    for(Index b = 0; b < Nsublat; b++) {
      for(Index i = 0; i < prim.basis[i].displacement().size(); i++)
        dof_manager.add_dof(prim.basis[b].displacement()[i].type_name());
    }

    dof_manager.resize_neighborhood(nlist.size()*nlist.sublat_indices().size());

    // We can add more as needed
    dof_manager.register_dofs(tree);

    Index N_corr(tree.basis_set_size());
    std::stringstream private_def_stream, public_def_stream, interface_imp_stream, bfunc_imp_stream;

    std::string uclass_name;
    for(Index i = 0; i < class_name.size(); i++)
      uclass_name.push_back(std::toupper(class_name[i]));

    std::string indent(2, ' ');
    private_def_stream <<

                       indent << "  /// \\brief Clone the Clexulator\n" <<
                       indent << "  virtual " << class_name << "* _clone() const override {\n" <<
                       indent << "    return new " << class_name << "(*this);\n" <<
                       indent << "  }\n\n" <<

                       indent << "  // typedef for method pointers\n" <<
                       indent << "  typedef double (" << class_name << "::*BasisFuncPtr)() const;\n\n" <<

                       indent << "  // typedef for method pointers\n" <<
                       indent << "  typedef double (" << class_name << "::*DeltaBasisFuncPtr)(int, int) const;\n\n" <<

                       indent << "  // array of pointers to member functions for calculating basis functions\n" <<
                       indent << "  BasisFuncPtr m_orbit_func_list[" << N_corr << "];\n\n" <<

                       indent << "  // array of pointers to member functions for calculating flower functions\n" <<
                       indent << "  BasisFuncPtr m_flower_func_lists[" << Nsublat << "][" << N_corr << "];\n\n" <<

                       /**** for separate 1D method pointer lists:
                       indent << "  BasisFuncPtr
                       for(Index i = 0; i < Nsublat; i++) {
                         private_def_stream << " m_flower_func_at_" << i << "_list[" << N_corr << "]";
                         if(i + 1 < Nsublat)
                           private_def_stream << ',';
                       }
                       private_def_stream << ";\n\n" <<
                       **/

                       indent << "  // array of pointers to member functions for calculating DELTA flower functions\n" <<
                       indent << "  DeltaBasisFuncPtr m_delta_func_lists[" << Nsublat << "][" << N_corr << "];\n\n";

    /**** for separate 1D method pointer lists:
    indent << "  DeltaBasisFuncPtr";

    for(Index i = 0; i < Nsublat; i++) {
    private_def_stream << " m_delta_func_at_" << i << "_list[" << N_corr << "]";
    if(i + 1 < Nsublat)
    private_def_stream << ',';
    }
    private_def_stream << ";\n\n";
    **/

    dof_manager.print_clexulator_member_definitions(private_def_stream, tree, indent + "  ");

    // perhaps some more correlation calculating options here
    dof_manager.print_clexulator_private_method_definitions(private_def_stream, tree, indent + "  ");

    private_def_stream <<
                       indent << "  //default functions for basis function evaluation \n" <<
                       indent << "  double zero_func() const{ return 0.0;};\n" <<
                       indent << "  double zero_func(int,int) const{ return 0.0;};\n\n";

    public_def_stream <<
                      indent << "  " << class_name << "();\n\n" <<
                      indent << "  ~" << class_name << "();\n\n" <<

                      indent << "  /// \\brief Clone the " << class_name << "\n" <<
                      indent << "  std::unique_ptr<" << class_name << "> clone() const { \n" <<
                      indent << "    return std::unique_ptr<" << class_name << ">(_clone()); \n" <<
                      indent << "  }\n\n" <<

                      indent << "  /// \\brief Calculate contribution to global correlations from one unit cell\n" <<
                      indent << "  void calc_global_corr_contribution(double *corr_begin) const override;\n\n" <<

                      indent << "  /// \\brief Calculate contribution to select global correlations from one unit cell\n" <<
                      indent << "  void calc_restricted_global_corr_contribution(double *corr_begin, size_type const* ind_list_begin, size_type const* ind_list_end) const override;\n\n" <<

                      indent << "  /// \\brief Calculate point correlations about basis site 'b_index'\n" <<
                      indent << "  void calc_point_corr(int b_index, double *corr_begin) const override;\n\n" <<

                      indent << "  /// \\brief Calculate select point correlations about basis site 'b_index'\n" <<
                      indent << "  void calc_restricted_point_corr(int b_index, double *corr_begin, size_type const* ind_list_begin, size_type const* ind_list_end) const override;\n\n" <<

                      indent << "  /// \\brief Calculate the change in point correlations due to changing an occupant\n" <<
                      indent << "  void calc_delta_point_corr(int b_index, int occ_i, int occ_f, double *corr_begin) const override;\n\n" <<

                      indent << "  /// \\brief Calculate the change in select point correlations due to changing an occupant\n" <<
                      indent << "  void calc_restricted_delta_point_corr(int b_index, int occ_i, int occ_f, double *corr_begin, size_type const* ind_list_begin, size_type const* ind_list_end) const override;\n\n";

    dof_manager.print_clexulator_public_method_definitions(public_def_stream, tree, indent + "  ");


    //linear function index
    Index lf = 0, tlf;

    Array<FunctionVisitor *> labelers(dof_manager.get_function_label_visitors());
    //std::cout << "Initialized " << labelers.size() << " labelers \n";

    Array<std::string> orbit_method_names(N_corr);
    Array<Array<std::string> > flower_method_names(Nsublat, Array<std::string>(N_corr));
    //Array< Array<Array<std::string> > > dflower_method_names(N_corr, Array<Array<std::string> >(Nsublat));

    //this is very configuration-centric
    Array<Array<std::string> > dflower_method_names(Nsublat, Array<std::string>(N_corr));

    // temporary storage for formula
    Array<std::string> formulae, tformulae;

    bool make_newline(false);

    //loop over orbits
    for(Index np = 0; np < tree.size(); np++) {
      for(Index no = 0; no < tree[np].size(); no++) {
        if(np == 0)
          bfunc_imp_stream <<
                           indent << "// Basis functions for empty cluster:\n";
        else {
          bfunc_imp_stream <<
                           indent << "/**** Basis functions for orbit " << np << ", " << no << "****\n";
          tree[np][no].prototype.print(bfunc_imp_stream, '\n');
          bfunc_imp_stream << "****/\n";
        }

        formulae = tree[np][no].orbit_function_cpp_strings(labelers);
        tlf = formulae.size();

        make_newline = false;
        for(Index nf = 0; nf < formulae.size(); nf++) {
          if(!formulae[nf].size())
            continue;
          make_newline = true;
          orbit_method_names[lf + nf] = "eval_bfunc_" + std::to_string(np) + "_" + std::to_string(no) + "_" + std::to_string(nf);
          private_def_stream <<
                             indent << "  double " << orbit_method_names[lf + nf] << "() const;\n";

          bfunc_imp_stream <<
                           indent << "double " << class_name << "::" << orbit_method_names[lf + nf] << "() const{\n" <<
                           indent << "  return " << formulae[nf] << ";\n" <<
                           indent << "}\n";
        }
        if(make_newline) {
          bfunc_imp_stream << '\n';
          private_def_stream << '\n';
        }
        make_newline = false;

        // loop over flowers (i.e., basis sites of prim)
        const SiteOrbitBranch &asym_unit(tree.asym_unit());
        for(Index na = 0; na < asym_unit.size(); na++) {
          for(Index ne = 0; ne < asym_unit[na].size(); ne++) {
            Index nb = asym_unit[na][ne][0].basis_ind();
            auto nlist_index = find_index(nlist.sublat_indices(), nb);
            if(nlist_index != nlist.sublat_indices().size()) {
              formulae = tree[np][no].flower_function_cpp_strings(labelers, nlist_index);
              for(Index nf = 0; nf < formulae.size(); nf++) {
                if(!formulae[nf].size())
                  continue;
                make_newline = true;
                flower_method_names[nb][lf + nf] = "site_eval_at_" + std::to_string(nb) + "_bfunc_" + std::to_string(np) + "_" + std::to_string(no) + "_" + std::to_string(nf);
                private_def_stream <<
                                   indent << "  double " << flower_method_names[nb][lf + nf] << "() const;\n";

                bfunc_imp_stream <<
                                 indent << "double " << class_name << "::" << flower_method_names[nb][lf + nf] << "() const{\n" <<
                                 indent << "  return " << formulae[nf] << ";\n" <<
                                 indent << "}\n";

              }
            }
            if(make_newline) {
              bfunc_imp_stream << '\n';
              private_def_stream << '\n';
            }
            make_newline = false;

            // Very configuration-centric -> Find a way to move this block to OccupationDoFEnvironment:
            formulae.resize(formulae.size(), std::string());
            // loop over site basis functions
            const BasisSet &site_basis(asym_unit[na][ne].clust_basis);
            for(Index nsbf = 0; nsbf < site_basis.size(); nsbf++) {
              std::string delta_prefix = "(m_occ_func_" + std::to_string(nb) + "_" + std::to_string(nsbf) + "[occ_f] - m_occ_func_" + std::to_string(nb) + "_" + std::to_string(nsbf) + "[occ_i])";

              if(nlist_index != nlist.sublat_indices().size()) {
                tformulae = tree[np][no].delta_occfunc_flower_function_cpp_strings(site_basis, labelers, nlist_index, nb, nsbf);
                for(Index nf = 0; nf < tformulae.size(); nf++) {
                  if(!tformulae[nf].size())
                    continue;

                  if(formulae[nf].size())
                    formulae[nf] += " + ";

                  formulae[nf] += delta_prefix;

                  if(tformulae[nf] == "1" || tformulae[nf] == "(1)")
                    continue;

                  formulae[nf] += "*";
                  formulae[nf] += tformulae[nf];
                  //formulae[nf] += ")";
                }
              }
            }
            for(Index nf = 0; nf < formulae.size(); nf++) {
              if(!formulae[nf].size())
                continue;
              make_newline = true;

              dflower_method_names[nb][lf + nf] = "delta_site_eval_at_" + std::to_string(nb) + "_bfunc_" + std::to_string(np) + "_" + std::to_string(no) + "_" + std::to_string(nf);
              private_def_stream <<
                                 indent << "  double " << dflower_method_names[nb][lf + nf] << "(int occ_i, int occ_f) const;\n";

              bfunc_imp_stream <<
                               indent << "double " << class_name << "::" << dflower_method_names[nb][lf + nf] << "(int occ_i, int occ_f) const{\n" <<
                               indent << "  return " << formulae[nf] << ";\n" <<
                               indent << "}\n";
            }
            if(make_newline) {
              bfunc_imp_stream << '\n';
              private_def_stream << '\n';
            }
            make_newline = false;
            // \End Configuration specific part
          }
        }//\End loop over flowers

        lf += tlf;
      }
    }//Finished writing method definitions and implementations for basis functions

    //clean up:
    for(Index nl = 0; nl < labelers.size(); nl++)
      delete labelers[nl];
    labelers.clear();


    // Write constructor
    interface_imp_stream <<
                         indent << class_name << "::" << class_name << "() :\n" <<
                         indent << "  Clexulator_impl::Base(" << nlist.size() << ", " << N_corr << ") {\n";

    dof_manager.print_to_clexulator_constructor(interface_imp_stream, tree, indent + "  ");

    for(Index nf = 0; nf < orbit_method_names.size(); nf++) {
      if(orbit_method_names[nf].size() == 0)
        interface_imp_stream <<
                             indent << "  m_orbit_func_list[" << nf << "] = &" << class_name << "::zero_func;\n";
      else
        interface_imp_stream <<
                             indent << "  m_orbit_func_list[" << nf << "] = &" << class_name << "::" << orbit_method_names[nf] << ";\n";
    }
    interface_imp_stream << "\n\n";

    for(Index nb = 0; nb < flower_method_names.size(); nb++) {
      for(Index nf = 0; nf < flower_method_names[nb].size(); nf++) {
        if(flower_method_names[nb][nf].size() == 0)
          interface_imp_stream <<
                               indent << "  m_flower_func_lists[" << nb << "][" << nf << "] = &" << class_name << "::zero_func;\n";
        else
          interface_imp_stream <<
                               indent << "  m_flower_func_lists[" << nb << "][" << nf << "] = &" << class_name << "::" << flower_method_names[nb][nf] << ";\n";
      }
      interface_imp_stream << "\n\n";
    }

    for(Index nb = 0; nb < dflower_method_names.size(); nb++) {
      for(Index nf = 0; nf < dflower_method_names[nb].size(); nf++) {
        if(dflower_method_names[nb][nf].size() == 0)
          interface_imp_stream <<
                               indent << "  m_delta_func_lists[" << nb << "][" << nf << "] = &" << class_name << "::zero_func;\n";
        else
          interface_imp_stream <<
                               indent << "  m_delta_func_lists[" << nb << "][" << nf << "] = &" << class_name << "::" << dflower_method_names[nb][nf] << ";\n";
      }
      interface_imp_stream << "\n\n";
    }
    interface_imp_stream <<
                         indent << "}\n\n";

    // Write destructor

    interface_imp_stream <<
                         indent << class_name << "::~" << class_name << "(){\n" <<

                         indent << "  //nothing here for now\n" <<

                         indent << "}\n\n";

    // Write evaluation methods

    interface_imp_stream <<
                         indent << "/// \\brief Calculate contribution to global correlations from one unit cell\n" <<
                         indent << "void " << class_name << "::calc_global_corr_contribution(double *corr_begin) const {\n" <<
                         indent << "  for(size_type i=0; i<corr_size(); i++){\n" <<
                         indent << "    *(corr_begin+i) = (this->*m_orbit_func_list[i])();\n" <<
                         indent << "  }\n" <<
                         indent << "}\n\n" <<

                         indent << "/// \\brief Calculate contribution to select global correlations from one unit cell\n" <<
                         indent << "void " << class_name << "::calc_restricted_global_corr_contribution(double *corr_begin, size_type const* ind_list_begin, size_type const* ind_list_end) const {\n" <<
                         indent << "  for(; ind_list_begin<ind_list_end; ind_list_begin++){\n" <<
                         indent << "    *(corr_begin+*ind_list_begin) = (this->*m_orbit_func_list[*ind_list_begin])();\n" <<
                         indent << "  }\n" <<
                         indent << "}\n\n" <<

                         indent << "/// \\brief Calculate point correlations about basis site 'b_index'\n" <<
                         indent << "void " << class_name << "::calc_point_corr(int b_index, double *corr_begin) const {\n" <<
                         indent << "  for(size_type i=0; i<corr_size(); i++){\n" <<
                         indent << "    *(corr_begin+i) = (this->*m_flower_func_lists[b_index][i])();\n" <<
                         indent << "  }\n" <<
                         indent << "}\n\n" <<

                         indent << "/// \\brief Calculate select point correlations about basis site 'b_index'\n" <<
                         indent << "void " << class_name << "::calc_restricted_point_corr(int b_index, double *corr_begin, size_type const* ind_list_begin, size_type const* ind_list_end) const {\n" <<
                         indent << "  for(; ind_list_begin<ind_list_end; ind_list_begin++){\n" <<
                         indent << "    *(corr_begin+*ind_list_begin) = (this->*m_flower_func_lists[b_index][*ind_list_begin])();\n" <<
                         indent << "  }\n" <<
                         indent << "}\n\n" <<

                         indent << "/// \\brief Calculate the change in point correlations due to changing an occupant\n" <<
                         indent << "void " << class_name << "::calc_delta_point_corr(int b_index, int occ_i, int occ_f, double *corr_begin) const {\n" <<
                         indent << "  for(size_type i=0; i<corr_size(); i++){\n" <<
                         indent << "    *(corr_begin+i) = (this->*m_delta_func_lists[b_index][i])(occ_i, occ_f);\n" <<
                         indent << "  }\n" <<
                         indent << "}\n\n" <<

                         indent << "/// \\brief Calculate the change in select point correlations due to changing an occupant\n" <<
                         indent << "void " << class_name << "::calc_restricted_delta_point_corr(int b_index, int occ_i, int occ_f, double *corr_begin, size_type const* ind_list_begin, size_type const* ind_list_end) const {\n" <<
                         indent << "  for(; ind_list_begin<ind_list_end; ind_list_begin++){\n" <<
                         indent << "    *(corr_begin+*ind_list_begin) = (this->*m_delta_func_lists[b_index][*ind_list_begin])(occ_i, occ_f);\n" <<
                         indent << "  }\n" <<
                         indent << "}\n\n";


    // PUT EVERYTHING TOGETHER
    stream <<
           "#include <cstddef>\n" <<
           "#include \"casm/clex/Clexulator.hh\"\n" <<
           "\n\n\n" <<
           "/****** CLEXULATOR CLASS FOR PRIM ******" << std::endl;

    jsonParser json;
    write_prim(prim, json, FRAC);
    stream << json;

    stream <<
           "**/\n\n\n" <<

           "/// \\brief Returns a Clexulator_impl::Base* owning a " << class_name << "\n" <<
           "extern \"C\" CASM::Clexulator_impl::Base* make_" + class_name << "();\n\n" <<

           "namespace CASM {\n\n" <<


           indent << "class " << class_name << " : public Clexulator_impl::Base {\n\n" <<

           indent << "public:\n\n" <<
           public_def_stream.str() << "\n" <<

           indent << "private:\n\n" <<
           private_def_stream.str() << "\n" <<

           indent << "};\n\n" << // close class definition

           indent <<

           "//~~~~~~~~~~~~~~~~~~~~~~~~~~~~~~~~~~~~~~~~~~~~~~~~~~~~~~~~~~~~~~~~\n\n" <<

           interface_imp_stream.str() <<
           bfunc_imp_stream.str() <<
           "}\n\n\n" <<      // close namespace

           "extern \"C\" {\n" <<
           indent << "/// \\brief Returns a Clexulator_impl::Base* owning a " << class_name << "\n" <<
           indent << "CASM::Clexulator_impl::Base* make_" + class_name << "() {\n" <<
           indent << "  return new CASM::" + class_name + "();\n" <<
           indent << "}\n\n" <<
           "}\n" <<

           "\n";
    // EOF

    return;
  }


}
<|MERGE_RESOLUTION|>--- conflicted
+++ resolved
@@ -849,7 +849,6 @@
     void PrimClex::set_reference_state_auto() {
 
       //std::cout << "begin set_reference_state_auto()" << std::endl;
-<<<<<<< HEAD
 
       /// find calculated configurations closest to
       /// [0, 0, 0, ...], [1, 0, 0, ...], [0, 1, 0, ...], [0, 0, 1, ...], ...
@@ -863,21 +862,6 @@
 
       Eigen::VectorXd target = Eigen::VectorXd::Zero(Naxes);
 
-=======
-
-      /// find calculated configurations closest to
-      /// [0, 0, 0, ...], [1, 0, 0, ...], [0, 1, 0, ...], [0, 0, 1, ...], ...
-
-      // Clear current references
-      clear_reference_states();
-
-      int Naxes = composition_axes().independent_compositions();
-
-      //std::cout << "Naxes: " << Naxes << std::endl;
-
-      Eigen::VectorXd target = Eigen::VectorXd::Zero(Naxes);
-
->>>>>>> 4e5b6720
       //std::cout << "Ref: " << 0 << "  target: " << target.transpose() << std::endl;
       set_reference_state(0, closest_calculated_config(target));
 
@@ -896,7 +880,6 @@
 
     }
   */
-<<<<<<< HEAD
 
   //*******************************************************************************************
   /*
@@ -918,29 +901,6 @@
 
       //std::cout << "finish PrimClex::generate_references()" << std::endl;
 
-=======
-
-  //*******************************************************************************************
-  /*
-    /// Clear 'reference' and 'delta' properties from all Configurations
-    /// Re-write all Configurations, updating:
-    ///   param_composition.json
-    ///   properties.calc.json
-    ///   properties.ref.json
-    ///   properties.delta.json
-    void PrimClex::generate_references() {
-
-      //std::cout << "begin PrimClex::generate_references()" << std::endl;
-
-      for(config_iterator it = config_begin(); it != config_end(); ++it) {
-        it->generate_reference();
-      }
-
-      write_config_list();
-
-      //std::cout << "finish PrimClex::generate_references()" << std::endl;
-
->>>>>>> 4e5b6720
     }
   */
 
