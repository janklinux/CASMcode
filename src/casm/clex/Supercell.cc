#include "casm/clex/Supercell.hh"

#include <math.h>
#include <map>
#include <vector>
#include <stdlib.h>

//#include "casm/clusterography/HopCluster.hh"
#include "casm/clex/PrimClex.hh"
#include "casm/clex/ConfigIterator.hh"
#include "casm/clex/Clexulator.hh"

namespace CASM {

  //Given a Site and tolerance, return linear index into Configuration
  //   This may be slow, first converts Site -> UnitCellCoord,
  //   then finds UnitCellCoord in config_index_to_bijk
  Index Supercell::get_linear_index(const Site &site, double tol) const {
    //std::cout << "site: " << site << "  UCC: " << get_prim().get_unit_cell_coord(site, tol) << std::endl;
    Site tsite(site);
    tsite.within();
    return find(get_prim().get_unit_cell_coord(tsite, tol));
  };

  /*****************************************************************/

  //Given a Coordinate and tolerance, return linear index into Configuration
  //   This may be slow, first converts Coordinate -> UnitCellCoord,
  //   then finds UnitCellCoord in config_index_to_bijk
  Index Supercell::get_linear_index(const Coordinate &coord, double tol) const {
    //std::cout << "coord: " << coord << "  UCC: " << get_prim().get_unit_cell_coord(coord, tol) << std::endl;
    Coordinate tcoord(coord);
    tcoord.within();
    return find(get_prim().get_unit_cell_coord(tcoord, tol));
  };

  /*****************************************************************/

  Index Supercell::find(const UnitCellCoord &bijk) const {
    return bijk[0] * volume() + m_prim_grid.find(bijk);
  }

  /*****************************************************************/

  Coordinate Supercell::coord(const UnitCellCoord &bijk) const {
    Coordinate tcoord(m_prim_grid.coord(bijk, SCEL));
    tcoord(CART) += (*primclex).get_prim().basis[bijk[0]](CART);
    return tcoord;
  };

  /*****************************************************************/

  Coordinate Supercell::coord(Index l) const {
    Coordinate tcoord(m_prim_grid.coord(l % volume(), SCEL));
    tcoord(CART) += (*primclex).get_prim().basis[get_b(l)](CART);
    return tcoord;
  };

  /*****************************************************************/

  ReturnArray<int> Supercell::max_allowed_occupation() const {
    Array<int> max_allowed;

    // Figures out the maximum number of occupants in each basis site, to initialize counter with
    for(Index i = 0; i < get_prim().basis.size(); i++) {
      max_allowed.append(Array<int>(volume(), get_prim().basis[i].site_occupant().size() - 1));
    }
    //std::cout << "max_allowed_occupation is:  " << max_allowed << "\n\n";
    return max_allowed;
  }

  /*****************************************************************/

  const Structure &Supercell::get_prim() const {
    return primclex->get_prim();
  }
  
  /// \brief Returns the SuperNeighborList
  const SuperNeighborList &Supercell::nlist() const {
      
    // if any additions to the prim nlist, must update the super nlist
    if(get_primclex().nlist().size() != m_nlist_size_at_construction) {
      m_nlist.unique().reset();
    }
    
    // lazy construction of neighbor list
    if(!m_nlist) {
      m_nlist_size_at_construction = get_primclex().nlist().size();
      m_nlist = notstd::make_cloneable<SuperNeighborList>(
        m_prim_grid, 
        get_primclex().nlist()
      );
    }
    return *m_nlist;
  };

  /*****************************************************************/

  // begin and end iterators for iterating over configurations
  Supercell::config_iterator Supercell::config_begin() {
    return config_iterator(primclex, m_id, 0);
  }

  Supercell::config_iterator Supercell::config_end() {
    return ++config_iterator(primclex, m_id, config_list.size() - 1);
  }

  // begin and end const_iterators for iterating over configurations
  Supercell::config_const_iterator Supercell::config_cbegin() const {
    return config_const_iterator(primclex, m_id, 0);
  }

  Supercell::config_const_iterator Supercell::config_cend() const {
    return ++config_const_iterator(primclex, m_id, config_list.size() - 1);
  }

  /*****************************************************************/

  const SymGroup &Supercell::factor_group() const {
    if(!m_factor_group.size())
      generate_factor_group();
    return m_factor_group;
  }

  /*****************************************************************/

  // permutation_symrep() populates permutation symrep if needed
  const Permutation &Supercell::factor_group_permute(Index i) const {
    return *(permutation_symrep()->get_permutation(factor_group()[i]));
  }
  /*****************************************************************/

  // PrimGrid populates translation permutations if needed
  const Permutation &Supercell::translation_permute(Index i) const {
    return m_prim_grid.translation_permutation(i);
  }

  /*****************************************************************/

  // PrimGrid populates translation permutations if needed
  const Array<Permutation> &Supercell::translation_permute() const {
    return m_prim_grid.translation_permutations();
  }

  /*****************************************************************/
  /* //Example usage case:
   *  Supercell my_supercell;
   *  Configuration my_config(my_supercell, configuration_info);
   *  ConfigDoF my_dof=my_config.configdof();
   *  my_dof.is_canonical(my_supercell.permute_begin(),my_supercell.permute_end());
   */
  Supercell::permute_const_iterator Supercell::permute_begin() const {
    return permute_const_iterator(SymGroupRep::RemoteHandle(this->factor_group(), this->permutation_symrep_ID()),
                                  m_prim_grid,
                                  0, 0); // starting indices
  }

  /*****************************************************************/

  Supercell::permute_const_iterator Supercell::permute_end() const {
    return permute_const_iterator(SymGroupRep::RemoteHandle(factor_group(), permutation_symrep_ID()),
                                  m_prim_grid,
                                  factor_group().size(), 0); // one past final indices
  }


  /*****************************************************************/

  //Printing config_index_to_bijk
  void Supercell::print_bijk(std::ostream &stream) {
    for(Index i = 0; i < num_sites(); i++) {
      stream << uccoord(i);
    }
  }

  //*******************************************************************************
  /**
   *   enumerate_perturb_configurations, using filename of 'background' structure
   */
  //*******************************************************************************
  void Supercell::enumerate_perturb_configurations(const std::string &background, fs::path CSPECS, double tol, bool verbose, bool print) {
    Structure background_struc;
    fs::ifstream file(background);
    background_struc.read(file);
    enumerate_perturb_configurations(background_struc, CSPECS, tol, verbose, print);
  }

  //*******************************************************************************
  /**
   *   enumerate_perturb_configurations, using 'config' Configuration and 'CSPECS'
   *     to generate the 'background_config' and 'background_tree'.
   *     The factor group of the decorated config is used to generate the orbitree
   */
  //*******************************************************************************
  void Supercell::enumerate_perturb_configurations(Configuration background_config, fs::path CSPECS, double tol, bool verbose, bool print) {
    // Algorithm:
    // 1) generate orbitree in background
    // 2) generate background config
    // 3) for each orbit:
    //      perturb background config with decorated prototype cluster
    //        check if in config list
    // NOTE: This can be done much faster using permutation arithmetic
    if(verbose)   std::cout << "begin enumerate_perturb_configurations" << std::endl;

    // should generate the background_tree from the supercell-sized background structure
    //   this gets the right symmetry for the combination of perturbation and supercell shape

    if(verbose)   std::cout << "Generate background structure" << std::endl;
    Structure background_scel = superstructure(background_config);

    // generate the background config & orbitree
    //   std::cout << "generate background config and orbitree" << std::endl;
    SiteOrbitree background_tree(background_scel.lattice());

    //fs::ifstream cspecsfile(CSPECS);
    //background_tree.read_CSPECS(cspecsfile);
    //cspecsfile.close();

    jsonParser json(CSPECS);
    background_tree.min_num_components = 2;
    background_tree.min_length = CASM::TOL;

    background_tree.max_length.clear();
    auto update_max_length = [&](int branch, double max_length) {
      while(branch > background_tree.max_length.size() - 1) {
        background_tree.max_length.push_back(0.0);
      }
      background_tree.max_length[branch] = max_length;
    };

    for(auto it = json["orbit_branch_specs"].cbegin(); it != json["orbit_branch_specs"].cend(); ++it) {
      update_max_length(std::stoi(it.name()), it->find("max_length")->get<double>());
    }
    background_tree.max_num_sites = background_tree.max_length.size() - 1;



    if(verbose)   std::cout << "Generate background orbitree" << std::endl;
    background_tree.generate_orbitree(background_scel);

    if(verbose) std::cout << "background_config: " << background_config.name() << std::endl;

    // for now, don't do anything with these here
    Array< Array< Array<Index> > > perturb_config_index;
    Array< Array< Array<permute_const_iterator> > > perturb_config_symop_index;

    if(verbose)   std::cout << "Enumerate perturb configurations" << std::endl;

    jsonParser jsonsrc = jsonParser::object();
    jsonsrc["supercell_name"] = get_name();
    jsonsrc["configid"] = background_config.get_id();

    enumerate_perturb_configurations(background_config, background_tree, perturb_config_index, perturb_config_symop_index, jsonsrc, tol);

    if(verbose) {
      for(Index nb = 0; nb < perturb_config_index.size(); nb++) {
        std::cout << "    Branch: " << nb << std::endl;

        for(Index no = 0; no < perturb_config_index[nb].size(); no++) {
          std::cout << "      Orbit: " << no << std::endl;
          background_tree.prototype(nb, no).print_decorated_sites(std::cout, 8, '\n');

          for(Index nd = 0; nd < perturb_config_index[nb][no].size(); nd++) {
            std::cout << "        config_index: " << perturb_config_index[nb][no][nd] << std::endl;
          }
        }
      }
    }

    if(print) {
      if(verbose)   std::cout << "Print info" << std::endl;

      // write in supercells/scel_name/config_name.perturb
      try {
        fs::create_directory("training_data");
      }
      catch(const fs::filesystem_error &ex) {
        std::cerr << "Error in Supercell::enumerate_perturb_configurations()." << std::endl;
        std::cerr << ex.what() << std::endl;
      }

      try {
        fs::create_directory(get_path());
      }
      catch(const fs::filesystem_error &ex) {
        std::cerr << "Error in Supercell::enumerate_perturb_configurations()." << std::endl;
        std::cerr << ex.what() << std::endl;
      }

      //const fs::path config_path = background_config.get_path() += ".perturb";    boost version clash;
      std::string pathstr = background_config.get_path().filename().string() + ".perturb";      //make string for only the filename (myfile.perturb)
      const fs::path config_path = background_config.get_path().remove_filename() /= pathstr;   //remve myfile from path and add myfile.perturb instead


      try {
        fs::create_directory(config_path);

        // write CSPECS, FCLUST, PERTURB.json
        //  - overwrite if necessary

        // write CSPECS
        {
          if(fs::exists(config_path / "CSPECS"))
            fs::remove(config_path / "CSPECS");
          fs::copy(fs::path(CSPECS), config_path / "CSPECS");
        }

        // write CLUST
        {
          if(fs::exists(config_path / "CLUST"))
            fs::remove(config_path / "CLUST");

          background_tree.write_proto_clust((config_path / "CLUST").string());

        }

        // write FCLUST
        {
          if(fs::exists(config_path / "FCLUST"))
            fs::remove(config_path / "FCLUST");

          background_tree.write_full_clust((config_path / "FCLUST").string());

        }

        // write PERTURB.json
        {
          if(fs::exists(config_path / "PERTURB.json"))
            fs::remove(config_path / "PERTURB.json");

          fs::ofstream file(config_path / "PERTURB.json");

          print_PERTURB_json(file, background_config, perturb_config_index, perturb_config_symop_index, false);
        }

      }
      catch(const fs::filesystem_error &ex) {
        std::cerr << "Error in Supercell::enumerate_perturb_configurations()." << std::endl;
        std::cerr << ex.what() << std::endl;
      }
    }

    if(verbose)   std::cout << "finish enumerate_perturb_configurations" << std::endl;

  }

  //*******************************************************************************
  /**
   *   enumerate_perturb_configurations, using 'background' Structure and 'CSPECS'
   *     to generate the 'background_config' and 'background_tree'.
   */
  //*******************************************************************************
  void Supercell::enumerate_perturb_configurations(const Structure &background, fs::path CSPECS, double tol, bool verbose, bool print) {

    Configuration background_config = configuration(background);
    enumerate_perturb_configurations(background_config, CSPECS, tol, verbose, print);

  };

  //*******************************************************************************
  /**
   *   Enumerate configurations that are perturbations of a 'background_config'.
   *     The 'perturbed' configurations differ from the 'background' structure by
   *     clusters in the 'background_tree'.  'tol' provides a tolerance for mapping
   *     the clusters to Configuration sites.
   *
   *   Enumerated configurations are added to 'Supercell::config_list' if they
   *     do not already exist there, using the 'permute_group' to check for equivalents.
   *
   *   Array< Array< Array<int> > > config_indices contains the mapping of [branch][orbit][decor] to config_list index
   *   Array< Array< Array<int> > > config_symop contains the index of the symop which mapped the config to canonical form
   *
   *   jsonsrc is a jsonParser (object type) describing the source of the enumerate configurations
   *
   */
  //*******************************************************************************
  void Supercell::enumerate_perturb_configurations(Configuration background_config,
                                                   const SiteOrbitree &background_tree,
                                                   Array< Array< Array<Index> > > &config_index,
                                                   Array< Array< Array<permute_const_iterator> > > &config_symop_index,
                                                   jsonParser &jsonsrc,
                                                   double tol) {

    //std::cout << "begin enumerate_perturb_configurations() ****" << std::endl;

    /* primitive pointer no longer exists
    if((*primclex).get_prim().lattice.primitive != background_tree.lattice.primitive) {
      std::cerr << "Error in Supercell::enumerate_perturb_configurations." << std::endl;
      std::cerr << "  'background_tree' lattice primitive is not primclex->prim lattice primitive" << std::endl;
      exit(1);
    }
    */

    // perturb_list.json: json["background_id"]["branch"]["orbit"][{decor = [linear_indices], id = config_id}]


    Configuration config = background_config;
    config.set_selected(false);

    // variables used for generating perturb configs
    Array< Array<int> > decor_map;
    Array<int> linear_indices;
    Array<int> orig_occ;
    Index index;
    permute_const_iterator permute_it;

    config_index.resize(background_tree.size());
    config_symop_index.resize(background_tree.size());


    // for each branch in 'background_tree'
    //std::cout << "loop over background_tree" << std::endl;
    for(Index nb = 0; nb < background_tree.size(); nb++) {

      //std::cout << "branch " << nb << std::endl;
      config_index[nb].resize(background_tree[nb].size());
      config_symop_index[nb].resize(background_tree[nb].size());

      // for each orbit
      for(Index no = 0; no < background_tree[nb].size(); no++) {
        //std::cout << "\n\n---------------------" << std::endl;
        //std::cout << "branch: " << nb << "  orbit " << no << std::endl;


        // get decor_map for prototype
        //std::cout << "get decor_map" << std::endl;
        decor_map = background_tree[nb][no].prototype.get_full_decor_map();

        // determine linear_index for cluster sites
        //std::cout << "get linear_indices and orig_occ" << std::endl;
        linear_indices.clear();
        orig_occ.clear();
        for(Index i = 0; i < background_tree[nb][no].prototype.size(); i++) {
          //std::cout << "  Site: " << i << "  :: " << background_tree[nb][no].prototype[i] << std::endl;
          linear_indices.push_back(get_linear_index(Coordinate(background_tree[nb][no].prototype[i]), tol));
          //std::cout << "    linear_index: " << linear_indices.back() << std::endl;
          //std::cout << "    frac_coord: " << frac_coord( config_index_to_bijk[linear_indices.back()]) << std::endl;
          orig_occ.push_back(config.occ(linear_indices[i]));

        }

        //Generate new clusters with different decorations using decor_map
        //std::cout << "decorate" << std::endl;
        for(Index i = 0; i < decor_map.size(); i++) {
          //std::cout << "decor_map " << i << ": " << decor_map[i] <<  std::endl;
          // set occupants
          for(Index j = 0; j < decor_map[i].size(); j++) {
            config.set_occ(linear_indices[j], decor_map[i][j]);
          }

          // At this point, 'config' is the perturbed config (using prototype & decor_map[i])

          jsonsrc["perturbation"].put_obj();
          jsonsrc["perturbation"]["branch"] = nb;
          jsonsrc["perturbation"]["orbit"] = no;
          jsonsrc["perturbation"]["decor"] = decor_map[i];

          config.set_source(jsonsrc);
          add_config(config, index, permute_it);
          //std::cout << "add_config: " << index << "  result: " << result << "  nb: " << nb << "  no: " << no << std::endl;


          config_index[nb][no].push_back(index);
          config_symop_index[nb][no].push_back(permute_it);

          //std::cout << "next" << std::endl << std::endl;
        }

        // reset 'config' to original occupants
        //std::cout << "reset background" << std::endl;
        for(Index i = 0; i < orig_occ.size(); i++) {
          config.set_occ(linear_indices[i], orig_occ[i]);
        }

        //std::cout << "next orbit" << std::endl;

      }
    }

    //std::cout << "finish enumerate_perturb_configurations() ****" << std::endl;

  };

  //*******************************************************************************
  /**
   *   Checks if the Configuration 'config' is contained in Supercell::config_list.
   *     Only checks Configuration::occupation for equivalence.
   *     Does not check for symmetrically equivalent Configurations, so put your
   *     'config' in canonical form first.
   */
  //*******************************************************************************
  bool Supercell::contains_config(const Configuration &config) const {
    Index index;
    return contains_config(config, index);
  };

  //*******************************************************************************
  /**
   *   Checks if the Configuration 'config' is contained in Supercell::config_list.
   *     Only checks Configuration::configdof for equivalence.
   *     Does not check for symmetrically equivalent Configurations, so put your
   *     'config' in canonical form first.
   *
   *   If equivalent found, 'index' contains it's index into config_list, else
   *     'index' = config_list.size().
   */
  //*******************************************************************************
  bool Supercell::contains_config(const Configuration &config, Index &index) const {
    for(Index i = 0; i < config_list.size(); i++)
      if(config.configdof() == config_list[i].configdof()) {
        index = i;
        return true;
      }

    index = config_list.size();
    return false;
  };

  //*******************************************************************************
  /**
   *   Converts 'config' to canonical form, then adds to config_list if not already
   *     present. Location in config_list is stored in 'index'.
   *     Permutation that resulted in canonical form is stored in 'permute_it'.
   *     Return 'true' if new config, 'false' otherwise.
   *
   *   Might want to rewrite without using new canon_config for memory/speed issues.
   */
  //*******************************************************************************

  bool Supercell::add_config(const Configuration &config) {
    Index index;
    Supercell::permute_const_iterator permute_it;
    return add_config(config, index, permute_it);
  }

  bool Supercell::add_config(const Configuration &config, Index &index, Supercell::permute_const_iterator &permute_it) {
    // 'canon_config' is 'config' permuted to canonical form
    //    std::cout << "get canon_config" << std::endl;
    Configuration canon_config = config.canonical_form(permute_begin(), permute_end(), permute_it);

    // std::cout << "    config: " << config.occupation() << std::endl;
    // std::cout << "     canon: " << canon_config.occupation() << std::endl;

    return add_canon_config(canon_config, index);
  }

  //*******************************************************************************
  /**
   *   Assumes 'canon_config' is in canonical form, adds to config_list if not already there.
   *     Location in config_list is stored in 'index'.
   */
  //*******************************************************************************
  bool Supercell::add_canon_config(const Configuration &canon_config, Index &index) {

    // Add 'canon_config' to 'config_list' if it doesn't already exist
    //   store it's index into 'config_list' in 'config_list_index'
    //std::cout << "check if canon_config is in config_list" << std::endl;
    if(!contains_config(canon_config, index)) {
      //std::cout << "new config" << std::endl;
      config_list.push_back(canon_config);
      config_list.back().set_id(config_list.size() - 1);
      config_list.back().set_selected(false);
      return true;
      //std::cout << "    added" << std::endl;
    }
    else {
      config_list[index].push_back_source(canon_config.source());
    }
    return false;
  }

  //*******************************************************************************

  void Supercell::read_config_list(const jsonParser &json) {

    // Provide an error check
    if(config_list.size() != 0) {
      std::cerr << "Error in Supercell::read_configuration." << std::endl;
      std::cerr << "  config_list.size() != 0, only use this once" << std::endl;
      exit(1);
    }

    if(!json.contains("supercells")) {
      return;
    }

    if(!json["supercells"].contains(get_name())) {
      return;
    }

    // Read all configurations for this supercell. They should be numbered sequentially, so read until not found.
    Index configid = 0;
    while(true) {
      std::stringstream ss;
      ss << configid;

      if(json["supercells"][get_name()].contains(ss.str())) {
        config_list.push_back(Configuration(json, *this, configid));
      }
      else {
        return;
      }
      configid++;
    }
  }


  //*******************************************************************************

  //Copy constructor is needed for proper initialization of m_prim_grid
  Supercell::Supercell(const Supercell &RHS) :
    primclex(RHS.primclex),
    real_super_lattice(RHS.real_super_lattice),
    recip_prim_lattice(RHS.recip_prim_lattice),
    m_prim_grid((*primclex).get_prim().lattice(), real_super_lattice, (*primclex).get_prim().basis.size()),
    recip_grid(recip_prim_lattice, (*primclex).get_prim().lattice().get_reciprocal()),
    m_perm_symrep_ID(-1),
    name(RHS.name),
    m_nlist(RHS.m_nlist),
    config_list(RHS.config_list),
    transf_mat(RHS.transf_mat),
    scaling(RHS.scaling),
    m_id(RHS.m_id) {
  }

  //*******************************************************************************

  Supercell::Supercell(PrimClex *_prim, const Eigen::Matrix3i &transf_mat_init) :
    primclex(_prim),
    real_super_lattice((*primclex).get_prim().lattice().coord_trans(FRAC) * Matrix3<int>(transf_mat_init)),
    recip_prim_lattice(real_super_lattice.get_reciprocal()),
    m_prim_grid((*primclex).get_prim().lattice(), real_super_lattice, (*primclex).get_prim().basis.size()),
    recip_grid(recip_prim_lattice, (*primclex).get_prim().lattice().get_reciprocal()),
    m_perm_symrep_ID(-1),
    transf_mat(transf_mat_init) {
    scaling = 1.0;
    generate_name();
    //    fill_reciprocal_supercell();
  }
  
  //*******************************************************************************

  Supercell::Supercell(PrimClex *_prim, const Matrix3<int> &transf_mat_init) :
    primclex(_prim),
    real_super_lattice((*primclex).get_prim().lattice().coord_trans(FRAC) * transf_mat_init),
    recip_prim_lattice(real_super_lattice.get_reciprocal()),
    m_prim_grid((*primclex).get_prim().lattice(), real_super_lattice, (*primclex).get_prim().basis.size()),
    recip_grid(recip_prim_lattice, (*primclex).get_prim().lattice().get_reciprocal()),
    m_perm_symrep_ID(-1),
    transf_mat(transf_mat_init) {
    scaling = 1.0;
    generate_name();
    //    fill_reciprocal_supercell();
  }

  //*******************************************************************************

  Supercell::Supercell(PrimClex *_prim, const Lattice &superlattice) :
    primclex(_prim),
    //real_super_lattice((get_prim()).lattice().lat_column_mat()*transf_mat),
    real_super_lattice(superlattice),
    recip_prim_lattice(real_super_lattice.get_reciprocal()),
    m_prim_grid((*primclex).get_prim().lattice(), real_super_lattice, (*primclex).get_prim().basis.size()),
    recip_grid(recip_prim_lattice, (*primclex).get_prim().lattice().get_reciprocal()),
    m_perm_symrep_ID(-1),
    transf_mat(primclex->calc_transf_mat(superlattice)) {
    /*std::cerr << "IN SUPERCELL CONSTRUCTOR:\n"
              << "transf_mat is\n" << transf_mat << '\n'
              << "prim lattice is \n";
    (*primclex).get_prim().lattice.print(std::cerr);
    std::cerr << "\nSupercell Lattice is\n";
    real_super_lattice.print(std::cerr);
    std::cerr << "\nORIGINAL Supercell Lattice is\n";
    superlattice.print(std::cerr);

    std::cerr << "\nlat_column_mat() is\n" << (*primclex).get_prim().lattice.lat_column_mat()
              << "\n and product with transf_mat is \n" << (*primclex).get_prim().lattice.lat_column_mat()*transf_mat << "\n";
    */
    scaling = 1.0;
    generate_name();

  }

  //*******************************************************************************
<<<<<<< HEAD
=======
/*
  // Va_mode is default set to 0
  // Va_mode		description
  // 0			print no information about the vacancies
  // 1			print only the coordinates of the vacancies
  // 2			print the number of vacancies and the coordinates of the vacancies
  void Supercell::print(const Configuration &config, std::ostream &stream, COORD_TYPE mode, int Va_mode, char term, int prec, int pad) const {

    //declare hash mol name -> basis site index
    std::map<std::string, std::vector<Index> > siteHash;
    
    // this statement assumes that the scaling is 1.0 always, this may needed to be changed
    stream << config.name() << "\n";
    real_super_lattice.print(stream);
    
    //loop through all sites
    for(Index i = 0; i < config.size(); i++) {
      
      const Molecule &mol = config.get_mol(i);
      if(mol.is_vacancy()) {
        siteHash["Va"].push_back(i);
      }
      else {
        siteHash[mol.name].push_back(i);
      }
    }
    
    // print atom names
    for(auto it=siteHash.begin(); it!= siteHash.end(); ++it) {
      if(it->first != "Va") {
        stream << it->first << " ";
      }
    }
    
    if(Va_mode == 2) {
      if(siteHash.find("Va") != siteHash.end()) {
        stream << "Va" << " ";
      }
    }
    stream << "\n";
    
    // print numbers of atoms
    for(auto it=siteHash.begin(); it!= siteHash.end(); ++it) {
      if(it->first != "Va") {
        stream << it->second.size() << " ";
      }
    }
    
    if(Va_mode == 2) {
      if(siteHash.find("Va") != siteHash.end()) {
        stream << siteHash["Va"].size() << " ";
      }
    }
    stream << "\n";
    
    //print the COORD_TYPE
    if(mode == FRAC) {
      stream << "Direct\n";
    }
    else if(mode == CART) {
      stream << "Cartesian\n";
    }
    else {
      std::stringstream ss; 
      ss << "Error in BasicStructure<CoordType>::print5'.\n"
         << "  COORD_TYPE mode = " << mode << " not allowed. Use FRAC or CART.";
      
      throw std::runtime_error(ss.str());
    }

    // print coordinates
    for(auto it=siteHash.begin(); it!=siteHash.end(); ++it) {
      if(it->first != "Va") {
        for(Index i = 0; i < it->second.size(); i++) {
          coord(it->second.at(i)).print(stream, mode, term, prec, pad);
        }
      }
    }
    
    if(Va_mode != 0) {
      auto it = siteHash.find("Va");
      for(Index i = 0; i < it->second.size(); i++) {
        coord(it->second.at(i)).print(stream, mode, term, prec, pad);
      }
    }
    stream << "\n";
    
    return;
  }
*/

  //*******************************************************************************
>>>>>>> 35eb37e6
  /**
   * Run through every selected Configuration in *this and call write() on it. This will
   * update all the JSON files and also rewrite POS, DoF etc. Meant for when
   * you calculated some properties (e.g. formation energies or correlations) and
   * want it outputted, but didn't generate any new configurations.
   */

  jsonParser &Supercell::write_config_list(jsonParser &json) {
    for(Index c = 0; c < config_list.size(); c++) {
      config_list[c].write(json);
    }
    return json;
  }


  //*******************************************************************************
  /**
   *   Print the PERTURB file for perturbations enumerated around a Configuration
   *
   *   If 'print_config_name' == true, print config using Configuration::name()
   *   If 'print_config_name' == false, print config using config_index
   *
   */
  //*******************************************************************************
  void Supercell::print_PERTURB_json(std::ofstream &file,
                                     const Configuration &background_config,
                                     const Array< Array< Array<Index > > > &perturb_config_index,
                                     const Array< Array< Array<permute_const_iterator> > > &perturb_config_symop_index,
                                     bool print_config_name) const {

    jsonParser json = jsonParser::object();

    json["supercell_name"] = name;
    if(print_config_name) {
      json["config"] = background_config.name();
    }
    else {
      json["configid"] = background_config.get_id();
    }
    json["perturbations"] = jsonParser::array();

    for(Index nb = 0; nb < perturb_config_index.size(); nb++) {
      for(Index no = 0; no < perturb_config_index[nb].size(); no++) {
        for(Index nd = 0; nd < perturb_config_index[nb][no].size(); nd++) {

          jsonParser jsonobj = jsonParser::object();

          jsonobj["orbitbranch"] = nb;
          jsonobj["orbit"] = no;

          if(print_config_name) {
            jsonobj["config"] = get_config(perturb_config_index[nb][no][nd]).name();
          }
          else {
            jsonobj["configid"] = perturb_config_index[nb][no][nd];
          }
          jsonobj["symop"] = perturb_config_symop_index[nb][no][nd];

          json["perturbations"].push_back(jsonobj);

        }
      }
    }

    json.print(file);

  }

  //***********************************************************

  void Supercell::generate_factor_group()const {
    real_super_lattice.find_invariant_subgroup(get_prim().factor_group(), m_factor_group);
    m_factor_group.set_lattice(real_super_lattice, CART);
    return;
  }

  //***********************************************************

  void Supercell::generate_permutations()const {
    if(m_perm_symrep_ID != Index(-1)) {
      std::cerr << "WARNING: In Supercell::generate_permutations(), but permutations data already exists.\n"
                << "         It will be overwritten.\n";
    }
    m_perm_symrep_ID = m_prim_grid.make_permutation_representation(factor_group(), get_prim().basis_permutation_symrep_ID());
    //m_trans_permute = m_prim_grid.make_translation_permutations(basis_size()); <--moved to PrimGrid

    /*
      std::cerr << "For SCEL " << " -- " << get_name() << " Translation Permutations are:\n";
      for(int i = 0; i < m_trans_permute.size(); i++)
      std::cerr << i << ":   " << m_trans_permute[i].perm_array() << "\n";

      std::cerr << "For SCEL " << " -- " << get_name() << " factor_group Permutations are:\n";
      for(int i = 0; i < m_factor_group.size(); i++){
    std::cerr << "Operation " << i << ":\n";
    m_factor_group[i].print(std::cerr,FRAC);
    std::cerr << '\n';
    std::cerr << i << ":   " << m_factor_group[i].get_permutation_rep(m_perm_symrep_ID)->perm_array() << '\n';

    }
    std:: cerr << "End permutations for SCEL " << get_name() << '\n';
    */

    return;
  }

  //***********************************************************

  void Supercell::generate_name() {
    //calc_hnf();
    /*
    Matrix3<int> tmat = transf_mat.transpose();
    Matrix3 < int > hnf;
    tmat.hermite_normal_form(hnf);
    hnf = hnf.transpose();
    name = "SCEL";
    std::stringstream tname;
    tname << hnf(0, 0)*hnf(1, 1)*hnf(2, 2) << "_" << hnf(0, 0) << "_" << hnf(1, 1) << "_" << hnf(2, 2) << "_" << hnf(0, 1) << "_" << hnf(0, 2) << "_" << hnf(1, 2);
    name.append(tname.str());
    */

    Eigen::Matrix3i H = hermite_normal_form(Eigen::Matrix3i(transf_mat)).first;
    name = "SCEL";
    std::stringstream tname;
    tname << H(0, 0)*H(1, 1)*H(2, 2) << "_" << H(0, 0) << "_" << H(1, 1) << "_" << H(2, 2) << "_" << H(1, 2) << "_" << H(0, 2) << "_" << H(0, 1);
    name.append(tname.str());
  }

  //***********************************************************

  fs::path Supercell::get_path() const {
    return get_primclex().get_path() / "training_data" / name;
  }

  /*
   * Run through the configuration list and count how many of them
   * have been selected then return value.
   */

  Index Supercell::amount_selected() const {
    Index amount_selected = 0;
    for(Index c = 0; c < config_list.size(); c++) {
      if(config_list[c].selected()) {
        amount_selected++;
      }
    }
    return amount_selected;
  }

  //***********************************************************
  /**  Check if a Structure fits in this Supercell
   *  - Checks that 'structure'.lattice is supercell of 'real_super_lattice'
   *  - Does *NOT* check basis sites
   */
  //***********************************************************
  bool Supercell::is_supercell_of(const Structure &structure) const {
    Matrix3<double> mat;
    return is_supercell_of(structure, mat);
  };

  //***********************************************************
  /**  Check if a Structure fits in this Supercell
   *  - Checks that 'structure'.lattice is supercell of 'real_super_lattice'
   *  - Does *NOT* check basis sites
   */
  //***********************************************************
  bool Supercell::is_supercell_of(const Structure &structure, Matrix3<double> &mat) const {
    Structure tstruct = structure;
    SymGroup point_group;
    tstruct.lattice().generate_point_group(point_group);
    //if(real_super_lattice.is_supercell_of(tstruct.lattice, tstruct.factor_group().point_group(), mat)) {

    if(real_super_lattice.is_supercell_of(tstruct.lattice(), point_group, mat)) {

      return true;
    }
    return false;
  };

  //***********************************************************
  /**  Generate a Configuration from a Structure
   *  - Generally expected the user will first call
   *      Supercell::is_supercell_of(const Structure &structure, Matrix3<double> multimat)
   *  - tested OK for perfect prim coordinates, not yet tested with relaxed coordinates using 'tol'
   */
  //***********************************************************
  Configuration Supercell::configuration(const BasicStructure<Site> &structure_to_config, double tol) {
    //Because the user is a fool and the supercell may not be a supercell (This still doesn't check the basis!)
    Matrix3<double> transmat;
    if(!structure_to_config.lattice().is_supercell_of(get_prim().lattice(), get_prim().factor_group(), transmat)) {
      std::cerr << "ERROR in Supercell::configuration" << std::endl;
      std::cerr << "The provided structure is not a supercell of the PRIM. Tranformation matrix was:" << std::endl;
      std::cerr << transmat << std::endl;
      exit(881);
    }

    std::cerr << "WARNING in Supercell::config(): This routine has not been tested on relaxed structures using 'tol'" << std::endl;
    //std::cout << "begin config()" << std::endl;
    //std::cout << "  mat:\n" << mat << std::endl;

    const Structure &prim = (*primclex).get_prim();

    // create a 'superstruc' that fills '*this'
    BasicStructure<Site> superstruc = structure_to_config.create_superstruc(real_super_lattice);

    //std::cout << "superstruc:\n";
    //superstruc.print(std::cout);
    //std::cout << " " << std::endl;

    // Set the occuation state of a Configuration from superstruc
    //   Allow Va on sites where Va are allowed
    //   Do not allow interstitials, print an error message and exit
    Configuration config(*this);

    // Initially set occupation to -1 (for unknown) on every site
    config.set_occupation(Array<int>(num_sites(), -1));

    Index linear_index, b;
    int val;

    // For each site in superstruc, set occ index
    for(Index i = 0; i < superstruc.basis.size(); i++) {
      //std::cout << "i: " << i << "  basis: " << superstruc.basis[i] << std::endl;
      linear_index = get_linear_index(Coordinate(superstruc.basis[i]), tol);
      b = get_b(linear_index);

      // check that we're not over-writing something already set
      if(config.occ(linear_index) != -1) {
        std::cerr << "Error in Supercell::config." << std::endl;
        std::cerr << "  Adding a second atom on site: linear index: " << linear_index << " bijk: " << uccoord(linear_index) << std::endl;
        exit(1);
      }

      // check that the Molecule in superstruc is allowed on the site in 'prim'
      if(!prim.basis[b].contains(superstruc.basis[i].occ_name(), val)) {
        std::cerr << "Error in Supercell::config." << std::endl;
        std::cerr << "  The molecule: " << superstruc.basis[i].occ_name() << " is not allowed on basis site " << b << " of the Supercell prim." << std::endl;
        exit(1);
      }
      config.set_occ(linear_index, val);
    }

    // Check that vacant sites are allowed
    for(Index i = 0; i < config.size(); i++) {
      if(config.occ(i) == -1) {
        b = get_b(i);

        if(prim.basis[b].contains("Va", val)) {
          config.set_occ(i, val);
        }
        else {
          std::cerr << "Error in Supercell::config." << std::endl;
          std::cerr << "  Missing atom.  Vacancies are not allowed on the site: " << uccoord(i) << std::endl;
          exit(1);
        }
      }
    }

    return config;

  };

  //***********************************************************
  /**  Returns a Structure equivalent to the Supercell
   *  - basis sites are ordered to agree with Supercell::config_index_to_bijk
   *  - occupation set to prim default, not curr_state
   */
  //***********************************************************
  Structure Supercell::superstructure() const {
    // create a 'superstruc' that fills '*this'
    Structure superstruc = (*primclex).get_prim().create_superstruc(real_super_lattice);

    Index linear_index;
    // sort basis sites so that they agree with config_index_to_bijk
    //   This sorting may not be necessary,
    //   but it depends on how we construct the config_index_to_bijk,
    //   so I'll leave it in for now just to be safe
    for(Index i = 0; i < superstruc.basis.size(); i++) {
      linear_index = get_linear_index(superstruc.basis[i]);
      superstruc.basis.swap_elem(i, linear_index);
    }

    //superstruc.reset();

    //set_site_internals() is better than Structure::reset(), because
    //it doesn't destroy all the info that
    //Structure::create_superstruc makes efficiently
    superstruc.set_site_internals();
    return superstruc;

  }

  //***********************************************************
  /**  Returns a Structure equivalent to the Supercell
   *  - basis sites are ordered to agree with Supercell::config_index_to_bijk
   *  - occupation set to config
   *  - prim set to (*primclex).prim
   */
  //***********************************************************
  Structure Supercell::superstructure(const Configuration &config) const {
    // create a 'superstruc' that fills '*this'
    Structure superstruc = superstructure();

    // set basis site occupants
    for(Index i = 0; i < superstruc.basis.size(); i++) {
      superstruc.basis[i].set_occ_value(config.occ(i));
    }

    // setting the occupation changes symmetry properties, so must reset
    superstruc.reset();

    return superstruc;

  }

  /**
   * This is a safer version that takes an Index instead of an actual Configuration.
   * It might be better to have the version that takes a Configuration private,
   * that way you can't pass it anything that's incompatible.
   */

  Structure Supercell::superstructure(Index config_index) const {
    if(config_index >= config_list.size()) {
      std::cerr << "ERROR in Supercell::superstructure" << std::endl;
      std::cerr << "Requested superstructure of configuration with index " << config_index << " but there are only " << config_list.size() << " configurations" << std::endl;
      exit(185);
    }
    return superstructure(config_list[config_index]);
  }

  //***********************************************************
  /**  Returns an Array<int> consistent with
   *     Configuration::occupation that is all vacancies.
   *     A site which can not contain a vacancy is set to -1.
   */
  //***********************************************************
  ReturnArray<int> Supercell::vacant() const {
    Array<int> occupation = Array<int>(num_sites(), -1);
    int b, index;
    for(Index i = 0; i < num_sites(); i++) {
      b = get_b(i);
      if(get_prim().basis[b].contains("Va", index)) {
        occupation[i] = index;
      }
    }
    return occupation;
  }

  //**********************************************************
  /** Initialize a nx3 vector of real space coords,
      corresponding to the real space grid points
  **/
  //**********************************************************
  Eigen::MatrixXd Supercell::real_coordinates() const {
    Eigen::MatrixXd real_coords(volume(), 3);
    for(int i = 0; i < volume(); i++) {
      Coordinate temp_real_point = m_prim_grid.coord(i, SCEL);
      temp_real_point.within(); //should this also be voronoi within?
      for(int j = 0; j < 3; j++)
        real_coords(i, j) = temp_real_point.get(j, CART);
    }
    return real_coords;
  }

  //**********************************************************
  /**   Initialize a nx3 vector of kpoints that we are interested in
   by using kpoints that are listed in recip_grid. We will only
   generate k-points in the IBZ, so always call voronoi_within on the
   coordinate
  */
  //**********************************************************
  Eigen::MatrixXd Supercell::recip_coordinates() const {
    Eigen::MatrixXd kpoint_coords(volume(), 3);
    Lattice temp_recip_lattice = (*primclex).get_prim().lattice().get_reciprocal();
    for(int i = 0; i < volume(); i++) {
      //      std::cout<<"UCC:"<<recip_grid.uccoord(i);
      Coordinate temp_kpoint = recip_grid.coord(i, PRIM);
      temp_kpoint.set_lattice(temp_recip_lattice, CART);
      temp_kpoint.within(); //This is temporary, should be replaced by a call to voronoi_within()
      temp_kpoint.update();
      for(int j = 0; j < 3; j++)
        kpoint_coords(i, j) = temp_kpoint.get(j, CART);
    }
    return kpoint_coords;
  }

  Array< bool > Supercell::is_commensurate_kpoint(const Eigen::MatrixXd &recip_coordinates, double tol) {
    Eigen::MatrixXd recip_lat(3, 3);
    Matrix3<double> lat_vectors = recip_prim_lattice.coord_trans(FRAC);
    for(int i = 0; i < 3; i++)
      for(int j = 0; j < 3; j++)
        recip_lat(i, j) = lat_vectors(j, i);
    Eigen::MatrixXd recip_frac_coords = recip_coordinates * recip_lat.inverse();
    //    std::cout<<"Recip Frac Coords"<<std::endl<<recip_frac_coords<<std::endl;
    Array<bool> is_commensurate(recip_coordinates.rows(), true);
    for(int i = 0; i < recip_frac_coords.rows(); i++) {
      for(int j = 0; j < recip_frac_coords.cols(); j++) {
        if(std::abs(round(recip_frac_coords(i, j)) - recip_frac_coords(i, j)) > tol) {
          is_commensurate[i] = false;
          break;
        }
      }
    }
    return is_commensurate;
  }

  void Supercell::generate_fourier_matrix() {
    generate_fourier_matrix(real_coordinates(), recip_coordinates(), true);
  }

  void Supercell::generate_fourier_matrix(const Eigen::MatrixXd &real_coordinates, const Eigen::MatrixXd &recip_coordinates) {
    generate_fourier_matrix(real_coordinates, recip_coordinates, false);
  }

  void Supercell::generate_fourier_matrix(const Eigen::MatrixXd &real_coordinates, const Eigen::MatrixXd &recip_coordinates, const bool &override) {
    //Validate the input matrices
    if((real_coordinates.cols() != 3) || recip_coordinates.cols() != 3) {
      std::cerr << "ERROR in generate_fourier_matrix, your matrices are incorrectly initialized" << std::endl;
      std::cerr << "QUITTING" << std::endl;
      exit(666);
    }
    //Check if m_k_mesh is already full
    if(m_k_mesh.rows() != 0 || m_k_mesh.cols() != 0) {
      std::cerr << "WARNING in Supercell::generate_fourier_matrix. You already have a k-mesh in this Supercell"
                << " It will be overwritten" << std::endl;
    }
    m_k_mesh = recip_coordinates;
    // Setup the size of _fourier_matrix which is only the -i*r*k'
    Eigen::MatrixXcd _fourier_matrix(real_coordinates.rows(), m_k_mesh.rows());
    std::complex<double> pre_factor(0, -1);
    _fourier_matrix = pre_factor * real_coordinates * m_k_mesh.transpose();
    //Exponentiate every element of _fourier matrix and store in m_fourier_matrix
    m_fourier_matrix = _fourier_matrix.array().exp();
    //Find all those k-point that are not commensurate with this supercell and
    // set those columns of the fourier_matrix to be zeros
    Array<bool> is_commensurate(recip_coordinates.rows(), true);
    if(!override) {
      is_commensurate = is_commensurate_kpoint(recip_coordinates);
      for(int i = 0; i < m_fourier_matrix.cols(); i++) {
        if(!is_commensurate[i]) {
          m_fourier_matrix.col(i) = Eigen::MatrixXcd::Zero(m_fourier_matrix.rows(), 1);
        }
      }
    }
    generate_phase_factor((*primclex).shift_vectors(), is_commensurate, override);
    //    std::cout<<"Fourier Matrix:"<<std::endl<<m_fourier_matrix<<std::endl;
  }

  void Supercell::generate_phase_factor(const Eigen::MatrixXd &shift_vectors, const Array<bool> &is_commensurate, const bool &override) {
    Eigen::MatrixXcd _phase_factor(basis_size(), m_k_mesh.rows());
    std::complex<double> pre_factor(0, -1);
    //    std::cout<<"Shift vectors"<<std::endl<<shift_vectors<<std::endl;
    _phase_factor = pre_factor * shift_vectors * m_k_mesh.transpose();
    m_phase_factor = _phase_factor.array().exp();
    //Zero out all the rows of m_phase_factor that have k-points that are
    //not commensurate with the Supercell
    if(!override) {
      for(int i = 0; i < m_phase_factor.cols(); i++) {
        if(!is_commensurate[i]) {
          m_phase_factor.col(i) = Eigen::MatrixXcd::Zero(m_phase_factor.rows(), 1);
        }
      }
    }
    //std::cout<<"Phase factors:"<<std::endl<<m_phase_factor<<std::endl;
  }

  void Supercell::populate_structure_factor() {
    if(m_fourier_matrix.rows() == 0 || m_fourier_matrix.cols() == 0 || m_phase_factor.rows() == 0 || m_phase_factor.cols() == 0) {
      generate_fourier_matrix();
    }
    for(Index i = 0; i < config_list.size(); i++) {
      populate_structure_factor(i);
    }
    return;
  }

  void Supercell::populate_structure_factor(const Index &config_index) {
    if(m_fourier_matrix.rows() == 0 || m_fourier_matrix.cols() == 0 || m_phase_factor.rows() == 0 || m_phase_factor.cols() == 0) {
      generate_fourier_matrix();
    }
    config_list[config_index].calc_struct_fact();
    return;
  }


}
<|MERGE_RESOLUTION|>--- conflicted
+++ resolved
@@ -74,22 +74,22 @@
   const Structure &Supercell::get_prim() const {
     return primclex->get_prim();
   }
-  
+
   /// \brief Returns the SuperNeighborList
   const SuperNeighborList &Supercell::nlist() const {
-      
+
     // if any additions to the prim nlist, must update the super nlist
     if(get_primclex().nlist().size() != m_nlist_size_at_construction) {
       m_nlist.unique().reset();
     }
-    
+
     // lazy construction of neighbor list
     if(!m_nlist) {
       m_nlist_size_at_construction = get_primclex().nlist().size();
       m_nlist = notstd::make_cloneable<SuperNeighborList>(
-        m_prim_grid, 
-        get_primclex().nlist()
-      );
+                  m_prim_grid,
+                  get_primclex().nlist()
+                );
     }
     return *m_nlist;
   };
@@ -637,7 +637,7 @@
     generate_name();
     //    fill_reciprocal_supercell();
   }
-  
+
   //*******************************************************************************
 
   Supercell::Supercell(PrimClex *_prim, const Matrix3<int> &transf_mat_init) :
@@ -682,101 +682,6 @@
   }
 
   //*******************************************************************************
-<<<<<<< HEAD
-=======
-/*
-  // Va_mode is default set to 0
-  // Va_mode		description
-  // 0			print no information about the vacancies
-  // 1			print only the coordinates of the vacancies
-  // 2			print the number of vacancies and the coordinates of the vacancies
-  void Supercell::print(const Configuration &config, std::ostream &stream, COORD_TYPE mode, int Va_mode, char term, int prec, int pad) const {
-
-    //declare hash mol name -> basis site index
-    std::map<std::string, std::vector<Index> > siteHash;
-    
-    // this statement assumes that the scaling is 1.0 always, this may needed to be changed
-    stream << config.name() << "\n";
-    real_super_lattice.print(stream);
-    
-    //loop through all sites
-    for(Index i = 0; i < config.size(); i++) {
-      
-      const Molecule &mol = config.get_mol(i);
-      if(mol.is_vacancy()) {
-        siteHash["Va"].push_back(i);
-      }
-      else {
-        siteHash[mol.name].push_back(i);
-      }
-    }
-    
-    // print atom names
-    for(auto it=siteHash.begin(); it!= siteHash.end(); ++it) {
-      if(it->first != "Va") {
-        stream << it->first << " ";
-      }
-    }
-    
-    if(Va_mode == 2) {
-      if(siteHash.find("Va") != siteHash.end()) {
-        stream << "Va" << " ";
-      }
-    }
-    stream << "\n";
-    
-    // print numbers of atoms
-    for(auto it=siteHash.begin(); it!= siteHash.end(); ++it) {
-      if(it->first != "Va") {
-        stream << it->second.size() << " ";
-      }
-    }
-    
-    if(Va_mode == 2) {
-      if(siteHash.find("Va") != siteHash.end()) {
-        stream << siteHash["Va"].size() << " ";
-      }
-    }
-    stream << "\n";
-    
-    //print the COORD_TYPE
-    if(mode == FRAC) {
-      stream << "Direct\n";
-    }
-    else if(mode == CART) {
-      stream << "Cartesian\n";
-    }
-    else {
-      std::stringstream ss; 
-      ss << "Error in BasicStructure<CoordType>::print5'.\n"
-         << "  COORD_TYPE mode = " << mode << " not allowed. Use FRAC or CART.";
-      
-      throw std::runtime_error(ss.str());
-    }
-
-    // print coordinates
-    for(auto it=siteHash.begin(); it!=siteHash.end(); ++it) {
-      if(it->first != "Va") {
-        for(Index i = 0; i < it->second.size(); i++) {
-          coord(it->second.at(i)).print(stream, mode, term, prec, pad);
-        }
-      }
-    }
-    
-    if(Va_mode != 0) {
-      auto it = siteHash.find("Va");
-      for(Index i = 0; i < it->second.size(); i++) {
-        coord(it->second.at(i)).print(stream, mode, term, prec, pad);
-      }
-    }
-    stream << "\n";
-    
-    return;
-  }
-*/
-
-  //*******************************************************************************
->>>>>>> 35eb37e6
   /**
    * Run through every selected Configuration in *this and call write() on it. This will
    * update all the JSON files and also rewrite POS, DoF etc. Meant for when
