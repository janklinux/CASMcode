--- conflicted
+++ resolved
@@ -181,23 +181,6 @@
 
   //************************************************************
 
-<<<<<<< HEAD
-  void OccupationDoFEnvironment::print_to_clexulator_constructor(std::ostream &stream, const PrimClex &primclex, const std::string &indent) const {
-    stream.flags(std::ios::showpoint | std::ios::fixed | std::ios::right);
-    stream.precision(10);
-
-    for(Index b = 0; b < primclex.get_prim().basis.size(); b++) {
-      for(Index f = 0; f < primclex.get_prim().basis[b].occupant_basis().size(); f++) {
-        for(Index s = 0; s < primclex.get_prim().basis[b].site_occupant().size(); s++) {
-          if(s == 0)
-            stream << indent;
-          stream << "m_occ_func_" << b << '_' << f << '[' << s << "] = "
-                 << primclex.get_prim().basis[b].occupant_basis()[f]->eval(Array<Index>(1, primclex.get_prim().basis[b].site_occupant().ID()), Array<Index>(1, s));
-          if(s + 1 == primclex.get_prim().basis[b].site_occupant().size())
-            stream << ";\n\n";
-          else
-            stream << ", ";
-=======
   void OccupationDoFEnvironment::print_to_clexulator_constructor(std::ostream &stream, const SiteOrbitree &tree, const std::string &indent) const {
     stream.flags(std::ios::showpoint | std::ios::fixed | std::ios::right);
     stream.precision(10);
@@ -217,7 +200,6 @@
             else
               stream << ", ";
           }
->>>>>>> 93b04fda
         }
       }
     }
