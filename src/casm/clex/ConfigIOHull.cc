--- conflicted
+++ resolved
@@ -36,13 +36,8 @@
       // Cases control which configurations to use for obtaining hull data
       if(m_selection == "all")
         mat_wrapper << m_format(_tmplt.get_primclex().config_cbegin(), _tmplt.get_primclex().config_cend());
-<<<<<<< HEAD
       else if(m_selection == "MASTER" || m_selection.empty())
-=======
-      else if(m_selection == "MASTER" || m_selection.empty()){
->>>>>>> 51f5a553
         mat_wrapper << m_format(_tmplt.get_primclex().selected_config_cbegin(), _tmplt.get_primclex().selected_config_cend());
-      }
       else {
         ConstConfigSelection select(_tmplt.get_primclex(), m_selection);
         mat_wrapper << m_format(select.selected_config_cbegin(), select.selected_config_cend());
@@ -81,7 +76,7 @@
       m_hull.reset_points(reduced_mat, true);
 
       if(!m_hull.calc_CH()) { //calculates hull
-	std::string tselection= m_selection.empty() ? "MASTER" : m_selection;
+        std::string tselection = m_selection.empty() ? "MASTER" : m_selection;
         throw std::runtime_error("Failure to construct convex hull from selection " + tselection
                                  + " for formatted output!\n");
       }
