--- conflicted
+++ resolved
@@ -256,15 +256,10 @@
     }
 
     // transform deformation tensor to match canonical form and apply operation to cart_op
-<<<<<<< HEAD
-    Eigen::Matrix3d fg_cart_op = it_canon.sym_op().matrix();
-    relaxation_properties["best_mapping"]["relaxation_deformation"] = fg_cart_op * tconfigdof.deformation() * fg_cart_op.transpose();
-=======
-    Eigen::Matrix3d fg_cart_op = it_canon.sym_op().get_matrix(CART);
+    Eigen::Matrix3d fg_cart_op = it_canon.sym_op().get_matrix();
     ConfigDoF trans_configdof = it_canon * tconfigdof;
     relaxation_properties["best_mapping"]["relaxation_deformation"] = trans_configdof.deformation();
     relaxation_properties["best_mapping"]["relaxation_displacement"] = trans_configdof.displacement().transpose();
->>>>>>> 35a8d428
     cart_op = fg_cart_op * cart_op;
 
     // compose permutations
