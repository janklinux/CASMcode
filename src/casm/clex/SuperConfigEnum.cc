--- conflicted
+++ resolved
@@ -143,47 +143,6 @@
         primclex.log() << "  Config: " << it->name() << "\n" << *it << "\n";
       }
     }
-<<<<<<< HEAD
-    log << std::endl;
-
-    // all supercells of the unit cell, unique by the 'unit_cell' factor group
-    for(auto &superlat : superlat_enum) {
-
-      Supercell target_scel(&primclex, superlat);
-
-      Supercell &canon_scel = target_scel.canonical_form();
-      log << "Enumerate configurations for " << canon_scel.get_name() << " ...  " << std::flush;
-
-      // enumerate super-configurations
-      SuperConfigEnum superconfig_enum(target_scel, subconfig.begin(), subconfig.end());
-      Index num_before = canon_scel.get_config_list().size();
-
-      if(kwargs.contains("filter")) {
-        try {
-          auto it = filter_begin(
-                      superconfig_enum.begin(),
-                      superconfig_enum.end(),
-                      filter_expr,
-                      primclex.settings().query_handler<Configuration>().dict());
-          auto end = filter_end(superconfig_enum.end());
-          for(; it != end; ++it) {
-            it->insert(primitive_only);
-          }
-        }
-        catch(std::exception &e) {
-          primclex.err_log() << "Cannot filter configurations using the expression provided: \n" << e.what() << "\nExiting...\n";
-          return ERR_INVALID_ARG;
-        }
-      }
-      else {
-        auto it = superconfig_enum.begin();
-        auto end = superconfig_enum.end();
-        for(; it != end; ++it) {
-          it->insert(primitive_only);
-        }
-      }
-      log << (canon_scel.get_config_list().size() - num_before) << " configs." << std::endl;
-=======
     primclex.log() << std::endl;
   }
 
@@ -196,7 +155,6 @@
     if(_kwargs.contains("name") || enum_opt.vm().count("scelnames")) {
       throw std::invalid_argument(
         "Error in SuperConfigEnum JSON input: 'name' is not allowed in the 'supercell' option");
->>>>>>> 83199b71
     }
 
     // -- Option to include non-primitive --
