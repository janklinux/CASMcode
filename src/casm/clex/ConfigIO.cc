#include <functional>
#include "casm/clex/ConfigIO.hh"
#include "casm/clex/ConfigIOHull.hh"
#include "casm/clex/ConfigIONovelty.hh"
#include "casm/clex/ConfigIOStrucScore.hh"
#include "casm/clex/ConfigIOStrain.hh"
#include "casm/clex/ConfigIOSelected.hh"
#include "casm/clex/Configuration.hh"
#include "casm/clex/PrimClex.hh"

namespace CASM {
  int ConfigIOParser::hack = ConfigIOParser::init(std::function<void(DataFormatterDictionary<Configuration>&) >(ConfigIO::initialize_formatting_dictionary));

  namespace ConfigIO_impl {


    //"DFT formation energy, normalized per primitive cell and measured relative to current reference states"
    double get_config_formation_energy(const Configuration &_config) {
      return _config.delta_properties().contains("relaxed_energy") ? _config.delta_properties()["relaxed_energy"].get<double>() : NAN;
    }

    //"DFT formation energy, normalized per atom and measured relative to current reference states"
    double get_config_formation_energy_per_species(const Configuration &_config) {
      return _config.delta_properties().contains("relaxed_energy") ? formation_energy_per_species(_config) : NAN;
    }

    bool has_config_formation_energy(const Configuration &_config) {
      return _config.delta_properties().contains("relaxed_energy");
    }

    //"Green-Lagrange strain of dft-relaxed configuration, relative to the ideal crystal.
    //Ordered as [E(0,0), E(1,1), E(2,2), E(1,2), E(0,2), E(0,1)].  Accepts index as argument on interval [0,5]"
    //std::vector<double> get_config_relaxation_strain(const Configuration &_config) {
    //return _config.calc_properties().contains("relaxation_strain") ? _config.calc_properties()["relaxation_strain"].get<std::vector<double> >() : std::vector<double>(6, NAN);
    //}

    //bool has_config_relaxation_strain(const Configuration &_config) {
    //return _config.calc_properties().contains("relaxation_strain");
    //}

    //"Root-mean-square forces of relaxed configurations, determined from DFT (eV/Angstr.)"
    double get_config_rms_force(const Configuration &_config) {
      return _config.calc_properties().contains("rms_force") ? _config.calc_properties()["rms_force"].get<double>() : NAN;
    }

    bool has_config_rms_force(const Configuration &_config) {
      return _config.calc_properties().contains("rms_force");
    }

    //"Cost function that describes the degree to which basis sites have relaxed."
    double get_config_basis_deformation(const Configuration &_config) {
      return _config.calc_properties().contains("basis_deformation") ? _config.calc_properties()["basis_deformation"].get<double>() : NAN;
    }

    bool has_config_basis_deformation(const Configuration &_config) {
      return _config.calc_properties().contains("basis_deformation");
    }

    //"Cost function that describes the degree to which lattice has relaxed."
    double get_config_lattice_deformation(const Configuration &_config) {
      return _config.calc_properties().contains("lattice_deformation") ? _config.calc_properties()["lattice_deformation"].get<double>() : NAN;
    }

    bool has_config_lattice_deformation(const Configuration &_config) {
      return _config.calc_properties().contains("lattice_deformation");
    }

    //"Change in volume due to relaxation, expressed as the ratio V/V_0."
    double get_config_volume_relaxation(const Configuration &_config) {
      return _config.calc_properties().contains("volume_relaxation") ? _config.calc_properties()["volume_relaxation"].get<double>() : NAN;
    }

    bool has_config_volume_relaxation(const Configuration &_config) {
      return _config.calc_properties().contains("volume_relaxation");
    }

    //"Calculation status."
    std::string get_config_status(const Configuration &_config) {
      return _config.status();
    }

    bool has_config_status(const Configuration &_config) {
      return !_config.status().empty();
    }

    //"Reason for calculation failure."
    std::string get_config_failure_type(const Configuration &_config) {
      return _config.failure_type();
    }

    bool has_config_failure_type(const Configuration &_config) {
      return !_config.failure_type().empty();
    }

    //"Distance from DFT hull, extracted from config_list database."
    double get_config_dist_from_hull(const Configuration &_config) {
      return _config.generated_properties().contains("dist_from_hull") ? _config.generated_properties()["dist_from_hull"].get<double>() : NAN;
    }

    bool has_config_dist_from_hull(const Configuration &_config) {
      return _config.generated_properties().contains("dist_from_hull");
    }


    double get_config_deformation_change(const Configuration &_config) {
      return std::abs(_config.deformation().determinant()) - 1.0;
    }


    //****************************************************************************************

    std::string CorrConfigFormatter::long_header(const Configuration &_tmplt) const {

      Correlation corr = correlations(_tmplt, m_clexulator);

      std::stringstream ss, word_ss;
      if(_index_rules().size() == 0) {
        for(Index lin_ind = 0; lin_ind < corr.size(); lin_ind++) {
          word_ss.str(std::string());
          word_ss.clear();
          word_ss << "corr(" << lin_ind << ")";
          ss << ' ' << std::setw(16) << word_ss.str();
        }
      }
      else {
        for(Index i = 0; i < _index_rules().size(); i++) {
          word_ss.str(std::string());
          word_ss.clear();
          word_ss << "corr(" << _index_rules()[i][0] << ')';
          ss << ' ' << std::setw(16) << word_ss.str();
        }
      }

      return ss.str();
    }

    //****************************************************************************************

    void CorrConfigFormatter::inject(const Configuration &_config, DataStream &_stream, Index) const {

      Correlation corr = correlations(_config, m_clexulator);

      //Cases
      if(_index_rules().size() == 0) {
        for(Index nc = 0; nc < corr.size(); nc++) {
          _stream << corr[nc];
        }
      }
      else if(_index_rules()[0].size() == 1) {
        IndexContainer::const_iterator it(_index_rules().cbegin()), it_end(_index_rules().cend());
        for(; it != it_end; ++it) {
          if((*it)[0] < corr.size())
            _stream <<  corr[(*it)[0]];
          else
            _stream <<  double(NAN) << DataStream::failbit;
        }
      }

    }

    //****************************************************************************************

    void CorrConfigFormatter::print(const Configuration &_config, std::ostream &_stream, Index) const {

      Correlation corr = correlations(_config, m_clexulator);

      _stream.flags(std::ios::showpoint | std::ios::fixed | std::ios::right);
      _stream.precision(8);

      //Cases
      if(_index_rules().size() == 0) {
        for(Index nc = 0; nc < corr.size(); nc++) {
          _stream << ' ' << std::setw(16) << corr[nc];
        }
      }
      else if(_index_rules()[0].size() == 1) {
        IndexContainer::const_iterator it(_index_rules().cbegin()), it_end(_index_rules().cend());
        for(; it != it_end; ++it) {
          if((*it)[0] < corr.size())
            _stream <<  ' ' << std::setw(16) << corr[(*it)[0]];
          else
            _stream <<  std::setw(17) << "unknown";
        }
      }

    }

    //****************************************************************************************

    jsonParser &CorrConfigFormatter::to_json(const Configuration &_config, jsonParser &json)const {
      json = correlations(_config, m_clexulator);
      return json;
    }

    //****************************************************************************************
    void CorrConfigFormatter::init(const Configuration &_tmplt) const {
      if(!m_clexulator.initialized()) {
        m_clexulator = _tmplt.get_primclex().global_clexulator();
      }
    };

    //****************************************************************************************
    bool ClexConfigFormatter::parse_args(const std::string &args) {
      if(m_clex_name.size())
        return false;
      m_clex_name = args;

      if(m_clex_name == "formation_energy") {
        m_inject = [](const Configuration & _config, DataStream & _stream, Index) {
          _stream << clex_formation_energy(_config);
        };

        m_print = [](const Configuration & _config, std::ostream & _stream, Index) {
          _stream << clex_formation_energy(_config);
        };

        m_to_json = [](const Configuration & _config, jsonParser & json)->jsonParser& {
          json = clex_formation_energy(_config);
          return json;
        };
      }
      else if(m_clex_name == "formation_energy_per_atom") {
        m_inject = [](const Configuration & _config, DataStream & _stream, Index) {
          _stream << clex_formation_energy_per_species(_config);
        };

        m_print = [](const Configuration & _config, std::ostream & _stream, Index) {
          _stream << clex_formation_energy_per_species(_config);
        };

        m_to_json = [](const Configuration & _config, jsonParser & json)->jsonParser& {
          json = clex_formation_energy_per_species(_config);
          return json;
        };
      }
      else {
        throw std::runtime_error(
          std::string("ERROR parsing '") + "clex(" + m_clex_name + ")' unknown argument." +
          " Options are 'formation_energy' or 'formation_energy_per_atom'.");
      }

      return true;
    }

    //****************************************************************************************

    void ClexConfigFormatter::init(const Configuration &_tmplt) const {

    };

    //****************************************************************************************

    std::string ClexConfigFormatter::short_header(const Configuration &_tmplt) const {
      return "clex(" + m_clex_name + ")";
    }

    //****************************************************************************************

    void ClexConfigFormatter::inject(const Configuration &_config, DataStream &_stream, Index i) const {
      m_inject(_config, _stream, i);
    }

    //****************************************************************************************

    void ClexConfigFormatter::print(const Configuration &_config, std::ostream &_stream, Index i) const {
      _stream.flags(std::ios::showpoint | std::ios::fixed | std::ios::right);
      _stream.precision(8);

      m_print(_config, _stream, i);

    }

    //****************************************************************************************

    jsonParser &ClexConfigFormatter::to_json(const Configuration &_config, jsonParser &json)const {
      return m_to_json(_config, json);
    }

    //****************************************************************************************
    bool SiteFracConfigFormatter::parse_args(const std::string &args) {
      if(args.size() > 0)
        m_mol_names.push_back(args);
      return true;
    }
    //****************************************************************************************
    void SiteFracConfigFormatter::init(const Configuration &_tmplt) const {
      Array<Molecule> struc_molecule = _tmplt.get_primclex().get_prim().get_struc_molecule();

      if(m_mol_names.size() == 0) {
        for(Index i = 0; i < struc_molecule.size(); i++) {
          _add_rule(std::vector<Index>({i}));
          m_mol_names.push_back(struc_molecule[i].name);
        }
      }
      else {
        for(Index n = 0; n < m_mol_names.size(); n++) {
          Index i = 0;
          for(i = 0; i < struc_molecule.size(); i++) {
            if(struc_molecule[i].name == m_mol_names[n]) {
              _add_rule(std::vector<Index>({i}));
              break;
            }
          }
          if(i == struc_molecule.size())
            throw std::runtime_error(std::string("Format tag: 'site_frac(") + m_mol_names[n] + ")' does not correspond to a viable composition.\n");
        }
      }
    }

    //****************************************************************************************

    std::string SiteFracConfigFormatter::long_header(const Configuration &_tmplt) const {
      std::string t_header;
      for(Index c = 0; c < m_mol_names.size(); c++) {
        t_header += name() + "(" + m_mol_names[c] + ")";
        if(c != m_mol_names.size() - 1) {
          t_header += "   ";
        }
      }
      return t_header;
    }

    //****************************************************************************************

    void SiteFracConfigFormatter::inject(const Configuration &_config, DataStream &_stream, Index) const {
      auto comp = _config.get_true_composition();

      for(Index c = 0; c < _index_rules().size(); c++) {
        _stream << comp[_index_rules()[c][0]];
      }
      return;
    }

    //****************************************************************************************

    void SiteFracConfigFormatter::print(const Configuration &_config, std::ostream &_stream, Index) const {
      auto comp = _config.get_true_composition();

      _stream.flags(std::ios::showpoint | std::ios::fixed | std::ios::right);
      _stream.precision(8);


      for(Index c = 0; c < _index_rules().size(); c++) {
        _stream << comp[_index_rules()[c][0]];
        if(c != _index_rules().size() - 1) {
          _stream << "      ";
        }
      }
      return;
    }

    //****************************************************************************************

    jsonParser &SiteFracConfigFormatter::to_json(const Configuration &_config, jsonParser &json)const {
      json = _config.get_true_composition();
      return json;
    }

    //****************************************************************************************

    bool AtomFracConfigFormatter::parse_args(const std::string &args) {
      if(args.size() > 0)
        m_mol_names.push_back(args);
      return true;
    }

    //****************************************************************************************

    void AtomFracConfigFormatter::init(const Configuration &_tmplt) const {
      Array<Molecule> struc_molecule = _tmplt.get_primclex().get_prim().get_struc_molecule();
      if(m_mol_names.size() == 0) {
        for(Index i = 0; i < struc_molecule.size(); i++) {
          _add_rule(std::vector<Index>({i}));
          m_mol_names.push_back(struc_molecule[i].name);
        }
      }
      else {
        for(Index n = 0; n < m_mol_names.size(); n++) {
          Index i = 0;
          for(i = 0; i < struc_molecule.size(); i++) {
            if(struc_molecule[i].name == m_mol_names[n]) {
              _add_rule(std::vector<Index>({i}));
              break;
            }
          }
          if(i == struc_molecule.size())
            throw std::runtime_error(std::string("Format tag: 'atom_frac(") + m_mol_names[n] + ")' does not correspond to a viable composition.\n");
        }
      }
    }

    //****************************************************************************************

    std::string AtomFracConfigFormatter::long_header(const Configuration &_tmplt) const {
      std::string t_header;
      for(Index c = 0; c < m_mol_names.size(); c++) {
        t_header += name() + "(" + m_mol_names[c] + ")";
        if(c != m_mol_names.size() - 1) {
          t_header += "   ";
        }
      }
      return t_header;
    }

    //****************************************************************************************

    void AtomFracConfigFormatter::inject(const Configuration &_config, DataStream &_stream, Index) const {
      auto comp = _config.get_composition();

      for(Index c = 0; c < _index_rules().size(); c++) {
        _stream << comp[_index_rules()[c][0]];
      }
      return;
    }

    //****************************************************************************************

    void AtomFracConfigFormatter::print(const Configuration &_config, std::ostream &_stream, Index) const {
      auto comp = _config.get_composition();

      _stream.flags(std::ios::showpoint | std::ios::fixed | std::ios::right);
      _stream.precision(8);


      for(Index c = 0; c < _index_rules().size(); c++) {
        _stream << comp[_index_rules()[c][0]];
        if(c != _index_rules().size() - 1) {
          _stream << "      ";
        }
      }
      return;
    }

    //****************************************************************************************

    jsonParser &AtomFracConfigFormatter::to_json(const Configuration &_config, jsonParser &json)const {
      json = _config.get_composition();
      return json;
    }
    //****************************************************************************************

    bool CompConfigFormatter::parse_args(const std::string &args) {
      if(args.size() == 1) {
        _add_rule(std::vector<Index>({(Index)(args[0] - 'a')}));
      }
      else if(args.size() > 1) {
        throw std::runtime_error(std::string("Format tag: 'comp(") + args + ") is invalid.\n");
        return false;
      }
      return true;
    }


    //****************************************************************************************

    void CompConfigFormatter::init(const Configuration &_tmplt) const {

      Index Nind = _tmplt.get_param_composition().size();
      if(_index_rules().size() == 0) {
        for(Index i = 0; i < Nind; i++)
          _add_rule(std::vector<Index>({i}));
      }
      else {
        for(Index i = 0; i < _index_rules().size(); i++) {
          if(_index_rules()[i][0] < 0 || _index_rules()[i][0] >= Nind)
            throw std::runtime_error(std::string("Format tag: 'comp(") + std::to_string((char)('a' + _index_rules()[i][0])) + ") is out of bounds.\n");

        }
      }
    }

    //****************************************************************************************

    std::string CompConfigFormatter::long_header(const Configuration &_tmplt) const {
      std::string t_header;
      for(Index c = 0; c < _index_rules().size(); c++) {
        t_header += name() + "(";
        t_header.push_back((char)('a' + _index_rules()[c][0]));
        t_header.push_back(')');
        if(c != _index_rules().size() - 1) {
          t_header += "        ";
        }
      }
      return t_header;
    }

    //****************************************************************************************

    void CompConfigFormatter::inject(const Configuration &_config, DataStream &_stream, Index) const {
      Eigen::VectorXd p_comp = _config.get_param_composition();

      for(Index c = 0; c < _index_rules().size(); c++) {
        _stream << p_comp(_index_rules()[c][0]);
      }
      return;
    }

    //****************************************************************************************

    void CompConfigFormatter::print(const Configuration &_config, std::ostream &_stream, Index) const {
      Eigen::VectorXd p_comp = _config.get_param_composition();

      _stream.flags(std::ios::showpoint | std::ios::fixed | std::ios::right);
      _stream.precision(8);

      for(Index c = 0; c < _index_rules().size(); c++) {
        _stream << p_comp(_index_rules()[c][0]);
        if(c != _index_rules().size() - 1) {
          _stream << "     ";
        }
      }
      return;
    }

    //****************************************************************************************

    jsonParser &CompConfigFormatter::to_json(const Configuration &_config, jsonParser &json)const {
      json = _config.get_param_composition();
      return json;
    }

    //****************************************************************************************
    /*End ConfigIO_impl*/
  }

  namespace ConfigIO {
    template<>
    ConfigIO_impl::SelectedConfigFormatter selected_in(const ConfigSelection<true> &_selection) {
      return ConfigIO_impl::SelectedConfigFormatter(_selection);
    }

    template<>
    ConfigIO_impl::SelectedConfigFormatter selected_in(const ConfigSelection<false> &_selection) {
      return ConfigIO_impl::SelectedConfigFormatter(_selection);
    }

    ConfigIO_impl::SelectedConfigFormatter selected_in() {
      return ConfigIO_impl::SelectedConfigFormatter();
    }


    ConfigIO_impl::GenericConfigFormatter<std::string> configname() {
      return ConfigIO_impl::GenericConfigFormatter<std::string>("configname",
                                                                "Configuration name, in the form 'SCEL#_#_#_#_#_#_#/#'",
      [](const Configuration & config)->std::string{
        return config.name();
      });
    }

    ConfigIO_impl::GenericConfigFormatter<std::string> scelname() {
      return ConfigIO_impl::GenericConfigFormatter<std::string>("scelname",
                                                                "Supercell name, in the form 'SCEL#_#_#_#_#_#_#'",
      [](const Configuration & config)->std::string{
        return config.get_supercell().get_name();
      });
    }

    ConfigIO_impl::GenericConfigFormatter<Index> scel_size() {
      return ConfigIO_impl::GenericConfigFormatter<Index>("scel_size",
                                                          "Supercell volume, given as the integer number of unit cells",
      [](const Configuration & config)->Index{
        return config.get_supercell().volume();
      });
    }


    ConfigIO_impl::GenericConfigFormatter<bool> selected() {
      return ConfigIO_impl::GenericConfigFormatter<bool>("selected",
                                                         "Specifies whether configuration is selected (1/true) or not (0/false)",
      [](const Configuration & config)->bool{
        return config.selected();
      });
    }

    ConfigIO_impl::GenericConfigFormatter<double> formation_energy() {
      return ConfigIO_impl::GenericConfigFormatter<double>("formation_energy",
                                                           "DFT formation energy, normalized per primitive cell and measured relative to current reference states",
                                                           ConfigIO_impl::get_config_formation_energy,
                                                           ConfigIO_impl::has_config_formation_energy);
    }

    ConfigIO_impl::GenericConfigFormatter<double> formation_energy_per_species() {
      return ConfigIO_impl::GenericConfigFormatter<double>("formation_energy_per_atom",
                                                           "DFT formation energy, normalized per atom and measured relative to current reference states",
                                                           ConfigIO_impl::get_config_formation_energy_per_species,
                                                           ConfigIO_impl::has_config_formation_energy);
    }

    /*Generic1DDatumFormatter<std::vector<double>, Configuration >relaxation_strain() {
      return Generic1DDatumFormatter<std::vector<double>, Configuration >("relaxation_strain",
                                                                          "Green-Lagrange strain of dft-relaxed configuration, relative to the ideal crystal.  Ordered as [E(0,0), E(1,1), E(2,2), E(1,2), E(0,2), E(0,1)].  Accepts index as argument on interval [0,5]",
                                                                          ConfigIO_impl::get_config_relaxation_strain,
                                                                          ConfigIO_impl::has_config_relaxation_strain,
      [](const std::vector<double> &cont)->Index{
        return 6;
      });
      }*/

    ConfigIO_impl::GenericConfigFormatter<bool> is_calculated() {
      return ConfigIO_impl::GenericConfigFormatter<bool>("is_calculated",
                                                         "True (1) if all current properties have been been calculated for the configuration",
                                                         CASM::is_calculated);
    }

    ConfigIO_impl::GenericConfigFormatter<double> rms_force() {
      return ConfigIO_impl::GenericConfigFormatter<double>("rms_force",
                                                           "Root-mean-square forces of relaxed configurations, determined from DFT (eV/Angstr.)",
                                                           ConfigIO_impl::get_config_rms_force,
                                                           ConfigIO_impl::has_config_rms_force);
    }

    ConfigIO_impl::GenericConfigFormatter<double> basis_deformation() {
      return ConfigIO_impl::GenericConfigFormatter<double>("basis_deformation",
                                                           "Cost function that describes the degree to which basis sites have relaxed",
                                                           ConfigIO_impl::get_config_basis_deformation,
                                                           ConfigIO_impl::has_config_basis_deformation);
    }

    ConfigIO_impl::GenericConfigFormatter<double> lattice_deformation() {
      return ConfigIO_impl::GenericConfigFormatter<double>("lattice_deformation",
                                                           "Cost function that describes the degree to which lattice has relaxed.",
                                                           ConfigIO_impl::get_config_lattice_deformation,
                                                           ConfigIO_impl::has_config_lattice_deformation);
    }

    ConfigIO_impl::GenericConfigFormatter<double> volume_relaxation() {
      return ConfigIO_impl::GenericConfigFormatter<double>("volume_relaxation",
                                                           "Change in volume due to relaxation, expressed as the ratio V/V_0.",
                                                           ConfigIO_impl::get_config_volume_relaxation,
                                                           ConfigIO_impl::has_config_volume_relaxation);
    }

    ConfigIO_impl::GenericConfigFormatter<std::string> status() {
      return ConfigIO_impl::GenericConfigFormatter<std::string>("status",
                                                           "Status of calculation.",
                                                           ConfigIO_impl::get_config_status,
                                                           ConfigIO_impl::has_config_status);
    }

    ConfigIO_impl::GenericConfigFormatter<std::string> failure_type() {
      return ConfigIO_impl::GenericConfigFormatter<std::string>("failure_type",
                                                           "Reason for calculation failure.",
                                                           ConfigIO_impl::get_config_failure_type,
                                                           ConfigIO_impl::has_config_failure_type);
    }

    void initialize_formatting_dictionary(DataFormatterDictionary<Configuration> &dict) {
      dict // <-- add to dict

      //Self-contained formatters
      .add_formatter(ConfigIO_impl::CorrConfigFormatter())
      .add_formatter(ConfigIO_impl::ClexConfigFormatter())
      .add_formatter(ConfigIO_impl::CompConfigFormatter())
      .add_formatter(ConfigIO_impl::AtomFracConfigFormatter())
      .add_formatter(ConfigIO_impl::SiteFracConfigFormatter())
      .add_formatter(ConfigIO_impl::StrucScoreConfigFormatter())
      .add_formatter(ConfigIO_impl::OnHullConfigFormatter())
      .add_formatter(ConfigIO_impl::HullDistConfigFormatter())
      .add_formatter(ConfigIO_impl::OnClexHullConfigFormatter())
      .add_formatter(ConfigIO_impl::ClexHullDistConfigFormatter())
      .add_formatter(ConfigIO_impl::RelaxationStrainConfigFormatter())
      .add_formatter(ConfigIO_impl::NoveltyConfigFormatter())

      //Generic formatters
      .add_formatter(ConfigIO::selected())
      .add_formatter(ConfigIO::configname())
      .add_formatter(ConfigIO::scelname())
      .add_formatter(ConfigIO::scel_size())
      .add_formatter(ConfigIO::formation_energy())
      .add_formatter(ConfigIO::formation_energy_per_species())
      .add_formatter(ConfigIO::is_calculated())
      .add_formatter(ConfigIO::rms_force())
      .add_formatter(ConfigIO::basis_deformation())
      .add_formatter(ConfigIO::lattice_deformation())
      .add_formatter(ConfigIO::volume_relaxation())
<<<<<<< HEAD
      .add_formatter(ConfigIO::status())
      .add_formatter(ConfigIO::failure_type())
=======
      .add_formatter(ConfigIO::selected_in())

      //Formatter operators
      .add_formatter(format_operator_add<Configuration>())
      .add_formatter(format_operator_sub<Configuration>())
      .add_formatter(format_operator_mult<Configuration>())
      .add_formatter(format_operator_div<Configuration>())
      .add_formatter(format_operator_exp<Configuration>())
      .add_formatter(format_operator_sq<Configuration>())
      .add_formatter(format_operator_sqrt<Configuration>())
      .add_formatter(format_operator_neg<Configuration>())
      .add_formatter(format_operator_and<Configuration>())
      .add_formatter(format_operator_or<Configuration>())
      .add_formatter(format_operator_xor<Configuration>())
      .add_formatter(format_operator_not<Configuration>())
      .add_formatter(format_operator_min<Configuration>())
      .add_formatter(format_operator_max<Configuration>())
      .add_formatter(format_operator_imin<Configuration>())
      .add_formatter(format_operator_imax<Configuration>())
      .add_formatter(format_operator_eq<Configuration>())
      .add_formatter(format_operator_lt<Configuration>())
      .add_formatter(format_operator_le<Configuration>())
      .add_formatter(format_operator_gt<Configuration>())
      .add_formatter(format_operator_ge<Configuration>())
      .add_formatter(format_operator_regex_match<Configuration>())
      .add_formatter(format_operator_regex_search<Configuration>());
>>>>>>> 1a3354e5

    }

    /*End ConfigIO*/
  }

  //****************************************************************************************
  //****************************************************************************************
  /*
    DataFormatterDictionary<Configuration> &ConfigIOParser::dictionary() {
    static DataFormatterDictionary<Configuration>
    m_dict = std::function<void(DataFormatterDictionary<Configuration>&) >(ConfigIO_impl::initialize_config_formatter);
    return m_dict;
    }
  */
  //  ConfigIOParser::init(std::function<void(DataFormatterDictionary<Configuration>&) >(ConfigIO_impl::initialize_config_formatter));
}
<|MERGE_RESOLUTION|>--- conflicted
+++ resolved
@@ -673,10 +673,8 @@
       .add_formatter(ConfigIO::basis_deformation())
       .add_formatter(ConfigIO::lattice_deformation())
       .add_formatter(ConfigIO::volume_relaxation())
-<<<<<<< HEAD
       .add_formatter(ConfigIO::status())
       .add_formatter(ConfigIO::failure_type())
-=======
       .add_formatter(ConfigIO::selected_in())
 
       //Formatter operators
@@ -703,7 +701,6 @@
       .add_formatter(format_operator_ge<Configuration>())
       .add_formatter(format_operator_regex_match<Configuration>())
       .add_formatter(format_operator_regex_search<Configuration>());
->>>>>>> 1a3354e5
 
     }
 
