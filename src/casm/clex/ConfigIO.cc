--- conflicted
+++ resolved
@@ -2,11 +2,8 @@
 #include "casm/clex/ConfigIO.hh"
 #include "casm/clex/ConfigIOHull.hh"
 #include "casm/clex/ConfigIOStrucScore.hh"
-<<<<<<< HEAD
 #include "casm/clex/ConfigIOStrain.hh"
-=======
 #include "casm/clex/ConfigIOSelected.hh"
->>>>>>> d1c9c8c3
 #include "casm/clex/Configuration.hh"
 #include "casm/clex/PrimClex.hh"
 
@@ -606,12 +603,8 @@
       .add_formatter(ConfigIO::basis_deformation())
       .add_formatter(ConfigIO::lattice_deformation())
       .add_formatter(ConfigIO::volume_relaxation())
-<<<<<<< HEAD
       .add_formatter(ConfigIO_impl::RelaxationStrainConfigFormatter())
-=======
-
       .add_formatter(ConfigIO::selected_in())
->>>>>>> d1c9c8c3
       .add_formatter(ConfigIO_impl::StrucScoreConfigFormatter())
       //hull formatters with specialized naming to disambiguate
       .add_formatter(ConfigIO_impl::OnHullConfigFormatter("on_hull",
