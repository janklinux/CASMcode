--- conflicted
+++ resolved
@@ -926,174 +926,6 @@
 
   //********************************************************************
 
-<<<<<<< HEAD
-  //John G 121212
-  //********************************************************************
-  /**
-   *  Finds "boxes" for each individual supercell.
-   *  These boxes are simply a superdupercell that considers only ONE supercell,
-   *  i.e. a supercell of one supercell that has a diagonal matrix relative to the primitive
-   *  (default).
-   */
-  //********************************************************************
-
-  Lattice Lattice::box(const Lattice &prim, const Lattice &scel, bool verbose) const {
-
-    if(!scel.is_supercell_of(prim)) {
-      std::cerr << "ERROR in Lattice:box. prim and scel lattice mismatch!" << std::endl;
-      std::cerr << "Your prim was:" << std::endl;
-      prim.print(std::cerr);
-      std::cerr << "Your scel was:" << std::endl;
-      scel.print(std::cerr);
-      exit(1);
-    }
-
-    SymGroup prim_pg;
-    prim.generate_point_group(prim_pg);
-
-    Array<int> series;
-    int prim_vol = round(vol() / prim.vol());
-    series.push_back(prim_vol);
-
-    prim_vol = round(scel.vol() / prim.vol());
-    series.push_back(prim_vol);
-    int minSDsize = lcm(series);
-    int factor = 1;
-    Array<Array<int> > prime_factors;
-
-    while(true) {
-      if(minSDsize == 0 || minSDsize > factor * minSDsize) {
-        std::cerr << "ERROR in Lattice::box (Are you using Lattice::superduper_size_me?)." << std::endl;
-        std::cerr << "Minimum size exceeded integer limit. Your lattice could not find a big enough box to fit in." << std::endl << std::endl;
-        exit(1);
-      }
-
-      prime_factors = get_prime_factors(minSDsize * factor);
-
-      if(verbose) {
-        std::cerr << std::endl << "Minimum box size is: " << minSDsize *factor << std::endl << std::endl;
-        std::cerr << "The factors for this size are:" << std::endl;
-        std::cerr << prime_factors << std::endl << std::endl;
-      }
-
-      Array<int> zeroes(prime_factors.size(), 0);
-      Array<int> topexps;
-
-      for(Index i = 0; i < prime_factors.size(); i++) {
-        topexps.push_back(prime_factors[i].size());
-      }
-
-      Counter<Array<int> > exponentsA(zeroes, topexps, Array<int>(prime_factors.size(), 1));
-
-      do {
-        Counter<Array<int> > exponentsB(zeroes, topexps, Array<int>(prime_factors.size(), 1));
-        do {
-          //We know that the superdupercell is going to hold minSDsize*(int) primtive cells, where minSDsize
-          //is the least common multiple of all the supercell sizes. Knowing the possible sizes of
-          //the superdupercell, we have to get three vectors (A, B & C) whose product equals that size.
-          //For this reason we take the prime factors of the superduper size and distribute them in every
-          //possible combination. Since we can only use each prime factor once, we constrain the double counter
-          //to not repeat factors on A and B and set C accordingly.
-
-          bool non_overlap = true;
-
-          for(Index expo = 0; expo < prime_factors.size(); expo++) {
-            if(exponentsA[expo] + exponentsB[expo] > topexps[expo]) {
-              non_overlap = false;
-              break;
-            }
-          }
-
-          if(non_overlap == true) {
-            Array<int> exponentsC;
-            for(Index jc = 0; jc < prime_factors.size(); jc++) {
-              exponentsC.push_back(topexps[jc] - exponentsA[jc] - exponentsB[jc]);
-            }
-
-
-
-            Array<Vector3<double > > box_vecs(3);
-            box_vecs[0] = prim.vecs[0];
-            box_vecs[1] = prim.vecs[1];
-            box_vecs[2] = prim.vecs[2];
-            for(Index expo = 0; expo < prime_factors.size(); expo++) {
-
-              box_vecs[0] *= pow(double(prime_factors[expo][0]), exponentsA[expo]);
-              box_vecs[1] *= pow(double(prime_factors[expo][0]), exponentsB[expo]);
-              box_vecs[2] *= pow(double(prime_factors[expo][0]), exponentsC[expo]);
-
-            }
-
-            Lattice box_lat(box_vecs[0], box_vecs[1], box_vecs[2]);
-            box_lat.calc_properties();
-
-            bool fits = true;
-
-
-            if(!box_lat.is_supercell_of(*this, prim_pg) || !box_lat.is_supercell_of(scel, prim_pg)) {
-              fits = false;
-              if(verbose) std::cout << exponentsA.current() << "\t" << exponentsB.current() << "\t" << exponentsC << "\r";
-            }
-
-            if(fits) {
-
-              if(verbose) {
-                std::cout << std::endl << "Found it! Size: " << round(box_lat.vol() / prim.vol()) << std::endl;
-                std::cout << "Using  " << exponentsA.current() << "\t" << exponentsB.current() << "\t" << exponentsC << std::endl << std::endl;
-                std::cout << "Your superduper lattice is:" << std::endl;
-                box_lat.print(std::cout);
-                std::cout << "\nAnd its conversion matrix is:" << std::endl;
-                std::cout << prim.coord_trans_mat[FRAC].inverse()*box_lat.coord_trans_mat[FRAC] << std::endl;
-                std::cout << std::endl;
-              }
-
-              return box_lat;
-            }
-
-          }
-        }
-        while(++exponentsB);
-      }
-      while(++exponentsA);
-      factor++;       //None of the superdupercells for the current size worked. MAKE IT BIGGER!!
-    }
-
-  }
-
-
-  //********************************************************************
-  /**
-   *  superduper_size_me will first find "boxes" for each individual supercell.
-   *  Each of these boxes is simply a superdupercell that considers only ONE supercell,
-   *  i.e. a supercell of one supercell that has a diagonal matrix relative to the primitive
-   *  (presuperdupercell). Once all boxes have been found, the (final) superdupercell is
-   *  calculated, taking all presuperdupercells into account. Validity of superdupercells
-   *  take all point group operations into account.
-   *
-   *  Superdupercells are calculated by first determining the minimum required volume
-   *  (minSDsize), which is obtained by taking the least common multiple of all supercell
-   *  sizes. This minimum size is then split into factors and shared among three groups. Each
-   *  group will take the product of its members, corresponding to possible sizes for
-   *  each superdupercell lattice vector. If no combination of minSDsize factors yield
-   *  a valid superdupercell, the minimum size is increased.
-   *
-   *  ALL STRUCTURES MUST SHARE PRIMITIVE!!
-   */
-  //********************************************************************
-  void Lattice::superduper_size_me(const Lattice &prim, const Array<Lattice> &supercells) {
-    *this = supercells[0];
-
-    for(Index i = 1; i < supercells.size(); i++) {
-      //std::cout << "Boxing lattices " << i << " and " << i + 1 << " of " << supercells.size() << std::endl;
-      *this = box(prim, supercells[i]);
-    }
-    return;
-
-  }
-
-  //********************************************************************
-=======
->>>>>>> 1d584078
   Lattice &Lattice::make_right_handed() {
 
     if(lat_column_mat().determinant() < 0) {
