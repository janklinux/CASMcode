#include "casm/monte_carlo/grand_canonical/GrandCanonicalConditions.hh"
#include "casm/monte_carlo/MonteCarlo.hh"
#include "casm/monte_carlo/MonteSettings.hh"

#include "casm/clex/PrimClex.hh"

namespace CASM {


  /// \brief Constructor
  ///
  /// \param _temperature in K
  /// \param _param_chem_pot Parametric composition chemical potential
  /// \param _comp_converter CompositionConverter for converting from parametric chem_pot to atomic chem_pot
  /// \param _tol tolerance for comparing conditions
  ///
  GrandCanonicalConditions::GrandCanonicalConditions(double _temperature,
                                                     const Eigen::VectorXd &_param_chem_pot,
                                                     const CompositionConverter &_comp_converter,
                                                     double _tol) :
    m_comp_converter(_comp_converter),
    m_tolerance(_tol) {

    // -- set T ----
    set_temperature(_temperature);

<<<<<<< HEAD
    
=======

>>>>>>> 8ebb194b
    // -- set param_chem_pot ----
    set_param_chem_pot(_param_chem_pot);

  }

  // ***************************************ACCESSORS********************************************** //

  double GrandCanonicalConditions::temperature() const {
    return m_temperature;
  }

  double GrandCanonicalConditions::beta() const {
    return m_beta;
  }

  const Eigen::VectorXd &GrandCanonicalConditions::chem_pot() const {
    return m_chem_pot;
  }

  double GrandCanonicalConditions::chem_pot(Index index) const {
    return m_chem_pot(index);
  }
<<<<<<< HEAD
  
  double GrandCanonicalConditions::exchange_chem_pot(Index index_new, Index index_curr) const {
    return m_chem_pot(index_new) - m_chem_pot(index_curr);
  }
  
=======

  double GrandCanonicalConditions::exchange_chem_pot(Index index_new, Index index_curr) const {
    return m_chem_pot(index_new) - m_chem_pot(index_curr);
  }

>>>>>>> 8ebb194b
  Eigen::VectorXd GrandCanonicalConditions::param_chem_pot() const {
    return m_param_chem_pot;
  }

  double GrandCanonicalConditions::param_chem_pot(Index index) const {
    return m_param_chem_pot(index);
  }

  double GrandCanonicalConditions::tolerance() const {
    return m_tolerance;
  }


  // ***************************************MUTATORS*********************************************** //

  void GrandCanonicalConditions::set_temperature(double in_temp) {
    m_temperature = in_temp;
    m_beta = 1.0 / (KB * m_temperature);
    return;
  }

  void GrandCanonicalConditions::set_chem_pot(const Eigen::VectorXd &in_chem_pot) {
    m_chem_pot = in_chem_pot;
    m_param_chem_pot = m_comp_converter.param_chem_pot(m_chem_pot);
    return;
  }

  void GrandCanonicalConditions::set_chem_pot(Index ind, double in_chem_pot) {
    m_chem_pot(ind) = in_chem_pot;
    m_param_chem_pot = m_comp_converter.param_chem_pot(m_chem_pot);
    return;
  }
<<<<<<< HEAD
  
=======

>>>>>>> 8ebb194b
  void GrandCanonicalConditions::set_param_chem_pot(const Eigen::VectorXd &in_param_chem_pot) {
    m_param_chem_pot = in_param_chem_pot;
    m_chem_pot = m_comp_converter.chem_pot(m_param_chem_pot);
    return;
  }

  void GrandCanonicalConditions::set_param_chem_pot(Index ind, double in_param_chem_pot) {
    m_param_chem_pot(ind) = in_param_chem_pot;
    m_chem_pot = m_comp_converter.chem_pot(m_param_chem_pot);
    return;
  }

  
  // ***************************************OPERATORS********************************************** //

  GrandCanonicalConditions &GrandCanonicalConditions::operator+=(const GrandCanonicalConditions &RHS) {
    m_temperature += RHS.m_temperature;
    for(int i = 0; i < m_param_chem_pot.size(); i++) {
      m_param_chem_pot(i) += RHS.m_param_chem_pot(i);
    }
    m_chem_pot = m_comp_converter.chem_pot(m_param_chem_pot);
    m_beta = 1.0 / (CASM::KB * m_temperature);
    return *this;
  }

  GrandCanonicalConditions GrandCanonicalConditions::operator+(const GrandCanonicalConditions &RHS) const {
    return GrandCanonicalConditions(*this) += RHS;
  }

  ///Subtract temperature and all chemical potentials to *this
  GrandCanonicalConditions &GrandCanonicalConditions::operator-=(const GrandCanonicalConditions &RHS) {
    m_temperature -= RHS.m_temperature;
    for(int i = 0; i < m_param_chem_pot.size(); i++) {
      m_param_chem_pot(i) -= RHS.m_param_chem_pot(i);
    }

    m_chem_pot = m_comp_converter.chem_pot(m_param_chem_pot);
    m_beta = 1.0 / (CASM::KB * m_temperature);
    return *this;
  }

  GrandCanonicalConditions GrandCanonicalConditions::operator-(const GrandCanonicalConditions &RHS) const {
    return GrandCanonicalConditions(*this) -= RHS;
  }

  bool GrandCanonicalConditions::operator==(const GrandCanonicalConditions &RHS) const {
    if(!almost_zero(m_temperature - RHS.m_temperature, m_tolerance)) {
      return false;
    }

    for(int i = 0; i < m_param_chem_pot.size(); i++) {
      if(!almost_zero(m_param_chem_pot(i) - RHS.m_param_chem_pot(i), m_tolerance)) {
        return false;
      }
    }

    return true;
  }

  bool GrandCanonicalConditions::operator!=(const GrandCanonicalConditions &RHS) const {
    return !(*this == RHS);
  }

  int GrandCanonicalConditions::operator/(const GrandCanonicalConditions &RHS_inc) const {
    int max_division = 0;

    if(!almost_zero(RHS_inc.temperature())) {
      max_division = round(temperature() / RHS_inc.temperature());
    }

    for(Index i = 0; i < chem_pot().size(); i++) {
      int temp_division = round(chem_pot(i) / RHS_inc.chem_pot(i));

      if(temp_division > max_division && !almost_zero(RHS_inc.chem_pot(i))) {
        max_division = temp_division;
      }
    }

    return max_division;
  }



}

<|MERGE_RESOLUTION|>--- conflicted
+++ resolved
@@ -24,11 +24,7 @@
     // -- set T ----
     set_temperature(_temperature);
 
-<<<<<<< HEAD
-    
-=======
 
->>>>>>> 8ebb194b
     // -- set param_chem_pot ----
     set_param_chem_pot(_param_chem_pot);
 
@@ -51,19 +47,11 @@
   double GrandCanonicalConditions::chem_pot(Index index) const {
     return m_chem_pot(index);
   }
-<<<<<<< HEAD
-  
-  double GrandCanonicalConditions::exchange_chem_pot(Index index_new, Index index_curr) const {
-    return m_chem_pot(index_new) - m_chem_pot(index_curr);
-  }
-  
-=======
 
   double GrandCanonicalConditions::exchange_chem_pot(Index index_new, Index index_curr) const {
     return m_chem_pot(index_new) - m_chem_pot(index_curr);
   }
 
->>>>>>> 8ebb194b
   Eigen::VectorXd GrandCanonicalConditions::param_chem_pot() const {
     return m_param_chem_pot;
   }
@@ -96,11 +84,7 @@
     m_param_chem_pot = m_comp_converter.param_chem_pot(m_chem_pot);
     return;
   }
-<<<<<<< HEAD
-  
-=======
 
->>>>>>> 8ebb194b
   void GrandCanonicalConditions::set_param_chem_pot(const Eigen::VectorXd &in_param_chem_pot) {
     m_param_chem_pot = in_param_chem_pot;
     m_chem_pot = m_comp_converter.chem_pot(m_param_chem_pot);
@@ -113,7 +97,7 @@
     return;
   }
 
-  
+
   // ***************************************OPERATORS********************************************** //
 
   GrandCanonicalConditions &GrandCanonicalConditions::operator+=(const GrandCanonicalConditions &RHS) {
