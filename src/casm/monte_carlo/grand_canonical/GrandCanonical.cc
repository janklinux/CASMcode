
#include "casm/monte_carlo/grand_canonical/GrandCanonical.hh"
#include "casm/clex/PrimClex.hh"
#include "casm/clex/ConfigIterator.hh"
#include "casm/clex/Norm.hh"
#include "casm/monte_carlo/grand_canonical/GrandCanonicalIO.hh"

namespace CASM {


  GrandCanonical::GrandCanonical(PrimClex &primclex, const GrandCanonicalSettings &settings, Log &_log):
    MonteCarlo(primclex, settings, _log),
    m_site_swaps(supercell()),
    m_formation_energy_clex(primclex, settings.formation_energy(primclex)),
    m_all_correlations(settings.all_correlations()),
    m_event(primclex.composition_axes().components().size(), _clexulator().corr_size()) {

    const auto &desc = m_formation_energy_clex.desc();

    m_log.construct("Grand Canonical Monte Carlo");
    m_log << "project: " << this->primclex().get_path() << "\n";
    m_log << "formation_energy cluster expansion: " << desc.name << "\n";
    m_log << std::setw(16) << "property: " << desc.property << "\n";
    m_log << std::setw(16) << "calctype: " << desc.calctype << "\n";
    m_log << std::setw(16) << "ref: " << desc.ref << "\n";
    m_log << std::setw(16) << "bset: " << desc.bset << "\n";
    m_log << std::setw(16) << "eci: " << desc.eci << "\n";
    m_log << "supercell: \n" << supercell().get_transf_mat() << "\n" << std::endl;

    // set the SuperNeighborList...
    set_nlist();

    // If the simulation is big enough, use delta cluster functions;
    // else, calculate all cluster functions
    m_use_deltas = !nlist().overlaps();

    reset(_initial_configdof(settings, m_log));

    m_log.set("Initial Conditions");
    m_log << settings.initial_conditions() << std::endl << std::endl;
    m_condition = settings.initial_conditions();

    _update_properties();

  }

  /// \brief Return number of steps per pass. Equals number of sites with variable occupation.
  Index GrandCanonical::steps_per_pass() const {
    return m_site_swaps.variable_sites().size();
  }


  /// \brief Return current conditions
  const GrandCanonical::CondType &GrandCanonical::conditions() const {
    return m_condition;
  }


  /// \brief Set conditions and clear previously collected data
  void GrandCanonical::set_conditions(const GrandCanonicalConditions &new_conditions) {
    m_log.set("Conditions");
    m_log << new_conditions << std::endl << std::endl;

    m_condition = new_conditions;

    clear_samples();
    _update_properties();

    return;
  }

  /// \brief Set configdof and clear previously collected data
  void GrandCanonical::set_configdof(const ConfigDoF &configdof, const std::string &msg) {
    m_log.set("DoF");
    if(!msg.empty()) {
      m_log << msg << "\n";
    }
    m_log << std::endl;

    reset(configdof);
    _update_properties();
  }

  /// \brief Propose a new event, calculate delta properties, and return reference to it
  ///
  /// Randomly picks a site that's allowed more than one occupant, and randomly picks what occupant it
  /// changes to. Then calculates delta properties associated with that change.
  ///
  const GrandCanonical::EventType &GrandCanonical::propose() {

    // Randomly pick a site that's allowed more than one occupant
    Index random_variable_site = m_twister.randInt(m_site_swaps.variable_sites().size() - 1);

    // Determine what that site's linear index is and what the sublattice index is
    Index mutating_site = m_site_swaps.variable_sites()[random_variable_site];
    Index sublat = m_site_swaps.sublat()[random_variable_site];

    // Determine the current occupant of the mutating site
    int current_occupant = configdof().occ(mutating_site);

    // Randomly pick a new occupant for the mutating site
    const std::vector<int> &possible_mutation = m_site_swaps.possible_swap()[sublat][current_occupant];
    int new_occupant = possible_mutation[m_twister.randInt(possible_mutation.size() - 1)];

    // Update delta properties in m_event
    _update_deltas(m_event, mutating_site, sublat, current_occupant, new_occupant);

    if(debug()) {
      const auto &site_occ = primclex().get_prim().basis[sublat].site_occupant();
      m_log.custom("Propose event");

      m_log  << "  Mutating site (linear index): " << mutating_site << "\n"
             << "  Mutating site (b, i, j, k): " << supercell().uccoord(mutating_site) << "\n"
             << "  Current occupant: " << current_occupant << " (" << site_occ[current_occupant].name << ")\n"
             << "  Proposed occupant: " << new_occupant << " (" << site_occ[new_occupant].name << ")\n\n"

             << "  beta: " << m_condition.beta() << "\n"
             << "  T: " << m_condition.temperature() << std::endl;

      m_log << std::setw(12) << "i" << std::setw(16) << "ECI" << std::setw(16) << "dCorr" << std::endl;

      if(m_all_correlations) {
        for(int i = 0; i < m_event.dCorr().size(); ++i) {

          double eci = 0.0;
          Index index = find_index(_eci().index(), i);
          if(index != _eci().index().size()) {
            eci = _eci().value()[index];
          }

          m_log << std::setw(12) << i
                << std::setw(16) << std::setprecision(8) << eci
                << std::setw(16) << std::setprecision(8) << m_event.dCorr()[i] << std::endl;

        }
      }
      else {
        for(int i = 0; i < _eci().value().size(); ++i) {
          m_log << std::setw(12) << _eci().index()[i]
                << std::setw(16) << std::setprecision(8) << _eci().value()[i]
                << std::setw(16) << std::setprecision(8) << m_event.dCorr()[_eci().index()[i]] << std::endl;

        }
      }

      auto origin = primclex().composition_axes().origin();
      auto exchange_chem_pot = m_condition.exchange_chem_pot();
      auto param_chem_pot = m_condition.param_chem_pot();
      auto Mpinv = primclex().composition_axes().dparam_dmol();
      auto V = supercell().volume();
      Index curr_species = m_site_swaps.sublat_to_mol()[sublat][current_occupant];
      Index new_species = m_site_swaps.sublat_to_mol()[sublat][new_occupant];

      m_log << "  components: " << jsonParser(primclex().composition_axes().components()) << "\n"
            << "  d(N): " << m_event.dN().transpose() << "\n"
            << "    dx_dn: \n" << Mpinv << "\n"
            << "    param_chem_pot.transpose() * dx_dn: \n" << param_chem_pot.transpose()*Mpinv << "\n"
            << "    param_chem_pot.transpose() * dx_dn * dN: " << param_chem_pot.transpose()*Mpinv *m_event.dN().cast<double>() << "\n"
            << "  d(Nunit * param_chem_pot * x): " << exchange_chem_pot(new_species, curr_species) << "\n"
            << "  d(Ef): " << m_event.dEf() << "\n"
            << "  d(Epot): " << m_event.dEf() - exchange_chem_pot(new_species, curr_species) << "\n"
            << std::endl;


    }

    return m_event;
  }

  /// \brief Based on a random number, decide if the change in energy from the proposed event is low enough to be accepted.
  bool GrandCanonical::check(const GrandCanonicalEvent &event) {

    if(event.dEpot() < 0.0) {

      if(debug()) {
        m_log.custom("Check event");
        m_log << "Probability to accept: 1.0\n" << std::endl;
      }
      return true;
    }

    double rand = m_twister.rand53();
    double prob = exp(-event.dEpot() * m_condition.beta());

    if(debug()) {
      m_log.custom("Check event");
      m_log << "Probability to accept: " << prob << "\n"
            << "Random number: " << rand << "\n" << std::endl;
    }

    return rand < prob;
  }

  /// \brief Accept proposed event. Change configuration accordingly and update energies etc.
  ///
  /// Once you've found an event that passes the random number test, you want to accept it. This routine will
  /// apply all the changes in the event to *this (change occupation of one atom) and update the formation energy,
  /// generalized enthalpy, number of species and correlations values.
  ///
  void GrandCanonical::accept(const EventType &event) {

    if(debug()) {
      m_log.custom("Accept Event");
      m_log << std::endl;
    }

    // First apply changes to configuration (just a single occupant change)
    _configdof().occ(event.occupational_change().site_index()) = event.occupational_change().to_value();

    // Next update all properties that changed from the event
    _formation_energy() += event.dEf() / supercell().volume();
    _potential_energy() += event.dEpot() / supercell().volume();
    _corr() += event.dCorr() / supercell().volume();
    _comp_n() += event.dN().cast<double>() / supercell().volume();

    return;
  }

  /// \brief Nothing needs to be done to reject a GrandCanonicalEvent
  void GrandCanonical::reject(const EventType &event) {
    if(debug()) {
      m_log.custom("Reject Event");
      m_log << std::endl;
    }
    return;
  }

  /// \brief Calculate the single spin flip low temperature expansion of the grand canonical potential
  ///
  /// Returns low temperature expansion estimate of the grand canonical free energy.
  /// Works with the current ConfigDoF as groundstate.
  ///
  /// Quick derivation:
  /// Z: partition function
  /// boltz(x): exp(-x/kBT)
  /// \Omega: (E-SUM(chem_pot*comp_n))*N
  /// N: number of unit cells in supercell
  ///
  /// The partition function is
  /// Z=SUM(boltz(\Omega_s))    summing over all microstates s
  ///
  /// \Omega_s can be split into groundstate \Omega_0 and a delta energy D\Omega
  /// \Omega_s=\Omega_0+D\Omega_s
  /// Z=boltz(\Omega_0)*SUM(boltz(D\Omega_s))  summing over all microstates
  ///
  /// For low temperatures we can approximate Z by truncating the sum after microstates that
  /// only involve point defects and no defects
  /// Z=boltz(\Omega_0)*SUM(boltz(D\Omega_s))  summing over all states with only point defects or no defects
  ///
  /// The free energy is
  /// Phi=-kB*T*ln(Z)
  /// Phi=-kB*T*(-\Omega_0/kBT+ln(SUM(boltz(D\Omega_s))    Sum is over point defects and no defects (in which case D\Omega_s == 0)
  /// Phi=(\Omega_0-kB*T(ln(SUM(boltz(D\Omega_s)))))/N
  ///
  double GrandCanonical::lte_grand_canonical_free_energy() const {

    const SiteExchanger &site_exch = m_site_swaps;
    const ConfigDoF &config_dof = configdof();
    GrandCanonicalEvent event = m_event;

    double tol = 1e-12;

    auto less = [&](const double & A, const double & B) {
      return A < B - tol;
    };

    std::map<double, unsigned long, decltype(less)> hist(less);

    // no defect case
    hist[0.0] = 1;

    double sum_exp = 0.0;

    //Loop over sites that can change occupants
    for(Index exch_ind = 0; exch_ind < site_exch.variable_sites().size(); exch_ind++) {

      //Transform exchanger index to ConfigDoF index
      Index mutating_site = site_exch.variable_sites()[exch_ind];
      int sublat = site_exch.sublat()[exch_ind];
      int current_occupant = config_dof.occ(mutating_site);

      //Loop over possible occupants for site that can change
      const auto &possible = site_exch.possible_swap()[sublat][current_occupant];
      for(auto new_occ_it = possible.begin(); new_occ_it != possible.end(); ++new_occ_it) {

        _update_deltas(event, mutating_site, sublat, current_occupant, *new_occ_it);

        //save the result
        double dpot_nrg = event.dEpot();

        if(dpot_nrg < 0.0) {
          Log &err_log = default_err_log();
          err_log.error<Log::standard>("Calculating low temperature expansion");
          err_log << "  Defect lowered the potential energy. Your motif configuration "
                  << "is not the 0K ground state.\n" << std::endl;
          throw std::runtime_error("Error calculating low temperature expansion. Not in the ground state.");
        }


        auto it = hist.find(dpot_nrg);
        if(it == hist.end()) {
          hist[dpot_nrg] = 1;
        }
        else {
          it->second++;
        }
      }
    }

    m_log.results("Ground state and point defect potential energy details");
    m_log << "T: " << m_condition.temperature() << std::endl;
    m_log << "kT: " << 1.0 / m_condition.beta() << std::endl;
    m_log << "Beta: " << m_condition.beta() << std::endl << std::endl;

    m_log << std::setw(16) << "N/unitcell" << " "
          << std::setw(16) << "dPE" << " "
          << std::setw(24) << "N*exp(-dPE/kT)" << " "
          << std::setw(16) << "dphi" << " "
          << std::setw(16) << "phi" << std::endl;

    double tsum = 0.0;
    double phi = 0.0;
    double phi_prev;
    for(auto it = hist.rbegin(); it != hist.rend(); ++it) {
      phi_prev = phi;
      tsum += it->second * exp(-(it->first) * m_condition.beta());
      phi = std::log(tsum) / m_condition.beta() / supercell().volume();

      if(almost_equal(it->first, 0.0, tol)) {
        m_log << std::setw(16) << "(gs)" << " ";
      }
      else {
        m_log << std::setw(16) << std::setprecision(8) << (1.0 * it->second) / supercell().volume() << " ";
      }
      m_log << std::setw(16) << std::setprecision(8) << it->first << " "
            << std::setw(24) << std::setprecision(8) << it->second *exp(-it->first * m_condition.beta()) << " "
            << std::setw(16) << std::setprecision(8) << phi - phi_prev << " "
            << std::setw(16) << std::setprecision(8) << potential_energy() - phi << std::endl;

    }

    m_log << "phi_LTE(1): " << std::setprecision(12) << potential_energy() - phi << std::endl << std::endl;

    return potential_energy() - phi;

  }

  /// \brief Write results to files
  void GrandCanonical::write_results(Index cond_index) const {
    CASM::write_results(settings(), *this, m_log);
    write_conditions_json(settings(), *this, cond_index, m_log);
    write_observations(settings(), *this, cond_index, m_log);
    write_trajectory(settings(), *this, cond_index, m_log);
    //write_pos_trajectory(settings(), *this, cond_index);
  }

  /// \brief Update delta properties in 'event'
  void GrandCanonical::_update_deltas(GrandCanonicalEvent &event,
                                      Index mutating_site,
                                      int sublat,
                                      int current_occupant,
                                      int new_occupant) const {

    // ---- set OccMod --------------

    event.occupational_change().set(mutating_site, sublat, new_occupant);

    // ---- set dspecies --------------

    for(int i = 0; i < event.dN().size(); ++i) {
      event.set_dN(i, 0);
    }
    Index curr_species = m_site_swaps.sublat_to_mol()[sublat][current_occupant];
    Index new_species = m_site_swaps.sublat_to_mol()[sublat][new_occupant];
    event.set_dN(curr_species, -1);
    event.set_dN(new_species, 1);


    // ---- set dcorr --------------

    // Point the Clexulator to the right neighborhood
    _clexulator().set_nlist(nlist().sites(nlist().unitcell_index(mutating_site)).data());

<<<<<<< HEAD
    if(m_use_deltas) {

      // Calculate the change in correlations due to this event
      if(m_all_correlations) {
        m_clexulator.calc_delta_point_corr(sublat,
                                           current_occupant,
                                           new_occupant,
                                           event.dCorr().data());
      }
      else {
        auto begin = m_formation_energy_eci.index().data();
        auto end = begin + m_formation_energy_eci.index().size();
        m_clexulator.calc_restricted_delta_point_corr(sublat,
                                                      current_occupant,
                                                      new_occupant,
                                                      event.dCorr().data(),
                                                      begin,
                                                      end);
      }
    }
    else {

      int &occ = m_config.configdof().occ(event.occupational_change().site_index());
      int from_value = occ;

      // Apply changes to configuration (just a single occupant change)
      occ = event.occupational_change().to_value();

      // Calculate the change in correlations due to this event
      event.dCorr() = (correlations_vec(m_config.configdof(), supercell(), m_clexulator) - corr()) * supercell().volume();

      // Unapply changes
      occ = from_value;
=======
    // Calculate the change in correlations due to this event
    if(m_all_correlations) {
      _clexulator().calc_delta_point_corr(sublat,
                                          current_occupant,
                                          new_occupant,
                                          event.dCorr().data());
    }
    else {
      auto begin = _eci().index().data();
      auto end = begin + _eci().index().size();
      _clexulator().calc_restricted_delta_point_corr(sublat,
                                                     current_occupant,
                                                     new_occupant,
                                                     event.dCorr().data(),
                                                     begin,
                                                     end);
>>>>>>> b03ef668
    }

    // ---- set dformation_energy --------------

    event.set_dEf(_eci() * event.dCorr().data());


    // ---- set dpotential_energy --------------

    event.set_dEpot(event.dEf() - m_condition.exchange_chem_pot(new_species, curr_species));

  }

  /// \brief Calculate properties given current conditions
  void GrandCanonical::_update_properties() {

    // initialize properties and store pointers to the data strucures
<<<<<<< HEAD
    m_vector_property["corr"] = correlations_vec(_configdof(), supercell(), m_clexulator);
=======
    m_vector_property["corr"] = correlations_vec(m_configdof, supercell(), _clexulator());
>>>>>>> b03ef668
    m_corr = &m_vector_property["corr"];

    m_vector_property["comp_n"] = CASM::comp_n(_configdof(), supercell());
    m_comp_n = &m_vector_property["comp_n"];

    m_scalar_property["formation_energy"] = _eci() * corr().data();
    m_formation_energy = &m_scalar_property["formation_energy"];

    m_scalar_property["potential_energy"] = formation_energy() - primclex().composition_axes().param_composition(comp_n()).dot(m_condition.param_chem_pot());
    m_potential_energy = &m_scalar_property["potential_energy"];

    if(debug()) {

      m_log.custom("Calculate correlations");
      m_log << std::setw(12) << "i" << std::setw(16) << "ECI" << std::setw(16) << "corr" << std::endl;

      if(m_all_correlations) {
        for(int i = 0; i < corr().size(); ++i) {

          double eci = 0.0;
          Index index = find_index(_eci().index(), i);
          if(index != _eci().index().size()) {
            eci = _eci().value()[index];
          }

          m_log << std::setw(12) << i
                << std::setw(16) << std::setprecision(8) << eci
                << std::setw(16) << std::setprecision(8) << corr()[i] << std::endl;

        }
      }
      else {
        for(int i = 0; i < _eci().value().size(); ++i) {
          m_log << std::setw(12) << _eci().index()[i]
                << std::setw(16) << std::setprecision(8) << _eci().value()[i]
                << std::setw(16) << std::setprecision(8) << corr()[_eci().index()[i]] << std::endl;

        }
      }
      m_log << std::endl;

      auto origin = primclex().composition_axes().origin();
      auto exchange_chem_pot = m_condition.exchange_chem_pot();
      auto param_chem_pot = m_condition.param_chem_pot();
      auto comp_x = primclex().composition_axes().param_composition(comp_n());
      auto M = primclex().composition_axes().dmol_dparam();

      m_log.custom("Calculate properties");
      m_log << "Semi-grand canonical ensemble: \n"
            << "  Thermodynamic potential (per unitcell), phi = -kT*ln(Z)/N \n"
            << "  Partition function, Z = sum_i exp(-N*potential_energy_i/kT) \n"
            << "  composition, comp_n = origin + M * comp_x \n"
            << "  parametric chemical potential, param_chem_pot = M.transpose() * chem_pot \n"
            << "  potential_energy (per unitcell) = formation_energy - param_chem_pot*comp_x \n\n"

            << "components: " << jsonParser(primclex().composition_axes().components()) << "\n"
            << "M:\n" << M << "\n"
            << "origin: " << origin.transpose() << "\n"
            << "comp_n: " << comp_n().transpose() << "\n"
            << "comp_x: " << comp_x.transpose() << "\n"
            << "param_chem_pot: " << param_chem_pot.transpose() << "\n"
            << "  param_chem_pot*comp_x: " << param_chem_pot.dot(comp_x)  << "\n"
            << "formation_energy: " << formation_energy() << "\n"
            << "  formation_energy - param_chem_pot*comp_x: " << formation_energy() - param_chem_pot.dot(comp_x) << "\n"
            << "potential_energy: " << potential_energy() << "\n" << std::endl;
    }

  }

  /// \brief Select initial configdof
  ///
  /// - "motif"/"configname": If "auto", use 0K ground state at given mu; else
  ///   use configuration with given name
  /// - "motif"/"configdof": Open configdof file with given name; must be for
  ///   the specified supercell.
  /// - Also prints messages describing what ConfigDoF is being used
  ConfigDoF GrandCanonical::_initial_configdof(
    const GrandCanonicalSettings &settings,
    Log &_log) {

    _log.set("Initial DoF");

    if(settings.is_motif_configname()) {

      std::string motif_configname = settings.motif_configname();
      _log << "motif configname: " << motif_configname << "\n";

      if(motif_configname == "auto") {

        _log << "searching for minimum potential energy motif..." << std::endl;

        double tol = 1e-6;
        auto compare = [&](double A, double B) {
          return A < B - tol;
        };

        GrandCanonicalConditions cond = settings.initial_conditions();

        _log << "using conditions: \n";
        _log << cond << std::endl;

        std::multimap<double, const Configuration *, decltype(compare)> configmap(compare);
        for(auto it = primclex().config_begin(); it != primclex().config_end(); ++it) {
          configmap.insert(std::make_pair(_eci() * correlations(*it, _clexulator()) - cond.param_chem_pot().dot(CASM::comp(*it)), &(*it)));
        }

        const Configuration &min_config = *(configmap.begin()->second);
        double min_potential_energy = configmap.begin()->first;
        auto eq_range = configmap.equal_range(min_potential_energy);
        if(std::distance(eq_range.first, eq_range.second) > 1) {
          _log << "Warning: Found degenerate ground states with potential energy: "
               << std::setprecision(8) << min_potential_energy << std::endl;
          for(auto it = eq_range.first; it != eq_range.second; ++it) {
            _log << "  " << it->second->name() << std::endl;
          }
          _log << "using: " << min_config.name() << "\n" << std::endl;
        }
        else {
          _log << "using: " << min_config.name() << " with potential energy: "
               << std::setprecision(8) << min_potential_energy << "\n" << std::endl;
        }

        return fill_supercell(supercell(), min_config);
      }
      else {
        _log << "using configation: " << motif_configname << "\n" << std::endl;
        return fill_supercell(supercell(), primclex().configuration(motif_configname));
      }

    }
    else if(settings.is_motif_configdof()) {
      _log << "motif configdof: " << settings.motif_configdof_path() << "\n";
      _log << "using configdof: " << settings.motif_configdof_path() << "\n" << std::endl;
      return settings.motif_configdof();
    }
    else {
      throw std::runtime_error("Error: Must specify motif \"configname\" or \"configdof\"");
    }
  }

}
<|MERGE_RESOLUTION|>--- conflicted
+++ resolved
@@ -381,25 +381,24 @@
     // Point the Clexulator to the right neighborhood
     _clexulator().set_nlist(nlist().sites(nlist().unitcell_index(mutating_site)).data());
 
-<<<<<<< HEAD
     if(m_use_deltas) {
 
       // Calculate the change in correlations due to this event
       if(m_all_correlations) {
-        m_clexulator.calc_delta_point_corr(sublat,
-                                           current_occupant,
-                                           new_occupant,
-                                           event.dCorr().data());
+        _clexulator().calc_delta_point_corr(sublat,
+                                            current_occupant,
+                                            new_occupant,
+                                            event.dCorr().data());
       }
       else {
         auto begin = m_formation_energy_eci.index().data();
         auto end = begin + m_formation_energy_eci.index().size();
-        m_clexulator.calc_restricted_delta_point_corr(sublat,
-                                                      current_occupant,
-                                                      new_occupant,
-                                                      event.dCorr().data(),
-                                                      begin,
-                                                      end);
+        _clexulator().calc_restricted_delta_point_corr(sublat,
+                                                       current_occupant,
+                                                       new_occupant,
+                                                       event.dCorr().data(),
+                                                       begin,
+                                                       end);
       }
     }
     else {
@@ -411,28 +410,10 @@
       occ = event.occupational_change().to_value();
 
       // Calculate the change in correlations due to this event
-      event.dCorr() = (correlations_vec(m_config.configdof(), supercell(), m_clexulator) - corr()) * supercell().volume();
+      event.dCorr() = (correlations_vec(m_config.configdof(), supercell(), _clexulator()) - corr()) * supercell().volume();
 
       // Unapply changes
       occ = from_value;
-=======
-    // Calculate the change in correlations due to this event
-    if(m_all_correlations) {
-      _clexulator().calc_delta_point_corr(sublat,
-                                          current_occupant,
-                                          new_occupant,
-                                          event.dCorr().data());
-    }
-    else {
-      auto begin = _eci().index().data();
-      auto end = begin + _eci().index().size();
-      _clexulator().calc_restricted_delta_point_corr(sublat,
-                                                     current_occupant,
-                                                     new_occupant,
-                                                     event.dCorr().data(),
-                                                     begin,
-                                                     end);
->>>>>>> b03ef668
     }
 
     // ---- set dformation_energy --------------
@@ -450,11 +431,7 @@
   void GrandCanonical::_update_properties() {
 
     // initialize properties and store pointers to the data strucures
-<<<<<<< HEAD
-    m_vector_property["corr"] = correlations_vec(_configdof(), supercell(), m_clexulator);
-=======
-    m_vector_property["corr"] = correlations_vec(m_configdof, supercell(), _clexulator());
->>>>>>> b03ef668
+    m_vector_property["corr"] = correlations_vec(_configdof(), supercell(), _clexulator());
     m_corr = &m_vector_property["corr"];
 
     m_vector_property["comp_n"] = CASM::comp_n(_configdof(), supercell());
