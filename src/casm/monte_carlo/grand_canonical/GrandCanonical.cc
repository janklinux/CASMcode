--- conflicted
+++ resolved
@@ -16,25 +16,17 @@
     m_site_swaps(supercell()),
     m_condition(settings.initial_conditions()),
     m_clexulator(primclex.global_clexulator()),
-<<<<<<< HEAD
     m_formation_energy_eci(
       read_eci(
         primclex.dir().eci(
           settings.clex(), 
-          settings.bset(), 
           settings.calctype(), 
           settings.ref(), 
+          settings.bset(), 
           settings.eci()
         )
       )
     ),
-=======
-    m_formation_energy_eci(primclex.dir().eci_out(settings.clex(), 
-                                                  settings.calctype(), 
-                                                  settings.ref(), 
-                                                  settings.bset(), 
-                                                  settings.eci())),
->>>>>>> 0ed9795c
     m_all_correlations(settings.all_correlations()),
     m_event(primclex.composition_axes().components().size(), m_clexulator.corr_size()),
     m_minus_one_comp_n(-1.0/supercell().volume()),
@@ -446,9 +438,9 @@
         for(int i=0; i<corr().size(); ++i) {
           
           double eci = 0.0;
-          Index index = find_index(m_formation_energy_eci.eci_index_list(), i);
-          if(index != m_formation_energy_eci.eci_index_list().size()) {
-            eci = m_formation_energy_eci.eci_list()[index];
+          Index index = find_index(m_formation_energy_eci.index(), i);
+          if(index != m_formation_energy_eci.index().size()) {
+            eci = m_formation_energy_eci.value()[index];
           }
           
           sout << std::setw(12) << i 
@@ -458,10 +450,10 @@
         }
       }
       else {
-        for(int i=0; i<m_formation_energy_eci.eci_list().size(); ++i) {
-          sout << std::setw(12) << m_formation_energy_eci.eci_index_list()[i] 
-               << std::setw(16) << std::setprecision(8) << m_formation_energy_eci.eci_list()[i] 
-               << std::setw(16) << std::setprecision(8) << corr()[m_formation_energy_eci.eci_index_list()[i]] << std::endl;
+        for(int i=0; i<m_formation_energy_eci.value().size(); ++i) {
+          sout << std::setw(12) << m_formation_energy_eci.index()[i] 
+               << std::setw(16) << std::setprecision(8) << m_formation_energy_eci.value()[i] 
+               << std::setw(16) << std::setprecision(8) << corr()[m_formation_energy_eci.index()[i]] << std::endl;
         
         }
       }
