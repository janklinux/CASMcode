
#include "casm/monte_carlo/grand_canonical/GrandCanonical.hh"
#include "casm/clex/PrimClex.hh"
#include "casm/clex/ConfigIterator.hh"
#include "casm/clex/Norm.hh"
#include "casm/monte_carlo/grand_canonical/GrandCanonicalIO.hh"

namespace CASM {

<<<<<<< HEAD
  
  GrandCanonical::GrandCanonical(PrimClex &primclex, const GrandCanonicalSettings &settings, std::ostream& _sout):
    MonteCarlo(primclex, 
               _select_motif(settings.motif_configname(), primclex, settings.initial_conditions(), _sout), 
               settings, 
               _sout), 
=======

  GrandCanonical::GrandCanonical(PrimClex &primclex, const GrandCanonicalSettings &settings, std::ostream &_sout):
    MonteCarlo(primclex, settings, _sout),
>>>>>>> d83b09b7
    m_site_swaps(supercell()),
    m_condition(settings.initial_conditions()),
    m_clexulator(primclex.global_clexulator()),
    m_formation_energy_eci(primclex.dir().eci_out(settings.clex(),
                                                  settings.calctype(),
                                                  settings.ref(),
                                                  settings.bset(),
                                                  settings.eci())),
    m_all_correlations(settings.all_correlations()),
    m_event(primclex.composition_axes().components().size(), m_clexulator.corr_size()),
<<<<<<< HEAD
    m_minus_one_comp_n(-1.0/supercell().volume()),
    m_plus_one_comp_n(1.0/supercell().volume()) {
    
    // set the SuperNeighborList... 
=======
    m_minus_one_comp_n(-1.0 / supercell().volume()),
    m_plus_one_comp_n(1.0 / supercell().volume()) {

    /// Prepare for calculating correlations. Maybe this should get put into Clexulator.
    const DirectoryStructure &dir = primclex.dir();
    if(fs::exists(dir.clexulator_src(primclex.settings().name(), settings.bset()))) {
      primclex.read_global_orbitree(dir.clust(settings.bset()));
    }

    // temporary solution:
    // Once all Clexulator have expanded the PrimNeighborList, set the SuperNeighborList...
>>>>>>> d83b09b7
    set_nlist();

    // Make sure the simulation is big enough to accommodate the clusters
    // you're using so that the delta formation energy is calculated accurately
    if(nlist().overlaps()) {
      throw std::runtime_error(
        std::string("ERROR in 'GrandCanonical(PrimClex &primclex, const MonteSettings &settings)'\n") +
        "  The simulation cell is too small to fit all the clusters without periodic overlap.\n" +
        "  This would result in incorrect calculations of dformation_energy.\n" +
        "  You need a smaller orbitree or a larger simulation cell.");
    }

    _update_properties();

  }

  /// \brief Return number of steps per pass. Equals number of sites with variable occupation.
  Index GrandCanonical::steps_per_pass() const {
    return m_site_swaps.variable_sites().size();
  }


  /// \brief Return current conditions
  const GrandCanonical::CondType &GrandCanonical::conditions() const {
    return m_condition;
  }


  /// \brief Set conditions and clear previously collected data
  void GrandCanonical::set_conditions(const GrandCanonicalConditions &new_conditions) {
    m_condition = new_conditions;

    clear_samples();
    _update_properties();

    return;
  }


  /// \brief Propose a new event, calculate delta properties, and return reference to it
  ///
  /// Randomly picks a site that's allowed more than one occupant, and randomly picks what occupant it
  /// changes to. Then calculates delta properties associated with that change.
  ///
  const GrandCanonical::EventType &GrandCanonical::propose() {

    // Randomly pick a site that's allowed more than one occupant
    Index random_variable_site = m_twister.randInt(m_site_swaps.variable_sites().size() - 1);

    // Determine what that site's linear index is and what the sublattice index is
    Index mutating_site = m_site_swaps.variable_sites()[random_variable_site];
    Index sublat = m_site_swaps.sublat()[random_variable_site];

    // Determine the current occupant of the mutating site
    int current_occupant = configdof().occ(mutating_site);

    // Randomly pick a new occupant for the mutating site
    const std::vector<int> &possible_mutation = m_site_swaps.possible_swap()[sublat][current_occupant];
    int new_occupant = possible_mutation[m_twister.randInt(possible_mutation.size() - 1)];

    // Update delta properties in m_event
    _update_deltas(m_event, mutating_site, sublat, current_occupant, new_occupant);

    if(debug()) {
      const auto &site_occ = primclex().get_prim().basis[sublat].site_occupant();
      sout << "\n-- Proposed event -- \n\n"

           << "  Mutating site (linear index): " << mutating_site << "\n"
           << "  Mutating site (b, i, j, k): " << supercell().uccoord(mutating_site) << "\n"
           << "  Current occupant: " << current_occupant << " (" << site_occ[current_occupant].name << ")\n"
           << "  Proposed occupant: " << new_occupant << " (" << site_occ[new_occupant].name << ")\n\n"

           << "  beta: " << m_condition.beta() << "\n"
           << "  T: " << m_condition.temperature() << std::endl;

      sout << std::setw(12) << "i" << std::setw(16) << "ECI" << std::setw(16) << "dcorr" << std::endl;

      if(m_all_correlations) {
        for(int i = 0; i < m_event.dcorr().size(); ++i) {

          double eci = 0.0;
          Index index = find_index(m_formation_energy_eci.eci_index_list(), i);
          if(index != m_formation_energy_eci.eci_index_list().size()) {
            eci = m_formation_energy_eci.eci_list()[index];
          }

          sout << std::setw(12) << i
               << std::setw(16) << std::setprecision(8) << eci
               << std::setw(16) << std::setprecision(8) << m_event.dcorr()[i] << std::endl;

        }
      }
      else {
        for(int i = 0; i < m_formation_energy_eci.eci_list().size(); ++i) {
          sout << std::setw(12) << m_formation_energy_eci.eci_index_list()[i]
               << std::setw(16) << std::setprecision(8) << m_formation_energy_eci.eci_list()[i]
               << std::setw(16) << std::setprecision(8) << m_event.dcorr()[m_formation_energy_eci.eci_index_list()[i]] << std::endl;

        }
      }
<<<<<<< HEAD
      
      auto origin = primclex().composition_axes().origin();
      auto chem_pot = m_condition.chem_pot();
      auto param_chem_pot = m_condition.param_chem_pot();
      auto dcomp_n = m_event.dcomp_n();
      auto dcomp_x = primclex().composition_axes().dparam_composition(dcomp_n);
      auto M = primclex().composition_axes().dparam_dmol();
      auto V = supercell().volume();
           
      sout << "  components: " << jsonParser(primclex().composition_axes().components()) << "\n"
           << "  N*dcomp_n: " << V*dcomp_n.transpose() << "\n"
           << "  chem_pot: " << chem_pot.transpose() << "\n"
           << "  N*dcomp_x: " << V*dcomp_x.transpose() << "\n"
           << "  param_chem_pot: " << param_chem_pot.transpose() << "\n"
           << "   N*param_chem_pot*dcomp_x: " << V*param_chem_pot.dot(dcomp_x) << "\n"
           << "  N*dformation_energy: " << V*m_event.dformation_energy() << "\n"
           << "    N*(dformation_energy - chem_pot*dcomp_n): " << V*(m_event.dformation_energy() - chem_pot.dot(dcomp_n)) << "\n"
           << "    N*(dformation_energy - parm_chem_pot*dcomp_x: " << V*(m_event.dformation_energy() - param_chem_pot.dot(dcomp_x)) << "\n"
           << "  N*dpotential_energy: " << V*m_event.dpotential_energy() << "\n" << std::endl;
           
      
=======

      sout << "  dformation_energy: " << m_event.dformation_energy() << "\n"
           << "  components: " << jsonParser(primclex().composition_axes().components()) << "\n"
           << "  dcomp_n: " << m_event.dcomp_n().transpose() << "\n"
           << "  chem_pot: " << m_condition.chem_pot().transpose() << "\n"
           << "  dcomp: " << primclex().composition_axes().dparam_composition(m_event.dcomp_n()).transpose() << "\n"
           << "  param_chem_pot: " << m_condition.param_chem_pot().transpose() << "\n"
           << "  dpotential_energy: " << m_event.dpotential_energy() << "\n" << std::endl;


>>>>>>> d83b09b7
    }

    return m_event;
  }

  /// \brief Based on a random number, decide if the change in energy from the proposed event is low enough to be accepted.
  bool GrandCanonical::check(const GrandCanonicalEvent &event) {

    if(event.dpotential_energy() < 0.0) {

      if(debug()) {
        sout << "Probability to accept: 1.0\n" << std::endl;
      }
      return true;
    }

    double rand = m_twister.rand53();
    double prob = exp(-event.dpotential_energy() * m_condition.beta() * supercell().volume());

    if(debug()) {
      sout << "Probability to accept: " << prob << "\n"
           << "Random number: " << rand << "\n" << std::endl;
    }

    return rand < prob;
  }

  /// \brief Accept proposed event. Change configuration accordingly and update energies etc.
  ///
  /// Once you've found an event that passes the random number test, you want to accept it. This routine will
  /// apply all the changes in the event to *this (change occupation of one atom) and update the formation energy,
  /// generalized enthalpy, number of species and correlations values.
  ///
  void GrandCanonical::accept(const EventType &event) {

    if(debug()) {
      sout << "** Accept event **" << std::endl;
    }

    // First apply changes to configuration (just a single occupant change)
    m_configdof.occ(event.occupational_change().site_index()) = event.occupational_change().to_value();

    // Next update all properties that changed from the event
<<<<<<< HEAD
    _formation_energy() += event.dformation_energy();
    _potential_energy() += event.dpotential_energy();
    _corr() += event.dcorr();
    _comp_n() += event.dcomp_n();
    
=======
    formation_energy() += event.dformation_energy();
    potential_energy() += event.dpotential_energy();
    corr() += event.dcorr();
    comp_n() += event.dcomp_n();

>>>>>>> d83b09b7
    return;
  }

  /// \brief Nothing needs to be done to reject a GrandCanonicalEvent
  void GrandCanonical::reject(const EventType &event) {
    if(debug()) {
      sout << "** Reject event **" << std::endl;
    }
    return;
  }

  /// \brief Calculate the single spin flip low temperature expansion of the grand canonical potential
  ///
  /// \param sout Stream to print spin flip details 
  ///
  /// Returns low temperature expansion estimate of the grand canonical free energy.
  /// Works with the current ConfigDoF as groundstate.
  ///
  /// Quick derivation:
  /// Z: partition function
  /// boltz(x): exp(-x/kBT)
<<<<<<< HEAD
  /// \Omega: (E-SUM(chem_pot*comp_n))*N
  /// N: number of unit cells in supercell
  /// 
=======
  /// \Omega: E-SUM(chem_pot*comp_n)
  ///
>>>>>>> d83b09b7
  /// The partition function is
  /// Z=SUM(boltz(\Omega_s))    summing over all microstates s
  ///
  /// \Omega_s can be split into groundstate \Omega_0 and a delta energy D\Omega
  /// \Omega_s=\Omega_0+D\Omega_s
  /// Z=boltz(\Omega_0)*SUM(boltz(D\Omega_s))  summing over all microstates
  ///
  /// For low temperatures we can approximate Z by truncating the sum after microstates that
  /// only involve point defects and no defects
  /// Z=boltz(\Omega_0)*SUM(boltz(D\Omega_s))  summing over all states with only point defects or no defects
  ///
  /// The free energy is
  /// Phi=-kB*T*ln(Z)
  /// Phi=-kB*T*(-\Omega_0/kBT+ln(SUM(boltz(D\Omega_s))    Sum is over point defects and no defects (in which case D\Omega_s == 0)
<<<<<<< HEAD
  /// Phi=(\Omega_0-kB*T(ln(SUM(boltz(D\Omega_s)))))/N            
  /// 
  double GrandCanonical::lte_grand_canonical_free_energy(std::ostream& sout) const {

    const SiteExchanger& site_exch = m_site_swaps;
    const ConfigDoF& config_dof = m_configdof;
    GrandCanonicalEvent event = m_event;
    
    double tol = 1e-12;
    
    auto less = [&](const double& A, const double& B) {
      return A < B - tol;
    };
    
    std::map<double, unsigned long, decltype(less)> hist(less);
    
    // no defect case
    hist[0.0] = 1;
    
    double sum_exp = 0.0;
    
=======
  /// Phi=\Omega_0-kB*T(ln(SUM(boltz(D\Omega_s))
  ///
  /// Now for numerical reasons, use ln(SUM(exp(x_s))) = m + ln(SUM(exp(x_s - m))), where m == max(x_s)
  ///
  /// So Phi = \Omega_0-kB*T*(m + ln(SUM(exp(x_s - m))), where x_s = -D\Omega_s / kB / T, and m == max(x_s)
  ///
  double GrandCanonical::lte_grand_canonical_free_energy() const {

    //Now we have \Omega_0 (grand_canonical_energy)

    const SiteExchanger &site_exch = m_site_swaps;
    const ConfigDoF &config_dof = m_configdof;
    GrandCanonicalEvent event = m_event;

    //This will hold all the possible x_s (x_s = -D\Omega_s / kB / T)  for all point defects and the no defect case
    std::vector<double> x;

    // no defect case
    x.push_back(0.0);

>>>>>>> d83b09b7
    //Loop over sites that can change occupants
    for(Index exch_ind = 0; exch_ind < site_exch.variable_sites().size(); exch_ind++) {

      //Transform exchanger index to ConfigDoF index
      Index mutating_site = site_exch.variable_sites()[exch_ind];
      int sublat = site_exch.sublat()[exch_ind];
      int current_occupant = config_dof.occ(mutating_site);

      //Loop over possible occupants for site that can change
      for(Index new_occupant_ind = 0; new_occupant_ind < site_exch.possible_swap()[sublat][current_occupant].size(); new_occupant_ind++) {

        int new_occupant = site_exch.sublat_to_mol()[sublat][new_occupant_ind];

        _update_deltas(event, mutating_site, sublat, current_occupant, new_occupant);

        //save the result
        double dpot_nrg = event.dpotential_energy() * supercell().volume();
        
        if(dpot_nrg < 0.0) {
          std::cerr << "Error calculating low temperature expansion: \n"
                    << "  Defect lowered the potential energy. Your motif configuration "
                    << "is not the 0K ground state." << std::endl;
          throw std::runtime_error("Error calculating low temperature expansion. Not in the ground state.");
        }
        
        
        auto it = hist.find(dpot_nrg);
        if(it == hist.end()) {
          hist[dpot_nrg] = 1;
        }
        else {
          it->second++;
        }
      }
    }
<<<<<<< HEAD
    
    
    sout << "\n-- Ground state and point defect potential energy details --\n\n";
    
    sout << "T: " << m_condition.temperature() << std::endl;
    sout << "kT: " << 1.0/m_condition.beta() << std::endl;
    sout << "Beta: " << m_condition.beta() << std::endl << std::endl;
    
    sout << std::setw(16) << "N/unitcell" << " "
         << std::setw(16) << "dPE" << " "
         << std::setw(24) << "N*exp(-dPE_i/kT)" << " "
         << std::setw(16) << "dPhi" << " "
         << std::setw(16) << "Phi" << std::endl;
      
    double tsum = 0.0;
    double phi = 0.0;
    double phi_prev;
    for(auto it=hist.rbegin(); it!=hist.rend(); ++it) {
      phi_prev = phi;
      tsum += it->second*exp(-(it->first)*m_condition.beta());
      phi = std::log(tsum)/m_condition.beta()/supercell().volume();
      
      if(almost_equal(it->first, 0.0, tol)) {
        sout << std::setw(16) << "(gs)" << " ";
      }
      else {
        sout << std::setw(16) << std::setprecision(8) << (1.0*it->second)/supercell().volume() << " ";
      }
      sout << std::setw(16) << std::setprecision(8) << it->first << " "
           << std::setw(24) << std::setprecision(8) << it->second*exp(-it->first*m_condition.beta()) << " "
           << std::setw(16) << std::setprecision(8) << phi - phi_prev << " "
           << std::setw(16) << std::setprecision(8) << potential_energy() - phi << std::endl;
      
    }
    
    sout << "Phi_LTE(1): " << std::setprecision(12) << potential_energy() - phi << std::endl;
    
    return potential_energy() - phi;
=======

    // So Phi = \Omega_0-kB*T*(m + ln(SUM(exp(x_s - m))), where x_s = -D\Omega_s / kB / T, and m = max(x_s)

    // find max of x_s
    double m = *std::max_element(x.cbegin(), x.cend());

    // calc ln(SUM(exp(x_s - m))
    double sum_exp = 0.0;
    for(auto it = x.cbegin(); it != x.cend(); ++it) {
      sum_exp += exp(*it - m);
    }

    return potential_energy() - (m + std::log(sum_exp)) / m_condition.beta();
>>>>>>> d83b09b7

  }

  /// \brief Print info when a run begins
  void GrandCanonical::print_run_start_info() const {
    sout << "Begin run.  T = " << m_condition.temperature() << "  ";

    Eigen::VectorXd param_chem_pot = primclex().composition_axes().param_chem_pot(m_condition.chem_pot());
    for(int i = 0; i < param_chem_pot.size(); i++) {
      sout << "param_chem_pot_" << ((char)(i + (int) 'a')) << " = " << param_chem_pot(i) << "  ";
    }
    sout << std::endl;
  }

  /// \brief Write results to files
  void GrandCanonical::write_results(Index cond_index) const {
    CASM::write_results(settings(), *this);
    write_conditions_json(settings(), *this, cond_index);
    write_observations(settings(), *this, cond_index);
    write_trajectory(settings(), *this, cond_index);
    //write_pos_trajectory(settings(), *this, cond_index);
  }

  /// \brief Update delta properties in 'event'
  void GrandCanonical::_update_deltas(GrandCanonicalEvent &event,
                                      Index mutating_site,
                                      int sublat,
                                      int current_occupant,
                                      int new_occupant) const {

    // ---- set OccMod --------------

    event.occupational_change().set(mutating_site, sublat, new_occupant);

    // ---- set dspecies --------------

    for(int i = 0; i < event.dcomp_n().size(); ++i) {
      event.set_dcomp_n(i, 0.0);
    }
<<<<<<< HEAD
    Index curr_species = m_site_swaps.sublat_to_mol()[sublat][current_occupant];
    Index new_species = m_site_swaps.sublat_to_mol()[sublat][new_occupant];
    event.set_dcomp_n(curr_species, m_minus_one_comp_n);
    event.set_dcomp_n(new_species, m_plus_one_comp_n);
    
    
=======
    event.set_dcomp_n(m_site_swaps.sublat_to_mol()[sublat][current_occupant], m_minus_one_comp_n);
    event.set_dcomp_n(m_site_swaps.sublat_to_mol()[sublat][new_occupant], m_plus_one_comp_n);


>>>>>>> d83b09b7
    // ---- set dcorr --------------

    // Point the Clexulator to the right neighborhood
    m_clexulator.set_nlist(nlist().sites(nlist().unitcell_index(mutating_site)).data());

    // Calculate the change in correlations due to this event
    if(m_all_correlations) {
      m_clexulator.calc_delta_point_corr(sublat,
                                         current_occupant,
                                         new_occupant,
                                         event.dcorr().data());
    }
    else {
      m_clexulator.calc_restricted_delta_point_corr(sublat,
                                                    current_occupant,
                                                    new_occupant,
                                                    event.dcorr().data(),
                                                    m_formation_energy_eci.eci_index_list().begin(),
                                                    m_formation_energy_eci.eci_index_list().end());
    }
    event.dcorr() /= supercell().volume();

    // ---- set dformation_energy --------------

    event.set_dformation_energy((m_formation_energy_eci * event.dcorr().data()));


    // ---- set dpotential_energy --------------
<<<<<<< HEAD
    
    event.set_dpotential_energy(event.dformation_energy() - m_condition.exchange_chem_pot(new_species, curr_species)*m_plus_one_comp_n);
    
=======


    event.set_dpotential_energy(event.dformation_energy() - event.dcomp_n().dot(m_condition.chem_pot()));

>>>>>>> d83b09b7
  }

  /// \brief Calculate properties given current conditions
  void GrandCanonical::_update_properties() {

    // initialize properties and store pointers to the data strucures
    m_vector_property["corr"] = correlations_vec(m_configdof, supercell(), m_clexulator);
    m_corr = &m_vector_property["corr"];

    m_vector_property["comp_n"] = CASM::comp_n(m_configdof, supercell());
    m_comp_n = &m_vector_property["comp_n"];

    m_scalar_property["formation_energy"] = m_formation_energy_eci * corr().data();
    m_formation_energy = &m_scalar_property["formation_energy"];
<<<<<<< HEAD
    
    m_scalar_property["potential_energy"] = formation_energy() - primclex().composition_axes().param_composition(comp_n()).dot(m_condition.param_chem_pot());
    m_potential_energy = &m_scalar_property["potential_energy"]; 
    
=======

    m_scalar_property["potential_energy"] = formation_energy() - comp_n().dot(m_condition.chem_pot());
    m_potential_energy = &m_scalar_property["potential_energy"];

>>>>>>> d83b09b7
    if(debug()) {
      
      sout << std::setw(12) << "i" << std::setw(16) << "ECI" << std::setw(16) << "corr" << std::endl;
      
      if(m_all_correlations) {
        for(int i=0; i<corr().size(); ++i) {
          
          double eci = 0.0;
          Index index = find_index(m_formation_energy_eci.eci_index_list(), i);
          if(index != m_formation_energy_eci.eci_index_list().size()) {
            eci = m_formation_energy_eci.eci_list()[index];
          }
          
          sout << std::setw(12) << i 
               << std::setw(16) << std::setprecision(8) << eci 
               << std::setw(16) << std::setprecision(8) << corr()[i] << std::endl;
        
        }
      }
      else {
        for(int i=0; i<m_formation_energy_eci.eci_list().size(); ++i) {
          sout << std::setw(12) << m_formation_energy_eci.eci_index_list()[i] 
               << std::setw(16) << std::setprecision(8) << m_formation_energy_eci.eci_list()[i] 
               << std::setw(16) << std::setprecision(8) << corr()[m_formation_energy_eci.eci_index_list()[i]] << std::endl;
        
        }
      }
      
      auto origin = primclex().composition_axes().origin();
      auto chem_pot = m_condition.chem_pot();
      auto exchange_chem_pot = chem_pot;
      exchange_chem_pot.array() -= chem_pot(0);
      auto param_chem_pot = m_condition.param_chem_pot();
      auto comp_x = primclex().composition_axes().param_composition(comp_n());
      auto M = primclex().composition_axes().dparam_dmol();
      
      sout << "\n-- Properties --\n\n"

           << "Semi-grand canonical ensemble: \n"
           << "  Thermodynamic potential (per unitcell), phi = -kT*ln(Z)/N \n"
           << "  Partition function, Z = sum_i exp(-N*potential_energy_i/kT) \n"
           << "  parametric composition, comp_x = M * (comp_n - origin) \n"
           << "  parametric chem potential, param_chem_pot = inv(M).transpose() * chem_pot \n"
           << "  potential_energy_i (per unitcell) = formation_energy_i - param_chem_pot*comp_x_i \n\n"
           
           << "components: " << jsonParser(primclex().composition_axes().components()) << "\n"
           << "M:\n" << M << "\n"
           << "origin:\n" << origin.transpose() << "\n"
           << "comp_n: " << comp_n().transpose() << "\n"
           << "chem_pot: " << chem_pot.transpose() << "\n"
           << "exchange_chem_pot: " << exchange_chem_pot.transpose() << "\n"
           << "  exchange_chem_pot*(comp_n - origin): " << exchange_chem_pot.transpose()*(comp_n() - origin) << "\n"
           << "comp_x: " << comp_x.transpose() << "\n"
           << "param_chem_pot: " << param_chem_pot.transpose() << "\n"
           << "  param_chem_pot*comp_x: " << param_chem_pot.dot(comp_x)  << "\n"
           << "formation_energy: " << formation_energy() << "\n"
           << "  formation_energy - exchange_chem_pot*(comp_n - origin): " << formation_energy() - exchange_chem_pot.transpose()*(comp_n() - origin) << "\n"
           << "  formation_energy - param_chem_pot*(comp_x): " << formation_energy() - param_chem_pot.dot(comp_x) << "\n"
           << "potential_energy: " << potential_energy() << "\n" << std::endl;
    }

  }
<<<<<<< HEAD
  
  /// \brief Select initial motif configuration
  ///
  /// \param motif_configname If "auto", use 0K ground state at given mu; else 
  ///        use configuration with given name
  const Configuration& GrandCanonical::_select_motif(
      std::string motif_configname, 
      PrimClex& primclex, 
      const GrandCanonicalConditions& cond,
      std::ostream& _sout) const {
    if(motif_configname == "auto") {
      
      std::cout << "Searching for minimum potential energy motif..." << std::endl;
      
      double tol = 1e-6;
      auto compare = [&](double A, double B) {
        return A < B - tol;
      };
      
      ConfigIO::Clex clex(primclex.global_clexulator(), primclex.global_eci("formation_energy"));
      
      std::multimap<double, const Configuration*, decltype(compare)> configmap(compare);
      for(auto it=primclex.config_begin(); it!=primclex.config_end(); ++it) {
        configmap.insert(std::make_pair(clex(*it) - cond.chem_pot().dot(CASM::comp_n(*it)), &(*it)));
      }
      
      const Configuration& min_config = *(configmap.begin()->second);
      double min_potential_energy = configmap.begin()->first;
      auto eq_range = configmap.equal_range(min_potential_energy);
      if(std::distance(eq_range.first, eq_range.second) > 1) {
        _sout << "Warning: Found degenerate ground states with potential energy: " 
              << std::setprecision(8) << min_potential_energy << std::endl;
        for(auto it=eq_range.first; it!=eq_range.second; ++it) {
          _sout << "  " << it->second->name() << std::endl;
        }
        _sout << "Choosing: " << min_config.name() << std::endl;
      }
      else {
        _sout << "Found: " << min_config.name() << " with potential energy: " 
              << std::setprecision(8) << min_potential_energy << std::endl;
      }
      
      return min_config;
      
      
    }
    else {
      return m_primclex.configuration(motif_configname);
    }
  }
  
=======
>>>>>>> d83b09b7




}
<|MERGE_RESOLUTION|>--- conflicted
+++ resolved
@@ -7,18 +7,12 @@
 
 namespace CASM {
 
-<<<<<<< HEAD
   
   GrandCanonical::GrandCanonical(PrimClex &primclex, const GrandCanonicalSettings &settings, std::ostream& _sout):
     MonteCarlo(primclex, 
                _select_motif(settings.motif_configname(), primclex, settings.initial_conditions(), _sout), 
                settings, 
                _sout), 
-=======
-
-  GrandCanonical::GrandCanonical(PrimClex &primclex, const GrandCanonicalSettings &settings, std::ostream &_sout):
-    MonteCarlo(primclex, settings, _sout),
->>>>>>> d83b09b7
     m_site_swaps(supercell()),
     m_condition(settings.initial_conditions()),
     m_clexulator(primclex.global_clexulator()),
@@ -29,24 +23,10 @@
                                                   settings.eci())),
     m_all_correlations(settings.all_correlations()),
     m_event(primclex.composition_axes().components().size(), m_clexulator.corr_size()),
-<<<<<<< HEAD
     m_minus_one_comp_n(-1.0/supercell().volume()),
     m_plus_one_comp_n(1.0/supercell().volume()) {
     
     // set the SuperNeighborList... 
-=======
-    m_minus_one_comp_n(-1.0 / supercell().volume()),
-    m_plus_one_comp_n(1.0 / supercell().volume()) {
-
-    /// Prepare for calculating correlations. Maybe this should get put into Clexulator.
-    const DirectoryStructure &dir = primclex.dir();
-    if(fs::exists(dir.clexulator_src(primclex.settings().name(), settings.bset()))) {
-      primclex.read_global_orbitree(dir.clust(settings.bset()));
-    }
-
-    // temporary solution:
-    // Once all Clexulator have expanded the PrimNeighborList, set the SuperNeighborList...
->>>>>>> d83b09b7
     set_nlist();
 
     // Make sure the simulation is big enough to accommodate the clusters
@@ -147,7 +127,6 @@
 
         }
       }
-<<<<<<< HEAD
       
       auto origin = primclex().composition_axes().origin();
       auto chem_pot = m_condition.chem_pot();
@@ -169,18 +148,6 @@
            << "  N*dpotential_energy: " << V*m_event.dpotential_energy() << "\n" << std::endl;
            
       
-=======
-
-      sout << "  dformation_energy: " << m_event.dformation_energy() << "\n"
-           << "  components: " << jsonParser(primclex().composition_axes().components()) << "\n"
-           << "  dcomp_n: " << m_event.dcomp_n().transpose() << "\n"
-           << "  chem_pot: " << m_condition.chem_pot().transpose() << "\n"
-           << "  dcomp: " << primclex().composition_axes().dparam_composition(m_event.dcomp_n()).transpose() << "\n"
-           << "  param_chem_pot: " << m_condition.param_chem_pot().transpose() << "\n"
-           << "  dpotential_energy: " << m_event.dpotential_energy() << "\n" << std::endl;
-
-
->>>>>>> d83b09b7
     }
 
     return m_event;
@@ -224,19 +191,11 @@
     m_configdof.occ(event.occupational_change().site_index()) = event.occupational_change().to_value();
 
     // Next update all properties that changed from the event
-<<<<<<< HEAD
     _formation_energy() += event.dformation_energy();
     _potential_energy() += event.dpotential_energy();
     _corr() += event.dcorr();
     _comp_n() += event.dcomp_n();
     
-=======
-    formation_energy() += event.dformation_energy();
-    potential_energy() += event.dpotential_energy();
-    corr() += event.dcorr();
-    comp_n() += event.dcomp_n();
-
->>>>>>> d83b09b7
     return;
   }
 
@@ -258,14 +217,9 @@
   /// Quick derivation:
   /// Z: partition function
   /// boltz(x): exp(-x/kBT)
-<<<<<<< HEAD
   /// \Omega: (E-SUM(chem_pot*comp_n))*N
   /// N: number of unit cells in supercell
   /// 
-=======
-  /// \Omega: E-SUM(chem_pot*comp_n)
-  ///
->>>>>>> d83b09b7
   /// The partition function is
   /// Z=SUM(boltz(\Omega_s))    summing over all microstates s
   ///
@@ -280,7 +234,6 @@
   /// The free energy is
   /// Phi=-kB*T*ln(Z)
   /// Phi=-kB*T*(-\Omega_0/kBT+ln(SUM(boltz(D\Omega_s))    Sum is over point defects and no defects (in which case D\Omega_s == 0)
-<<<<<<< HEAD
   /// Phi=(\Omega_0-kB*T(ln(SUM(boltz(D\Omega_s)))))/N            
   /// 
   double GrandCanonical::lte_grand_canonical_free_energy(std::ostream& sout) const {
@@ -302,28 +255,6 @@
     
     double sum_exp = 0.0;
     
-=======
-  /// Phi=\Omega_0-kB*T(ln(SUM(boltz(D\Omega_s))
-  ///
-  /// Now for numerical reasons, use ln(SUM(exp(x_s))) = m + ln(SUM(exp(x_s - m))), where m == max(x_s)
-  ///
-  /// So Phi = \Omega_0-kB*T*(m + ln(SUM(exp(x_s - m))), where x_s = -D\Omega_s / kB / T, and m == max(x_s)
-  ///
-  double GrandCanonical::lte_grand_canonical_free_energy() const {
-
-    //Now we have \Omega_0 (grand_canonical_energy)
-
-    const SiteExchanger &site_exch = m_site_swaps;
-    const ConfigDoF &config_dof = m_configdof;
-    GrandCanonicalEvent event = m_event;
-
-    //This will hold all the possible x_s (x_s = -D\Omega_s / kB / T)  for all point defects and the no defect case
-    std::vector<double> x;
-
-    // no defect case
-    x.push_back(0.0);
-
->>>>>>> d83b09b7
     //Loop over sites that can change occupants
     for(Index exch_ind = 0; exch_ind < site_exch.variable_sites().size(); exch_ind++) {
 
@@ -359,7 +290,6 @@
         }
       }
     }
-<<<<<<< HEAD
     
     
     sout << "\n-- Ground state and point defect potential energy details --\n\n";
@@ -398,21 +328,6 @@
     sout << "Phi_LTE(1): " << std::setprecision(12) << potential_energy() - phi << std::endl;
     
     return potential_energy() - phi;
-=======
-
-    // So Phi = \Omega_0-kB*T*(m + ln(SUM(exp(x_s - m))), where x_s = -D\Omega_s / kB / T, and m = max(x_s)
-
-    // find max of x_s
-    double m = *std::max_element(x.cbegin(), x.cend());
-
-    // calc ln(SUM(exp(x_s - m))
-    double sum_exp = 0.0;
-    for(auto it = x.cbegin(); it != x.cend(); ++it) {
-      sum_exp += exp(*it - m);
-    }
-
-    return potential_energy() - (m + std::log(sum_exp)) / m_condition.beta();
->>>>>>> d83b09b7
 
   }
 
@@ -452,19 +367,12 @@
     for(int i = 0; i < event.dcomp_n().size(); ++i) {
       event.set_dcomp_n(i, 0.0);
     }
-<<<<<<< HEAD
     Index curr_species = m_site_swaps.sublat_to_mol()[sublat][current_occupant];
     Index new_species = m_site_swaps.sublat_to_mol()[sublat][new_occupant];
     event.set_dcomp_n(curr_species, m_minus_one_comp_n);
     event.set_dcomp_n(new_species, m_plus_one_comp_n);
     
     
-=======
-    event.set_dcomp_n(m_site_swaps.sublat_to_mol()[sublat][current_occupant], m_minus_one_comp_n);
-    event.set_dcomp_n(m_site_swaps.sublat_to_mol()[sublat][new_occupant], m_plus_one_comp_n);
-
-
->>>>>>> d83b09b7
     // ---- set dcorr --------------
 
     // Point the Clexulator to the right neighborhood
@@ -493,16 +401,9 @@
 
 
     // ---- set dpotential_energy --------------
-<<<<<<< HEAD
     
     event.set_dpotential_energy(event.dformation_energy() - m_condition.exchange_chem_pot(new_species, curr_species)*m_plus_one_comp_n);
     
-=======
-
-
-    event.set_dpotential_energy(event.dformation_energy() - event.dcomp_n().dot(m_condition.chem_pot()));
-
->>>>>>> d83b09b7
   }
 
   /// \brief Calculate properties given current conditions
@@ -517,17 +418,10 @@
 
     m_scalar_property["formation_energy"] = m_formation_energy_eci * corr().data();
     m_formation_energy = &m_scalar_property["formation_energy"];
-<<<<<<< HEAD
     
     m_scalar_property["potential_energy"] = formation_energy() - primclex().composition_axes().param_composition(comp_n()).dot(m_condition.param_chem_pot());
     m_potential_energy = &m_scalar_property["potential_energy"]; 
     
-=======
-
-    m_scalar_property["potential_energy"] = formation_energy() - comp_n().dot(m_condition.chem_pot());
-    m_potential_energy = &m_scalar_property["potential_energy"];
-
->>>>>>> d83b09b7
     if(debug()) {
       
       sout << std::setw(12) << "i" << std::setw(16) << "ECI" << std::setw(16) << "corr" << std::endl;
@@ -590,7 +484,6 @@
     }
 
   }
-<<<<<<< HEAD
   
   /// \brief Select initial motif configuration
   ///
@@ -642,8 +535,6 @@
     }
   }
   
-=======
->>>>>>> d83b09b7
 
 
 
