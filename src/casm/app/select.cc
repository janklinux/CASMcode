#include "casm/app/casm_functions.hh"
#include "casm/CASM_global_definitions.hh"
#include "casm/casm_io/DataFormatter.hh"
#include "casm/clex/Configuration.hh"
#include "casm/clex/ConfigSelection.hh"
#include "casm/completer/Handlers.hh"

namespace CASM {

  template<typename ConfigIterType>
  void set_selection(const DataFormatterDictionary<Configuration> &dict, ConfigIterType begin, ConfigIterType end, const std::string &criteria, bool mk, Log &err_log) {
    //boost::trim(criteria);

    try {
      if(criteria.size()) {
        DataFormatter<Configuration> tformat(dict.parse(criteria));
        for(; begin != end; ++begin) {
          if(begin.selected() == mk)
            continue;
          ValueDataStream<bool> select_stream;
          if(select_stream.fail()) {
            err_log << "Warning: Unable to apply criteria \"" << criteria << "\" to configuration " <<  begin.name() << "\n";
            continue;
          }

          select_stream << tformat(*begin);
          if(select_stream.value()) {
            begin.set_selected(mk);
          }
        }
      }
      else {
        for(; begin != end; ++begin) {
          begin.set_selected(mk);
        }
      }
    }
    catch(std::exception &e) {
      throw std::runtime_error(std::string("Failure to select using criteria \"") + criteria + "\" for configuration " + begin.name() + "\n    Reason:  " + e.what());
    }
    return;
  }

  template<typename ConfigIterType>
  void set_selection(const DataFormatterDictionary<Configuration> &dict, ConfigIterType begin, ConfigIterType end, const std::string &criteria, Log &err_log) {
    //boost::trim(criteria);
    try {
      if(criteria.size()) {
        DataFormatter<Configuration> tformat(dict.parse(criteria));
        for(; begin != end; ++begin) {
          ValueDataStream<bool> select_stream;
          if(select_stream.fail()) {
            err_log << "Warning: Unable to apply criteria \"" << criteria << "\" to configuration " <<  begin.name() << "\n";
            continue;
          }
          select_stream << tformat(*begin);
          begin.set_selected(select_stream.value());
        }
      }
    }
    catch(std::exception &e) {
      throw std::runtime_error(std::string("Failure to select using criteria \"") + criteria + "\" for configuration " + begin.name() + "\n    Reason:  " + e.what());
    }

    return;
  }

  template<bool IsConst>
  bool write_selection(const DataFormatterDictionary<Configuration> &dict, const ConfigSelection<IsConst> &config_select, bool force, const fs::path &out_path, bool write_json, bool only_selected, Log &err_log) {
    if(fs::exists(out_path) && !force) {
      err_log << "File " << out_path << " already exists. Use --force to force overwrite." << std::endl;
      return ERR_EXISTING_FILE;
    }

    if(write_json || out_path.extension() == ".json" || out_path.extension() == ".JSON") {
      jsonParser json;
      config_select.to_json(dict, json, only_selected);
      SafeOfstream sout;
      sout.open(out_path);
      json.print(sout.ofstream());
      sout.close();
    }
    else {
      SafeOfstream sout;
      sout.open(out_path);
      config_select.print(dict, sout.ofstream(), only_selected);
      sout.close();
    }
    return 0;
  }

  void select_help(const DataFormatterDictionary<Configuration> &_dict, std::ostream &_stream, std::vector<std::string> help_opt) {
    _stream << "DESCRIPTION" << std::endl
            << "\n"
            << "    Use '[--set | --set-on | --set-off] [criteria]' for specifying or editing a selection.\n";

    for(const std::string &str : help_opt) {
      if(str.empty()) {
        continue;
      }

      if(str[0] == 'o') {
        _stream << "Available operators for use within selection criteria:" << std::endl;
        _dict.print_help(_stream, BaseDatumFormatter<Configuration>::Operator);
      }
      else if(str[0] == 'p') {
        _stream << "Available property tags are currently:" << std::endl;
        _dict.print_help(_stream, BaseDatumFormatter<Configuration>::Property);
      }
      _stream << std::endl;
    }
    _stream << std::endl;
  }

  namespace Completer {
    SelectOption::SelectOption(): OptionHandlerBase("select") {}

    const std::vector<std::string> &SelectOption::criteria_vec() const {
      return m_criteria_vec;
    }

    void SelectOption::initialize() {
      add_general_help_suboption();
      add_configlists_suboption();
      add_output_suboption();

      m_desc.add_options()
      ("json", "Write JSON output (otherwise CSV, unless output extension is '.json' or '.JSON')")
      ("subset", "Only write selected configurations to output. Can be used by itself or in conjunction with other options")
      ("xor", "Performs logical XOR on two configuration selections")
      ("not", "Performs logical NOT on configuration selection")
      ("or", "Write configurations selected in any of the input lists. Equivalent to logical OR")
      ("and", "Write configurations selected in all of the input lists. Equivalent to logical AND")
      ("set-on", po::value<std::vector<std::string> >(&m_criteria_vec)->multitoken()->zero_tokens(), "Add configurations to selection if they meet specified criteria.  Call using 'casm select --set-on [\"criteria\"]'")
      ("set-off", po::value<std::vector<std::string> >(&m_criteria_vec)->multitoken()->zero_tokens(), "Remove configurations from selection if they meet specified criteria.  Call using 'casm select --set-off [\"criteria\"]'")
      ("set", po::value<std::vector<std::string> >(&m_criteria_vec)->multitoken(), "Create a selection of Configurations that meet specified criteria.  Call using 'casm select --set [\"criteria\"]'")
      ("force,f", "Overwrite output file");

      return;
    }

  }

  template<bool IsConst>
  void write_selection_stats(Index Ntot, const ConfigSelection<IsConst> &config_select, Log &log, bool only_selected) {

    auto Nselected = std::distance(config_select.selected_config_begin(), config_select.selected_config_end());
    auto Ninclude = only_selected ? Nselected : std::distance(config_select.config_begin(), config_select.config_end());

    log << "# configurations in this project: " << Ntot << "\n";
    log << "# configurations included in this list: " << Ninclude << "\n";
    log << "# configurations selected in this list: " << Nselected << "\n";
  }

  template<bool IsConst>
  void write_master_selection_stats(Index Ntot, const ConfigSelection<IsConst> &config_select, Log &log) {

    auto Nselected = std::distance(config_select.selected_config_begin(), config_select.selected_config_end());

    log << "# configurations in this project: " << Ntot << "\n";
    log << "# configurations selected in this list: " << Nselected << "\n";
  }

  // ///////////////////////////////////////
  // 'select' function for casm
  //    (add an 'if-else' statement in casm.cpp to call this)

  int select_command(const CommandArgs &args) {

    //casm enum [—supercell min max] [—config supercell ] [—hopconfigs hop.background]
    //- enumerate supercells and configs and hop local configurations

    std::vector<std::string> criteria_vec, help_opt_vec;
    std::vector<fs::path> selection;

    fs::path out_path;
    COORD_TYPE coordtype;
    po::variables_map vm;

    /// Set command line options using boost program_options
    // NOTE: multitoken() is used instead of implicit_value() because implicit_value() is broken on some systems -- i.e., braid.cnsi.ucsb.edu
    //       (not sure if it's an issue with a particular shell, or boost version, or something else)
    Completer::SelectOption select_opt;

    std::string cmd;
    std::vector<std::string> allowed_cmd = {"and", "or", "xor", "not", "set-on", "set-off", "set"};

    try {
      po::store(po::parse_command_line(args.argc, args.argv, select_opt.desc()), vm); // can throw

      Index num_cmd(0);
      for(const std::string &cmd_str : allowed_cmd) {
        if(vm.count(cmd_str)) {
          num_cmd++;
          cmd = cmd_str;
        }
      }

      if(!vm.count("help")) {
        if(num_cmd > 1) {
          args.err_log << "Error in 'casm select'. Must use exactly one of --set-on, --set-off, --set, --and, --or, --xor, or --not." << std::endl;
          return ERR_INVALID_ARG;
        }
        else if(vm.count("subset") && vm.count("config") && selection.size() != 1) {
          args.err_log << "ERROR: 'casm select --subset' expects zero or one list as argument." << std::endl;
          return ERR_INVALID_ARG;
        }



        if(!vm.count("output") && (cmd == "or" || cmd == "and" || cmd == "xor" || cmd == "not")) {
          args.err_log << "ERROR: 'casm select --" << cmd << "' expects an --output file." << std::endl;
          return ERR_INVALID_ARG;
        }

      }

      // Start --help option
      if(vm.count("help")) {
        args.log << std::endl << select_opt.desc() << std::endl;
      }

      po::notify(vm); // throws on error, so do after help in case of problems

      criteria_vec = select_opt.criteria_vec();
      help_opt_vec = select_opt.help_opt_vec();
      selection = select_opt.selection_paths();
      out_path = select_opt.output_path();

      // Finish --help option
      if(vm.count("help")) {
        const fs::path &root = args.root;
        if(root.empty()) {
          auto dict = make_dictionary<Configuration>();
          select_help(dict, args.log, help_opt_vec);
        }
        else {
          // set status_stream: where query settings and PrimClex initialization messages are sent
          Log &status_log = (out_path.string() == "STDOUT") ? args.err_log : args.log;

          // If '_primclex', use that, else construct PrimClex in 'uniq_primclex'
          // Then whichever exists, store reference in 'primclex'
          std::unique_ptr<PrimClex> uniq_primclex;
          if(out_path.string() == "STDOUT") {
            args.log.set_verbosity(0);
          }
          PrimClex &primclex = make_primclex_if_not(args, uniq_primclex, status_log);

          select_help(primclex.settings().query_handler<Configuration>().dict(), args.log, help_opt_vec);
        }
        return 0;
      }

      if((vm.count("set-on") || vm.count("set-off") || vm.count("set")) && vm.count("config") && selection.size() != 1) {
        std::string cmd = "--set-on";
        if(vm.count("set-off")) {
          cmd = "--set-off";
        }
        if(vm.count("set")) {
          cmd = "--set";
        }

        args.err_log << "Error in 'casm select " << cmd << "'. " << selection.size() << " config selections were specified, but no more than one selection is allowed (MASTER list is used if no other is specified)." << std::endl;
        return ERR_INVALID_ARG;
      }

    }
    catch(po::error &e) {
      args.err_log << select_opt.desc() << std::endl;
      args.err_log << "ERROR: " << e.what() << std::endl << std::endl;
      return ERR_INVALID_ARG;
    }
    catch(std::exception &e) {
      args.err_log << select_opt.desc() << std::endl;
      args.err_log << "ERROR: " << e.what() << std::endl << std::endl;
      return ERR_UNKNOWN;
    }


    if(vm.count("output") && out_path != "MASTER") {

      //check now so we can exit early with an obvious error
      if(fs::exists(out_path) && !vm.count("force")) {
        args.err_log << "ERROR: File " << out_path << " already exists. Use --force to force overwrite." << std::endl;
        return ERR_EXISTING_FILE;
      }
    }

    bool only_selected(false);
    if(selection.empty()) {
      only_selected = true;
      selection.push_back("MASTER");
    }

    const fs::path &root = args.root;
    if(root.empty()) {
      args.err_log.error("No casm project found");
      args.err_log << std::endl;
      return ERR_NO_PROJ;
    }

    // If 'args.primclex', use that, else construct PrimClex in 'uniq_primclex'
    // Then whichever exists, store reference in 'primclex'
    std::unique_ptr<PrimClex> uniq_primclex;
    PrimClex &primclex = make_primclex_if_not(args, uniq_primclex);
    ProjectSettings &set = primclex.settings();

    // count total number of configurations in this project one time
    Index Ntot = std::distance(primclex.config_begin(), primclex.config_end());


    // load initial selection into config_select -- this is also the selection that will be printed at end
    ConfigSelection<false> config_select(primclex, selection[0]);

    std::stringstream ss;
    ss << selection[0];

    std::vector<ConstConfigSelection> tselect(selection.size() - 1);
    for(int i = 1; i < selection.size(); ++i) {
      ss << ", " << selection[i];
      tselect.push_back(ConstConfigSelection(primclex, selection[i]));
    }

    set.query_handler<Configuration>().set_selected(config_select);

    args.log.custom("Input config list", selection[0].string());
    write_selection_stats(Ntot, config_select, args.log, false);
    args.log << std::endl;

    for(int i = 1; i < selection.size(); ++i) {
      args.log.custom("Input config list", selection[i].string());
      write_selection_stats(Ntot, tselect[i], args.log, false);
      args.log << std::endl;
    }

    if(vm.count("set-on") || vm.count("set-off") || vm.count("set")) {
      bool select_switch = vm.count("set-on");
      std::string criteria;
      if(criteria_vec.size() == 1) {
        criteria = criteria_vec[0];
      }
      else if(criteria_vec.size() > 1) {
        args.err_log << "ERROR: Selection criteria must be a single string.  You provided " << criteria_vec.size() << " strings:\n";
        for(const std::string &str : criteria_vec)
          args.err_log << "     - " << str << "\n";
        return ERR_INVALID_ARG;
      }

      if(vm.count("set-on")) {
        args.log.custom("set-on", criteria);
      }
      if(vm.count("set-off")) {
        args.log.custom("set-off", criteria);
      }
      if(vm.count("set")) {
        args.log.custom("set", criteria);
      }
      args.log.begin_lap();

<<<<<<< HEAD
      if(vm.count("set"))
        set_selection(set.query_handler<Configuration>().dict(), config_select.config_begin(), config_select.config_end(), criteria);
      else
        set_selection(set.query_handler<Configuration>().dict(), config_select.config_begin(), config_select.config_end(), criteria, select_switch);
=======
      try {
        if(vm.count("set"))
          set_selection(set.config_io(), config_select.config_begin(), config_select.config_end(), criteria, args.err_log);
        else
          set_selection(set.config_io(), config_select.config_begin(), config_select.config_end(), criteria, select_switch, args.err_log);
      }
      catch(std::exception &e) {
        args.err_log << "ERROR: " << e.what() << "\n";
        return ERR_INVALID_ARG;
      }
>>>>>>> 4d6aa5dc

      args.log << "selection time: " << args.log.lap_time() << " (s)\n" << std::endl;
    }

    if(vm.count("subset")) {
      args.log.custom("subset");
      args.log.begin_lap();
      args.log << "selection time: " << args.log.lap_time() << " (s)\n" << std::endl;
      only_selected = true;
    }

    if(vm.count("not")) {
      if(selection.size() != 1) {
        args.err_log << "ERROR: Option --not requires exactly 1 selection as argument\n";
        return ERR_INVALID_ARG;
      }

      args.log.custom(std::string("not ") + selection[0].string());
      args.log.begin_lap();

      // loop through other lists, keeping only configurations selected in the other lists
      auto it = config_select.config_begin();
      for(; it != config_select.config_end(); ++it) {
        it.set_selected(!it.selected());
      }
      args.log << "selection time: " << args.log.lap_time() << " (s)\n" << std::endl;
    }

    if(vm.count("or")) {

      args.log.custom(std::string("or(") + ss.str() + ")");
      args.log.begin_lap();

      // loop through other lists, inserting all selected configurations
      for(int i = 1; i < selection.size(); i++) {
        for(auto it = tselect[i].selected_config_cbegin(); it != tselect[i].selected_config_cend(); ++it) {
          config_select.set_selected(it.name(), true);
        }
      }
      args.log << "selection time: " << args.log.lap_time() << " (s)\n" << std::endl;
      only_selected = true;
    }

    if(vm.count("and")) {
      args.log.custom(std::string("and(") + ss.str() + ")");
      args.log.begin_lap();

      // loop through other lists, keeping only configurations selected in the other lists
      for(int i = 1; i < selection.size(); i++) {
        auto it = config_select.selected_config_begin();
        for(; it != config_select.selected_config_end(); ++it) {
          it.set_selected(tselect[i].selected(it.name()));
        }
      }

      args.log << "selection time: " << args.log.lap_time() << " (s)\n" << std::endl;
      only_selected = true;
    }

    if(vm.count("xor")) {
      if(selection.size() != 2) {
        args.err_log << "ERROR: Option --xor requires exactly 2 selections as argument\n";
        return 1;
      }

      args.log.custom(selection[0].string() + " xor " + selection[1].string());
      args.log.begin_lap();

      for(auto it = tselect[1].selected_config_begin(); it != tselect[1].selected_config_end(); ++it) {
        //If selected in both lists, deselect it
        if(config_select.selected(it.name())) {
          config_select.set_selected(it.name(), false);
        }
        else { // If only selected in tselect, add it to config_select
          config_select.set_selected(it.name(), true);
        }

      }
      args.log << "selection time: " << args.log.lap_time() << " (s)\n" << std::endl;
      only_selected = true;
    }

    /// Only write selection to disk past this point
    if(!vm.count("output") || out_path == "MASTER") {
      auto pc_it = primclex.config_begin(), pc_end = primclex.config_end();
      for(; pc_it != pc_end; ++pc_it) {
        pc_it->set_selected(false);
      }

      auto it = config_select.selected_config_begin(), it_end = config_select.selected_config_end();
      for(; it != it_end; ++it) {
        it->set_selected(true);
      }

      args.log.write("Master config_list");
      primclex.write_config_list();
      args.log << "wrote: MASTER\n" << std::endl;

      args.log.custom("Master config list");
      write_master_selection_stats(Ntot, config_select, args.log);

      args.log << std::endl;
      return 0;
    }
    else {

      args.log.write("Selection");
      int ret_code = write_selection(set.query_handler<Configuration>().dict(), config_select, vm.count("force"), out_path, vm.count("json"), only_selected, args.err_log);
      args.log << "write: " << out_path << "\n" << std::endl;

      args.log.custom("Output config list", out_path.string());
      write_selection_stats(Ntot, config_select, args.log, only_selected);

      args.log << std::endl;
      return ret_code;
    }

    return 0;
  };

}

<|MERGE_RESOLUTION|>--- conflicted
+++ resolved
@@ -357,23 +357,16 @@
       }
       args.log.begin_lap();
 
-<<<<<<< HEAD
-      if(vm.count("set"))
-        set_selection(set.query_handler<Configuration>().dict(), config_select.config_begin(), config_select.config_end(), criteria);
-      else
-        set_selection(set.query_handler<Configuration>().dict(), config_select.config_begin(), config_select.config_end(), criteria, select_switch);
-=======
       try {
         if(vm.count("set"))
-          set_selection(set.config_io(), config_select.config_begin(), config_select.config_end(), criteria, args.err_log);
+          set_selection(set.query_handler<Configuration>().dict(), config_select.config_begin(), config_select.config_end(), criteria, args.err_log);
         else
-          set_selection(set.config_io(), config_select.config_begin(), config_select.config_end(), criteria, select_switch, args.err_log);
+          set_selection(set.query_handler<Configuration>().dict(), config_select.config_begin(), config_select.config_end(), criteria, select_switch, args.err_log);
       }
       catch(std::exception &e) {
         args.err_log << "ERROR: " << e.what() << "\n";
         return ERR_INVALID_ARG;
       }
->>>>>>> 4d6aa5dc
 
       args.log << "selection time: " << args.log.lap_time() << " (s)\n" << std::endl;
     }
