#include "casm/basis_set/BasisSet.hh"

#include <algorithm>

#include "casm/misc/CASM_math.hh"

#include "casm/container/Permutation.hh"
#include "casm/container/Counter.hh"
#include "casm/container/IsoCounter.hh"
#include "casm/container/MultiCounter.hh"

#include "casm/symmetry/SymGroup.hh"
#include "casm/symmetry/SymMatrixXd.hh"
#include "casm/symmetry/SymPermutation.hh"
#include "casm/symmetry/SymGroupRep.hh"

#include "casm/basis_set/Variable.hh"
#include "casm/basis_set/PolynomialFunction.hh"
#include "casm/basis_set/OccupantFunction.hh"
#include "casm/basis_set/FunctionVisitor.hh"

namespace CASM {

  //*******************************************************************************************

  BasisSet::BasisSet(const BasisSet &init_basis) :
    Array<Function * >(0),
    m_basis_symrep_ID(init_basis.basis_symrep_ID()),
    m_name(init_basis.name()),
    m_basis_ID(init_basis.m_basis_ID),
    m_min_poly_order(init_basis.m_min_poly_order),
    m_max_poly_order(init_basis.m_max_poly_order),
    //m_eval_cache & m_deval_cache are taken care of by BasisSet::push_back
    //m_eval_cache(init_basis.m_eval_cache),
    //m_deval_cache(init_basis.m_deval_cache),
    m_dof_IDs(init_basis.m_dof_IDs),
    m_dof_subbases(init_basis.m_dof_subbases),
    m_min_poly_constraints(init_basis.min_poly_constraints()),
    m_max_poly_constraints(init_basis.max_poly_constraints()) {

    for(Index i = 0; i < init_basis.m_argument.size(); i++) {
      m_argument.push_back(init_basis.m_argument[i]->shared_copy());
    }

    for(Index i = 0; i < init_basis.size(); i++) {
      if(!init_basis[i])
<<<<<<< HEAD
        push_back(nullptr);
      else
=======
        push_back(NULL);
      else {
>>>>>>> 4e5b6720
        push_back(init_basis[i]->copy());
        _back()->set_arguments(m_argument);
      }
    }

  }

  //*******************************************************************************************

  const BasisSet &BasisSet::operator=(const BasisSet &RHS) {
    if(this == &RHS) {
      return *this;
    }
    clear();
    m_basis_symrep_ID = RHS.basis_symrep_ID();
    m_min_poly_order = RHS.min_poly_order();
    m_max_poly_order = RHS.max_poly_order();
    //m_eval_cache & m_deval_cache are taken care of by BasisSet::push_back
    //m_eval_cache = RHS.m_eval_cache;
    //m_deval_cache = RHS.m_deval_cache;
    m_eval_cache.clear();
    m_deval_cache.clear();
    m_name = RHS.name();
    m_dof_IDs = RHS.m_dof_IDs;
    m_dof_subbases = RHS.m_dof_subbases;
    _min_poly_constraints() = RHS.min_poly_constraints();
    _max_poly_constraints() = RHS.max_poly_constraints();

    m_argument.clear();
    for(Index i = 0; i < RHS.m_argument.size(); i++) {
      m_argument.push_back(RHS.m_argument[i]->shared_copy());
    }
    for(Index i = 0; i < RHS.size(); i++) {
      if(!RHS[i])
<<<<<<< HEAD
        push_back(nullptr);
      else
=======
        push_back(NULL);
      else {
>>>>>>> 4e5b6720
        push_back(RHS[i]->copy());
        _back()->set_arguments(m_argument);
      }
    }
    return *this;
  }


  //*******************************************************************************************

<<<<<<< HEAD
  void BasisSet::append(const BasisSet &RHS) {
    for(Index i = 0; i < RHS.size(); i++) {
      if(!RHS[i])
        push_back(nullptr);
      else
        push_back(RHS[i]->copy());
    }
=======
  BasisSet::~BasisSet() {
    clear();
>>>>>>> 4e5b6720
  }

  //*******************************************************************************************

  void BasisSet::clear() {
    for(Index i = 0; i < size(); i++) {
      if(at(i))
        delete at(i);
    }
    Array<Function *>::clear();
    _refresh_ID();
  }

  //*******************************************************************************************

  void BasisSet::append(const BasisSet &RHS) {
    //Before appending functions, copy over  DoF IDs and subbasis info
    for(Index i = 0; i < RHS.m_dof_IDs.size(); i++) {
      Index ID_ind = m_dof_IDs.find(RHS.m_dof_IDs[i]);
      if(ID_ind == m_dof_IDs.size()) {
        assert(0 && "In BasisSet::append(), it is unsafe to append a BasisSet whose dependencies differ from (this).");
        m_dof_IDs.push_back(RHS.m_dof_IDs[i]);
        m_dof_subbases.push_back(SubBasis());
      }
      m_dof_subbases[ID_ind].reserve(m_dof_subbases[ID_ind].size() + RHS.m_dof_subbases[i].size());
      for(Index j = 0; j < RHS.m_dof_subbases[i].size(); j++) {
        m_dof_subbases[ID_ind].push_back(RHS.m_dof_subbases[i][j] + size());
      }
    }

    //Convert polynomial constraints
    _min_poly_constraints().reserve(min_poly_constraints().size() + RHS.min_poly_constraints().size());
    for(Index i = 0; i < RHS.min_poly_constraints().size(); i++) {
      _min_poly_constraints().push_back(RHS.min_poly_constraints()[i]);
      for(Index j = 0; j < min_poly_constraints().back().first.size(); j++)
        _min_poly_constraints().back().first[i] += size();
    }

    _max_poly_constraints().reserve(max_poly_constraints().size() + RHS.max_poly_constraints().size());
    for(Index i = 0; i < RHS.max_poly_constraints().size(); i++) {
      _max_poly_constraints().push_back(RHS.max_poly_constraints()[i]);
      for(Index j = 0; j < max_poly_constraints().back().first.size(); j++)
        _max_poly_constraints().back().first[i] += size();
    }

    //Convert RHS.min_poly_order() and RHS.max_poly_order into polynomial constraints
    if(RHS.min_poly_order() > 0)
      _min_poly_constraints().push_back(PolyConstraint(Array<Index>::sequence(size(), size() + RHS.size() - 1), RHS.min_poly_order()));
    if(valid_index(RHS.max_poly_order()))
      _max_poly_constraints().push_back(PolyConstraint(Array<Index>::sequence(size(), size() + RHS.size() - 1), RHS.max_poly_order()));
    for(Index i = 0; i < RHS.size(); i++) {
      if(!RHS[i])
        push_back(NULL);
      else {
        push_back(RHS[i]->copy());
        _back()->set_arguments(m_argument);
      }
    }
    _refresh_ID();
  }

  //*******************************************************************************************

  BasisSet BasisSet::poly_quotient_set(const Function *divisor) const {
    BasisSet new_set;
    for(Index i = 0; i < size(); i++) {
      if(!at(i))
        new_set.push_back(nullptr);
      else
        new_set.push_back(at(i)->poly_quotient(divisor));
    }
    return new_set;
  }

  //*******************************************************************************************

  bool BasisSet::satisfies_exponent_constraints(const Array<Index> &expons)const {
    Index exp_sum;
    for(Index i = 0; i < max_poly_constraints().size(); i++) {
      exp_sum = 0;
      for(Index j = 0; j < max_poly_constraints()[i].first.size(); j++) {
        exp_sum += expons[max_poly_constraints()[i].first[j]];
      }
      if(max_poly_constraints()[i].second < exp_sum)
        return false;
    }
    for(Index i = 0; i < min_poly_constraints().size(); i++) {
      exp_sum = 0;
      for(Index j = 0; j < min_poly_constraints()[i].first.size(); j++) {
        exp_sum += expons[min_poly_constraints()[i].first[j]];
      }
      if(exp_sum < min_poly_constraints()[i].second)
        return false;
    }
    exp_sum = expons.sum();
    if(valid_index(min_poly_order()) && exp_sum < min_poly_order())
      return false;
    if(valid_index(max_poly_order()) && max_poly_order() < exp_sum)
      return false;
    return true;
  }
  //*******************************************************************************************
  bool BasisSet::accept(const FunctionVisitor &visitor) {
    bool is_changed(false), tchanged;
    //std::cout << "Accepting visitor of type " << visitor.type_name() << "... \n";
    for(Index i = 0; i < m_argument.size(); i++) {
      tchanged = m_argument[i]->accept(visitor);
      is_changed = tchanged || is_changed;
    }
    //std::cout << "BasisSet " << name() << " (" << this << ") and is_changed is " << is_changed << "\n";

    for(Index i = 0; i < size(); i++) {
      if(at(i)) {
        if(is_changed)
          at(i)->clear_formula();
        tchanged = at(i)->accept(visitor, this);
        is_changed = tchanged || is_changed;
      }
    }
    //if(is_changed)_refresh_ID(); //should we do this here?
    return is_changed;
  }

  //*******************************************************************************************
  /// Remotely evaluate each basis function and add it to the respective value in cumulant
  void BasisSet::remote_eval_and_add_to(Array<double> &cumulant)const {
    assert(size() == cumulant.size());
    for(Index i = 0; i < m_argument.size(); i++)
      m_argument[i]->_eval_to_cache();

    for(Index i = 0; i < size(); i++) {
      if(at(i))
        cumulant[i] += at(i)->cache_eval();
    }
  }

  //*******************************************************************************************
  /// Remotely evaluate derivative of each basis function (w.r.t. dvar) and add it to the respective value in cumulant
  void BasisSet::remote_deval_and_add_to(Array<double> &cumulant, const DoF::RemoteHandle &dvar)const {
    assert(size() == cumulant.size());
    for(Index i = 0; i < m_argument.size(); i++)
      m_argument[i]->_deval_to_cache(dvar);

    for(Index i = 0; i < size(); i++) {
      if(at(i))
        cumulant[i] += at(i)->cache_deval(dvar);
    }
  }

  //*******************************************************************************************

  bool BasisSet::compare(const BasisSet &RHS)const {
    if(m_argument.size() != RHS.m_argument.size() || size() != RHS.size())
      return false;

    for(Index i = 0; i < m_argument.size(); i++) {
      if(!m_argument[i]->compare(*(RHS.m_argument[i])))
        return false;
    }

    for(Index i = 0; i < size(); i++) {
      if(!(at(i)->shallow_compare(RHS[i])))
        return false;
    }
    return true;
  }

  //*******************************************************************************************

  int BasisSet::dependency_layer() const {
    int result = -1;
    for(Index i = 0; i < m_argument.size(); i++)
      result = CASM::max(result, m_argument[i]->dependency_layer());
    return ++result;
  }
  //*******************************************************************************************
  /// Remotely evaluate each basis function and add it to the respective value in cumulant
  void BasisSet::_eval_to_cache()const {
    remote_eval_to(m_eval_cache.begin(), m_eval_cache.end());
  }
  //*******************************************************************************************
  /// Remotely evaluate each basis function and add it to the respective value in cumulant
  void BasisSet::_deval_to_cache(const DoF::RemoteHandle &dvar)const {
    remote_eval_to(m_eval_cache.begin(), m_eval_cache.end());
    remote_deval_to(m_deval_cache.begin(), m_deval_cache.end(), dvar);
    //std::cout << "eval_cache: " << m_eval_cache << "\ndeval_cache: " << m_deval_cache << "\n\n";

  }
  //*******************************************************************************************
  void BasisSet::set_variable_basis(const Array<ContinuousDoF> &tvar_compon, Index trep) {
    m_argument.clear();
    m_basis_symrep_ID = trep;
    Array<Index> tdof_IDs;
    for(Index i = 0; i < tvar_compon.size(); i++) {
      if(!tvar_compon[i].is_locked() && !tdof_IDs.contains(tvar_compon[i].ID()))
        tdof_IDs.push_back(tvar_compon[i].ID());
    }
    set_dof_IDs(tdof_IDs);
    for(Index i = 0; i < tvar_compon.size(); i++) {
      push_back(new Variable(tvar_compon, i, trep));
    }
    _refresh_ID();
  }
  //*******************************************************************************************
  void BasisSet::set_dof_IDs(const Array<Index> &new_IDs) {
    _update_dof_IDs(m_dof_IDs, new_IDs);
  }
  //*******************************************************************************************
  // Pass before_IDs by value to avoid aliasing issues when called from BasisSet::set_dof_IDs()
  void BasisSet::_update_dof_IDs(const Array<Index> before_IDs, const Array<Index> &after_IDs) {
    //std::cout << "BasisSet " << this << " --> m_dof_IDs is " << m_dof_IDs << "; before_IDs: " << before_IDs << "; after_ID: " << after_IDs << "\n" << std::endl;
    if(before_IDs.size() != after_IDs.size() && size() > 0) {
      std::cerr << "CRITICAL ERROR: In BasisSet::update_dof_IDs(), new IDs are incompatible with current IDs.\n"
                << "                Exiting...\n";
      assert(0);
      exit(1);
    }

    //update m_dof_IDs after the other stuff, for easier debugging
    if(m_dof_IDs.size() == 0) {
      m_dof_IDs = after_IDs;
      m_dof_subbases.resize(after_IDs.size());
    }
    else {
      Index m;
      for(Index i = 0; i < m_dof_IDs.size(); i++) {
        m = before_IDs.find(m_dof_IDs[i]);
        if(m == before_IDs.size()) {
          std::cerr << "CRITICAL ERROR: In BasisSet::update_dof_IDs(), new IDs are incompatible with current IDs.\n"
                    << "                Exiting...\n";
          assert(0);
          exit(1);
        }
        m_dof_IDs[i] = after_IDs[m];
      }
    }

    for(Index i = 0; i < m_argument.size(); i++)
      m_argument[i]->_update_dof_IDs(before_IDs, after_IDs);

    for(Index i = 0; i < size(); i++) {
      if(at(i))
        at(i)->update_dof_IDs(before_IDs, after_IDs);
    }


    return;
  }

  //*******************************************************************************************

  int BasisSet::register_remotes(const std::string &dof_name, const Array<DoF::RemoteHandle> &remote_handles) {
    int sum(0);
    for(Index i = 0; i < size(); i++)
      sum += at(i)->register_remotes(dof_name, remote_handles);

    for(Index i = 0; i < m_argument.size(); i++)
      sum += m_argument[i]->register_remotes(dof_name, remote_handles);

    return sum;
  }

  //*******************************************************************************************
  //void BasisSet::construct_polynomials_by_order(const Array<BasisSet const * > &tsubs, Index order) {
  //  std::cout << "beginning of construct_polynomials_by_order" << std::endl;
  //  _set_arguments(tsubs);
  //  PolynomialFunction tpoly(m_argument);
  //  Array<Index> curr_expon(tpoly.num_args(), 0);

  //  typedef IsoCounter<Array<Index> > OrderCount;
  //  typedef MultiCounter<OrderCount> ExpCount;

  //  OrderCount order_count(0, order, 1, order);

  //  ExpCount exp_count;
  //  for(Index i = 0; i < tsubs.size(); i++) {
  //      std::cout << " tsubs.size() : " << tsubs.size() << std::endl;
  //      std::cout << "  i  ::  " << i << std::endl;
  //      std::cout << "in first loop" << std::endl;
  //    exp_count.push_back(OrderCount(Array<Index>(tsubs[i]->size(), 0), Array<Index>(tsubs[i]->size(), order), 1, order_count[i]));
  //      std::cout << "after push_back" << std::endl;
  //    curr_expon.append(exp_count.back());
  //      std::cout << "after " << std::endl;
  //  }

  //  for(; order_count.valid(); ++order_count) {
  //      std::cout << "in second loop" << std::endl;
  //    for(Index i = 0; i < exp_count.size(); i++)
  //      exp_count[i].set_sum_constraint(order_count[i]);
  //    for(; exp_count.valid(); ++exp_count) {
  //      //bool valid_expon = true;
  //      //for(Index i = 0; i < exp_count.size() && valid_expon; i++)
  //      // valid_expon = tsubs[i]->satisfies_exponent_constraints(exp_count[i]());

  //      //if(!valid_expon)
  //      //  continue;

  //      Index ne = 0;
  //      ExpCount::const_value_iterator it(exp_count.value_begin()), it_end(exp_count.value_end());
  //      for(; it != it_end; ++it) {
  //        curr_expon[ne++] = *it;
  //      }
  //      //if(!satisfies_exponent_constraints(curr_expon))
  //      //continue;
  //      //else:
  //      //std::cout << "Adding exponent " << curr_expon << "\n\n";

  //      PolyTrie<double> new_trie(curr_expon.size());
  //      new_trie(curr_expon) = 1.0;
  //      push_back(tpoly.copy(new_trie));

  //    }
  //  }
  //  std::cout << "End of construct_polynomials by order\n";

  //}

  void BasisSet::construct_polynomials_by_order(const Array<BasisSet const * > &tsubs, Index order) {


    _set_arguments(tsubs);
    //Array<BasisSet const *> abset(m_argument);
    PolynomialFunction tpoly(m_argument);
    Array<Index> curr_expon(tpoly.poly_coeffs().depth(), 0);

    IsoCounter<Array<Index> > exp_count(Array<Index>(tsubs[0]->size(), 0), Array<Index>(tsubs[0]->size(), order), 1, order);

    do {
      for(int i = 0; i < exp_count.size(); i++) {
        //std::cout << exp_count()[i] << " ";
        curr_expon[i] = exp_count()[i];
      }
      PolyTrie<double> new_trie(curr_expon.size());
      new_trie(curr_expon) = 1.0;
      push_back(tpoly.copy(new_trie));
      //std::cout << std::endl;
    }
    while(++exp_count);


  }

  //*******************************************************************************************

  void BasisSet::construct_invariant_polynomials(const Array<BasisSet const *> &tsubs, const SymGroup &head_group, Index order, Index min_dof_order) {

    _set_arguments(tsubs);
    std::cout << "Constructing invariant polynomials from DoFs:\n";
    for(Index i = 0; i < tsubs.size(); ++i) {
      if(!valid_index(tsubs[i]->basis_symrep_ID())) {
        tsubs[i]->get_symmetry_representation(head_group);
      }

      std::cout << tsubs[i]->name() << "  ";

    }
    std::cout << "\n\n";
    std::cout << "dof_IDs are: " << dof_IDs() << "\n\n";
    std::cout << "dof_sub_bases are: " << dof_sub_bases() << "\n\n";
    PolynomialFunction *tpoly;
    Array<Index> curr_exp;
    typedef BasisSet::SubBasis SubBasis;
    typedef IsoCounter<Array<Index> > OrderCount;
    typedef MultiCounter<OrderCount> ExpCount;

    // Add constraints that set a minimum combined order for each local dofset
    for(Index i = 0; i < dof_IDs().size() && min_dof_order >= 0; i++) {
      SubBasis big_sub_basis;
      Index offset = 0;
      for(Index j = 0; j < tsubs.size(); j++) {
        std::cout << "dof_IDs of tsub " << j << " are " << tsubs[j]->dof_IDs() << "\n";
        Index ID_ind = (tsubs[j]->dof_IDs()).find(dof_IDs()[i]);
        if(ID_ind == (tsubs[j]->dof_IDs()).size())
          continue;
        const SubBasis &sub_basis(tsubs[j]->dof_sub_basis(ID_ind));
        for(Index b = 0; b < sub_basis.size(); b++) {
          big_sub_basis.push_back(sub_basis[b] + offset);
        }
        offset += tsubs[j]->size();
      }
      std::cout << "Adding min constraint: " << big_sub_basis << ":  " << min_dof_order << "\n";
      add_min_poly_constraint(big_sub_basis, min_dof_order);
    }
    //\ end DoFset constraints

    OrderCount::Container initial_order(tsubs.size(), 0), final_order(tsubs.size(), order);
    for(Index i = 0; i < tsubs.size(); i++) {
      if(valid_index(tsubs[i]->min_poly_order()))
        initial_order[i] = tsubs[i]->min_poly_order();
      if(valid_index(tsubs[i]->max_poly_order()))
        final_order[i] = tsubs[i]->max_poly_order();
    }
    std::cout << "order_count from: " << initial_order << " to final order: " << final_order << "\n\n";
    OrderCount order_count(initial_order, final_order, 1, order);

    ExpCount exp_count;
    for(Index i = 0; i < tsubs.size(); i++) {
      exp_count.push_back(OrderCount(Array<Index>(tsubs[i]->size(), 0), Array<Index>(tsubs[i]->size(), order), 1, order_count[i]));
      curr_exp.append(exp_count.back());
    }

    for(; order_count.valid(); ++order_count) {
      for(Index i = 0; i < exp_count.size(); i++)
        exp_count[i].set_sum_constraint(order_count[i]);
      for(; exp_count.valid(); ++exp_count) {
        bool valid_expon = true;
        for(Index i = 0; i < exp_count.size() && valid_expon; i++)
          valid_expon = tsubs[i]->satisfies_exponent_constraints(exp_count[i]());

        if(!valid_expon)
          continue;

        Index ne = 0;
        ExpCount::const_value_iterator it(exp_count.value_begin()), it_end(exp_count.value_end());
        for(; it != it_end; ++it) {
          curr_exp[ne++] = *it;
        }
        if(!satisfies_exponent_constraints(curr_exp))
          continue;
        //else:
        //std::cout << "Adding exponent " << curr_exp << "\n\n";

        tpoly = new PolynomialFunction(m_argument);
        for(Index i = 0; i < head_group.size(); i++) {
          tpoly->transform_monomial_and_add(1, curr_exp, head_group[i]);
        }
        push_back(tpoly);
      }
    }
    Gram_Schmidt();
    accept(SubExpressionLabeler("CCD", "Q_%n[%f]"));
    std::cout << "Result, with " << size() << " invariant functions:\n";
    for(Index i = 0; i < size(); i++)
      std::cout << "F_" << i << " = " << at(i)->tex_formula() << "\n\n";
    return;
  }

  //*******************************************************************************************

  void BasisSet::construct_green_lagrange_dot_prods(const Array<BasisSet const *> &site_disp_dofs, BasisSet const *LG_strain_dofs, const Eigen::MatrixXd &ref_clust) {
    Index num_sites(site_disp_dofs.size());

    Array<BasisSet const *> all_bset(site_disp_dofs);
    all_bset.push_back(LG_strain_dofs);
    _set_arguments(all_bset);
    PolynomialFunction tpoly(m_argument);

    // Initialize strain_inds to number of non-strain DoFs, and then increment to correct values
    Array<Array<Index> > strain_ind(3, Array<Index>(3, num_sites * 3));
    strain_ind[0][0] += 0;
    strain_ind[1][1] += 1;
    strain_ind[2][2] += 2;
    strain_ind[1][2] += 3;
    strain_ind[2][1] += 3;
    strain_ind[0][2] += 4;
    strain_ind[2][0] += 4;
    strain_ind[0][1] += 5;
    strain_ind[1][0] += 5;


    Array<Index> exp_count(tpoly.poly_coeffs().depth(), 0);
    for(Index i = 0; i < num_sites; i++) {
      for(Index j = i; j < num_sites; j++) {
        PolyTrie<double> proto_trie(tpoly.poly_coeffs());
        for(Index a = 0; a < 3; a++) {

          exp_count[a + j * 3]++;                   //disp(a,j)

          //ref_clust(a,i)*disp(a,j)
          proto_trie(exp_count) += ref_clust(a, i);

          exp_count[a + i * 3]++;                   //disp(a,i)

          //disp(a,i)*disp(a,j)
          proto_trie(exp_count) += 1.0;

          exp_count[a + j * 3]--;                   //~disp(a,j)

          //ref_clust(a,j)*disp(a,i)
          proto_trie(exp_count) += ref_clust(a, j);

          exp_count[a + i * 3]--;                   //~disp(a,i)

          for(Index b = 0; b < 3; b++) {
            double norm_factor(a == b ? 1.0 : 1.0 / sqrt(2));
            exp_count[strain_ind[a][b]]++;          //E(a,b)

            exp_count[b + j * 3]++;                 //disp(b,j)

            //2*ref_clust(a,i)*E(a,b)*disp(b,j)
            proto_trie(exp_count) += 2.0 * norm_factor * ref_clust(a, i);

            exp_count[a + i * 3]++;                 //disp(a,i)

            //2*disp(a,i)*E(a,b)*disp(b,j)
            proto_trie(exp_count) += 2.0;

            exp_count[b + j * 3]--;                 //~disp(b,j)

            //2*disp(a,i)*E(a,b)*ref_clust(b,j)
            proto_trie(exp_count) += 2.0 * norm_factor * ref_clust(b, j);

            exp_count[a + i * 3]--;                 //~disp(a,i)

            //2*ref_clust(a,i)*E(a,b)*ref_clust(b,j)
            proto_trie(exp_count) += 2.0 * norm_factor * ref_clust(a, i) * ref_clust(b, j);

            exp_count[strain_ind[a][b]]--;          //~E(a,b)

          }//\End loop over 'b'
        }//\End loop over 'a'

        push_back(new PolynomialFunction(tpoly, proto_trie));
      }
    }
  }


  //*******************************************************************************************

  void BasisSet::construct_disp_grad_dot_prods(const Array<BasisSet const *> &site_disp_dofs, BasisSet const *F_strain_dofs, const Eigen::MatrixXd &ref_clust) {
    Array<BasisSet const *> all_bset(site_disp_dofs);
    all_bset.push_back(F_strain_dofs);

    _set_arguments(all_bset);

    Index num_sites(site_disp_dofs.size());
    PolynomialFunction tpoly(m_argument);

    // ref_covar is a matrix of dot products -> ref_covar(i,j)=site[i].coord.dot(site[j].coord)
    Eigen::MatrixXd ref_covar(ref_clust.transpose()*ref_clust);

    // delta_covar = covar-ref_covar =
    //             = (ref_clust.transpose()*F.transpose()+displacements.transpose())*(F*ref_clust+displacements)-ref_clust.transpose()*ref_clust.transpose()
    //             = RC'*F'*F*RC + RC'*F'*disp + disp'*F*RC + disp'*disp - RC'*RC  // RC == ref_clust
    Array<Index> exp_count(tpoly.poly_coeffs().depth(), 0);
    for(Index i = 0; i < num_sites; i++) {
      for(Index j = i; j < num_sites; j++) {
        PolyTrie<double> proto_trie(tpoly.poly_coeffs());

        proto_trie(exp_count) += ref_covar(i, j);
        for(Index a = 0; a < 3; a++) {

          exp_count[a + j * 3]++;             //disp(a,j)
          exp_count[a + i * 3]++;             //disp(a,i)

          //disp(a,i)*disp(a,j)
          proto_trie(exp_count) += 1.0;

          exp_count[a + j * 3]--;             //~disp(a,j)
          exp_count[a + i * 3]--;             //~disp(a,i)

          for(Index b = 0; b < 3; b++) {

            exp_count[3 * num_sites + 3 * b + a]++; //F(b,a)
            exp_count[b + j * 3]++;           //disp(b,j)

            // ref_clust(a,i)*F(b,a)*disp(b,j)
            proto_trie(exp_count) += ref_clust(a, i);

            exp_count[3 * num_sites + 3 * b + a]--; //~F(b,a)
            exp_count[b + j * 3]--;	        //~disp(b,j)

            exp_count[3 * num_sites + 3 * a + b]++; //F(a,b)
            exp_count[a + i * 3]++;           //disp(a,i)

            // disp(a,i)*F(a,b)*ref_clust(b,j)
            proto_trie(exp_count) += ref_clust(b, j);

            exp_count[3 * num_sites + 3 * a + b]--; //~F(a,b)
            exp_count[a + i * 3]--;           //~disp(a,i)

            for(Index c = 0; c < 3; c++) {
              exp_count[3 * num_sites + 3 * b + a]++; //F(b,a)
              exp_count[3 * num_sites + 3 * b + c]++; //F(b,c)

              // ref_clust(a,i)*F(b,a)*F(b,c)*ref_clust(c,j)
              proto_trie(exp_count) += ref_clust(a, i) * ref_clust(c, j);

              exp_count[3 * num_sites + 3 * b + a]--; //~F(b,a)
              exp_count[3 * num_sites + 3 * b + c]--; //~F(b,c)
            }

          }//\End loop over 'b'
        }//\End loop over 'a'

        push_back(new PolynomialFunction(tpoly, proto_trie));
      }
    }
  }


  //*******************************************************************************************
  void BasisSet::construct_quadratic_ccds(const Array<BasisSet const *> &site_disp_dofs, BasisSet const *strain_vars, const Eigen::MatrixXd &ref_clust,
                                          const Array<SymOp>::X2 &equiv_map, const SymGroupRep &permute_group, double sigma) {

    //Array<BasisSet const *> all_bset(site_disp_dofs);
    //all_bset.push_back(strain_vars);
    //_set_arguments(all_bset);

    if(!equiv_map.size() || !equiv_map[0].size()) {
      std::cerr << "CRITICAL ERROR: In BasisSet::construct_quadratic_ccds(), passed a malformed equivalence_map Array.\n"
                << "                Exiting...\n";
      exit(1);
    }
    std::cout << "Inside construct_quadratic_ccds! Cluster coordinates are:\n" << ref_clust << "\n\n";

    m_name = "CCD";

    // Construct basis from dot products: coord_i.dot(coord_j);
    // ultimate goal is to go from the 'covar' basis to the symmetrized ccd basis, which is simply a
    // (rank-deficient) linear transformation such that
    //    *this = covar2symccd * delta_covar_basis, where covar2symccd is the transformation matrix
    BasisSet delta_covar_basis;

    if((strain_vars->name()) == "STRAIN_GL") {
      delta_covar_basis.construct_green_lagrange_dot_prods(site_disp_dofs, strain_vars, ref_clust);
    }
    else if((strain_vars->name()) == "STRAIN_F") {
      delta_covar_basis.construct_disp_grad_dot_prods(site_disp_dofs, strain_vars, ref_clust);
    }

    // The first row of equiv_map is the clust_group
    SymGroup head_group(equiv_map[0]);

    //Inspect the site_args and global_args
    Index num_sites(site_disp_dofs.size());

    // upper triangle of a NxN matrix, including diagonal
    Index num_prods((num_sites * (num_sites + 1)) / 2);

    // upper triangle of a NxN matrix, excluding diagonal <-- number of distinct (i,j) pairs of cluster sites
    Index num_dists((num_sites * (num_sites - 1)) / 2);

    // ref_covar is a matrix of dot products -> ref_covar(i,j)=site[i].coord.dot(site[j].coord)
    Eigen::MatrixXd ref_covar(ref_clust.transpose()*ref_clust);

    // The covariance matrix of the *CURRENT* deformation state is specified by variables in site_disp_dofs.
    // To ease explanation, we define the following concepts:
    //  - The covariance matrix of the cluster in its 'current' state:
    //          Eigen::Matrix covar(curr_clust.transpose()*curr_clust)
    //
    //  - The covariance matrix of the cluster in its 'current' state:
    //          Eigen::Matrix ref_covar(ref_clust.transpose()*ref_clust);
    //
    //  - The difference of the covariance matrices
    //          Eigen::Matrix delta_covar(covar-ref_covar);

    // dist2covar converts vector
    //   v = {dist_sqrd(0,1), dist_sqrd(0,2), ..., dist_sqrd(0,N), dist_sqrd(1,2), ..., dist_sqrd(N-1,N)}
    // to vector
    //   w = {covar(0,0), covar(0,1), ..., covar(0,N), covar(1,1), ..., covar(N,N)}
    // via w = dist2covar*v
    //   where dist_sqrd(i,j) is the square of the distance from site 'i' to site 'j'
    // dist2covar is equally able to convert the vector
    //   delta_v = {delta_dist_sqrd(0,1), delta_dist_sqrd(0,2), ..., delta_dist_sqrd(0,N), delta_dist_sqrd(1,2), ..., delta_dist_sqrd(N-1,N)}
    // to vector
    //   delta_w = {delta_covar(0,0), delta_covar(0,1), ..., delta_covar(0,N), delta_covar(1,1), ..., delta_covar(N,N)}
    Eigen::MatrixXd dist2covar(Eigen::MatrixXd::Zero(num_prods, num_dists)); //<-- Any xxxx2covar transformation is rank-deficient & can't be inverted directly

    //Array<Array< Index> > prod_inds(num_prods, Array<Index>(2, 0));
    std::cout << "Delta covar functions are:\n";
    delta_covar_basis.accept(VariableLabeler("%s[%n]"));
    Index c(0);
    for(Index i = 0; i < num_sites; i++) {
      for(Index j = i; j < num_sites; j++) {
        std::cout  << "dcovar(" << i << ", " << j << ") = " << delta_covar_basis[c]->formula() << "\n";
        c++;
      }
    }
    std::cout << "\n";

    for(Index i = 0; i < num_sites; i++) {
      for(Index j = i + 1; j < num_sites; j++) {
        //prod_inds[i * num_sites - (i * (i + 1)) / 2 + j][0] = i;
        //prod_inds[i * num_sites - (i * (i + 1)) / 2 + j][1] = j;

        // Fill dist2covar for the {i,j} pair using
        // d_{ij}^2 = covar(i,i)+covar(j,j)-2*covar(i,j)
        dist2covar(i * num_sites - (i * (i + 1)) / 2 + i, i * num_sites - (i * (i + 3)) / 2 + j - 1) = 1.0;  //*{covar(i,i), dist(i,j)}
        dist2covar(j * num_sites - (j * (j + 1)) / 2 + j, i * num_sites - (i * (i + 3)) / 2 + j - 1) = 1.0;  //*{covar(j,j), dist(i,j)}
        dist2covar(i * num_sites - (i * (i + 1)) / 2 + j, i * num_sites - (i * (i + 3)) / 2 + j - 1) = -2.0; //*{covar(i,j), dist(i,j)}
      }
    }

    std::cout << "dist2covar is:\n" << dist2covar << "\n\n";

    // matrix of scalar products
    //    gram_mat(i,j) = scalar_prod(delta_w[i],delta_w[j]);
    // The scalar product is defined as a weighted integral over all the displacement degrees of freedom
    Eigen::MatrixXd gram_mat(Eigen::MatrixXd::Zero(num_prods, num_prods));

    // construct gram matrix for delta_covar_basis.
    // gram_mat(i,j)=delta_covar_basis[i]->scalar_prod(delta_covar_basis[j]); <- We have to construct this by hand, since
    //   Function::scalar_prod() assumes Frobenius inner product in most cases
    // The following loop expands delta_covar(i,j)*delta_covar(i2,j2) component-wise and
    // calculates the gaussian overlap integral:
    //
    //  gram_mat({i,j},{i2,j2})=  \int_{-\infty}^{\infty} gaussian(sigma, ref_clust) * { ref_covar(i,j)*ref_covar(i2,j2) - covar(i,j)*ref_covar(i2,j2)
    //                                                                                 - ref_covar(i,j)*covar(i2,j2) + covar(i,j)*covar(i2,j2) }*
    //                                                                                 dx^{(1)}...dx^{(N)}dy^{(1)}...dy^{(N)}dz^{(1)}...dz^{(N)}
    //
    // where gaussian(sigma, ref_clust) is a 3*N-dimensional Gaussian distribution centered at the coordinates of the reference cluster
    // and with std deviation 'sigma'. Its integral over all of phase space is one.

    // Since delta_covar_basis is the unrolled version of delta_covar, we loop over i<=j and i2<=j2
    Index k(0); // {i,j} matrix index maps to 'k' linear index
    for(Index i = 0; i < num_sites; i++) {
      for(Index j = i; j < num_sites; j++) {

        Index l(0); // {i2,j2} matrix index maps to 'l' linear index
        double gint1, gint2, g2int;

        Index n;
        Array<Array<Index> > var_inds(4, Array<Index>(2, 0));
        for(Index i2 = 0; i2 < num_sites; i2++) {
          for(Index j2 = i2; j2 < num_sites; j2++) {

            // This is the first term in the integral
            gram_mat(k, l) += ref_covar(i, j) * ref_covar(i2, j2);

            // Begin constructing second term in the integral arising from integrand:
            //   -covar(i,j)*ref_covar(i2,j2) - ref_covar(i,j)*covar(i2,j2)

            //initialize gint1 and gint2 with contributions from constant terms
            gint1 = ref_covar(i, j);
            gint2 = ref_covar(i2, j2);

            // add on 3 quadratic terms, if i==j or i2==j2, arising from integrating
            //        coord_i[x]*coord_i[x] + coord_i[y]*coord_i[y] + coord_i[z]*coord_i[z]
            if(i == j)
              gint1 += 3.0 * gaussian_moment(2, sigma);
            if(i2 == j2)
              gint2 += 3.0 * gaussian_moment(2, sigma);

            gram_mat(k, l) += -(gint1 * ref_covar(i2, j2) + ref_covar(i, j) * gint2);
            //\End construction of second term

            //\Begin construction of third term, arising from integrand:
            //        covar(i,j)*covar(i2,j2)

            // expand the product (a fourth-order monomial) into its components by
            // looping over cartesian coordinates 'a' of {i,j} and 'b' of {i2,j2}
            for(Index a = 0; a < 3; a++) {
              for(Index b = 0; b < 3; b++) {
                //var_inds[i][0] is the site index of variable 'i' in the monomial term
                //var_inds[i][1] is the cartesian index of variable 'i' in the monomial term
                var_inds[0][0] = i;
                var_inds[1][0] = j;
                var_inds[2][0] = i2;
                var_inds[3][0] = j2;
                var_inds[0][1] = a;
                var_inds[1][1] = a;
                var_inds[2][1] = b;
                var_inds[3][1] = b;

                // count up how many times each variable appears in the monomial term:
                //    e.g. x^{(1)}*x^{(1)}*y{(3)}*y^{(4)} vs x^{(1)}*x^{(1)}*x{(1)}*x^{(1)}
                //         vs x^{(1)}*x^{(1)}*z{(2)}*z^{(2)} all have different gaussian integrals
                g2int = 1.0;
                for(Index v = 0; v < var_inds.size(); v++) {
                  if(var_inds.find(var_inds[v]) != v) continue; // true if we've already taken care of this term
                  n = var_inds.incidences(var_inds[v]);
                  g2int *= gaussian_moment(n, sigma, ref_clust(var_inds[v][1], var_inds[v][0]));
                }
                gram_mat(k, l) += g2int;
              }
            }
            //\End third (final) term in the integral
            l++;
          }
        }
        k++;
      }
    }//\End constructing gram_mat for delta_covar_basis

    std::cout << "gram_mat for delta_covar_basis:\n" << gram_mat << "\n\n";

    //   using dist2covar we can convert gram_mat^{(covar)} to gram_mat^{(dist)} via
    //
    //      gram_mat^{(dist)} = dist2covar.transpose()*gram_mat^{(covar)}*dist2covar
    //
    //   which restricts it to a translationally-invariant supspace (of intersite distances)
    //   we will now find an orthogonal basis that diagonalizes gram_mat^{(dist)} and then
    //   scale the basis vectors to normalize them.  This will yield the matrix ccd2dist that satisfies
    //
    //        ccd2dist.transpose()*gram_mat^{(dist)}*ccd2dist = Identity <-- the definition of orthonormality w.r.t. our gaussian inner product
    //
    //   It's easy to see that ccd2dist = inverse(matrix_sqrt(gram_mat^{(dist)})), which we can calculate via SVD:
    //        gram_mat^{(dist)} = U*S*V.transpose() <--  NOTE: gram_mat^{(dist)} is symmetric, so U==V
    Eigen::JacobiSVD<Eigen::MatrixXd> tsvd(dist2covar.transpose()*gram_mat * dist2covar, Eigen::ComputeFullU);

    std::cout << "SVD of transformed gram_mat:\n ***U:\n" << tsvd.matrixU() << "\n\n ***S:\n" << tsvd.singularValues() << "\n\n";

    //   dist2ccd converts from delta_dist_sqrd to normalized ccds -- use this to find symmetry representation
    //   i.e., for vector 'delta_v' of delta_dist_sqrd, decompose it into vector 'Q' via
    //        Q = dist2ccd*delta_v
    //   dist2ccd is matrixSqrt(gram_mat^{(dist)})
    Eigen::MatrixXd sqrtS(Eigen::MatrixXd::Zero(num_dists, num_dists));
    sqrtS.diagonal() = tsvd.singularValues().cwiseSqrt();
    //Eigen::MatrixXd dist2ccd(tsvd.matrixU() * sqrtS * tsvd.matrixU().transpose()); <-- THIS IS WRONG
    Eigen::MatrixXd dist2ccd(sqrtS * tsvd.matrixU().transpose());

    //std::cout << "dist2ccd:\n" << dist2ccd  << "\n\n";

    //  ccd2dist.transpose()*gram_Mat^{(dist)}*ccd2dist = Identity <-- ccd basis diagonalizes the gram matrix
    Eigen::MatrixXd ccd2dist(dist2ccd.inverse());

    std::cout << "ccd2dist.transpose()*gram_Mat^{(dist)}*ccd2dist:\n"
              << ccd2dist.transpose()*dist2covar.transpose()*gram_mat *dist2covar *ccd2dist << "\n\n";

    //std::cout << "ccd2dist:\n" << ccd2dist  << "\n\n";

    //ccd2covar converts from covar to normalized ccds -- use this to construct final basis
    Eigen::MatrixXd ccd2covar(dist2covar * dist2ccd.inverse());

    //std::cout << "ccd2covar:\n" << ccd2covar  << "\n\n";

    //  Now we do any additional symmetrization that wasn't encoded into the inner product
    //  Diagonalizing the inner product partitioned the CCD vector space in a way that accounts for the topology
    //  of the cluster. This partitioning has to respect the symmetry of the cluster, but symmetry may allow further partitioning
    //  of the subspaces, or at least allow us to align the basis vectors along high-symmetry directions. It is important
    //  to do the partitioning in this order, since the topological partitioning resolves some ambiguities that arise
    //  when partitioning is done based on symmetry alone. To do this, we first need the ccd symgrouprep
    Array<Index> tperm(num_dists);
    SymGroupRep tccd_rep(head_group[0].master_group());
    //tccd_rep.resize(head_group[0].master_group().size(), NULL);

    //  The individual site displacements don't know anything about permutation, so we can't use BasisSet::get_symmetry_representation()
    //  We will construct it directly from the permute_group of the cluster instead by inspecting how each {i,j} pair transforms, thus
    //  constructing the symgrouprep for delta_dist_sqrd.  We will then use transformation matrices to convert it to the symccd basis
    //  we could have started by making the covar_basis symrep, but then we would have had to invert a rank-deficient matrix (dist2covar)
    //  this seems easier, since Eigen doesn't currently have built-in pseudoinverse routines
    Index i2, j2;
    for(Index ng = 0; ng < equiv_map[0].size(); ng++) {
      for(Index i = 0; i < num_sites; i++) {
        for(Index j = i + 1; j < num_sites; j++) {

          i2 = ((permute_group.get_permutation(equiv_map[0][ng].index()))->perm_array()).find(i);
          j2 = ((permute_group.get_permutation(equiv_map[0][ng].index()))->perm_array()).find(j);
          if(i2 > j2)
            CASM::swap(i2, j2);

          // (i,j) pair goes to (i2,j2) pair
          //tperm[i2 * num_sites - (i2 * (i2 + 1)) / 2 + j2] = i * num_sites - (i * (i + 1)) / 2 + j;
          tperm[i2 * num_sites - (i2 * (i2 + 3)) / 2 + j2 - 1] = i * num_sites - (i * (i + 3)) / 2 + j - 1;

        }
      }
      //std::cout << "tperm " << ng << " is:  " << tperm << "\n\n";
      //std::cout << "which corresponds to matrix:\n" << (*(SymPermutation(tperm).get_MatrixXd())) << "\n\n";
      //std::cout << "ccd representation " << ng << ":\n" << dist2ccd * (*(SymPermutation(tperm).get_MatrixXd()))*dist2ccd.inverse() << "\n\n";
      tccd_rep.set_rep(equiv_map[0][ng], SymMatrixXd(dist2ccd * (*(SymPermutation(tperm).get_MatrixXd()))*dist2ccd.inverse()));

    }

    // get the representations for the rest of the factor_group using equiv_map
    // transforming by equiv_map[i][0] maps the cluster onto an equivalent but doesn't permute the sites
    // so tccd_rep can be constructed using the multiplication table
    for(Index ne = 1; ne < equiv_map.size(); ne++) { // loop over equivalents (excluding prototype)
      for(Index ns = 0; ns < equiv_map[ne].size(); ns++) { // loop over symops
        //std::cout << "equiv_map[" << ne << "][0].index() = " << equiv_map[ne][0].index() << ", equiv_map[0][" << ns << "].index() = " << equiv_map[0][ns].index()
        //<< ", and prod.index() = " << equiv_map[ne][0].ind_prod(equiv_map[0][ns]) << "\n";
        tccd_rep.set_rep(equiv_map[ne][0].ind_prod(equiv_map[0][ns]), *(tccd_rep[equiv_map[0][ns].index()]));
      }
    }

    // now we have the full representation

    // Use the singular values to partition CCDs into degenerate subspaces.  singly degenerate subspaces are *definitely* irreducible
    // 2-fold degeneracies and higher require additional consideration
    Array<Index> degeneracies(1, 1);
    for(Index i = 1; i < num_dists; i++) {
      if(!almost_equal(tsvd.singularValues()[i], tsvd.singularValues()[i - 1], 0.001 * CASM::min(tsvd.singularValues()[i], tsvd.singularValues()[i - 1]))) {
        degeneracies.push_back(1);
      }
      else {
        degeneracies.back()++;
      }
    }

    SymGroupRep *block_rep; // Pointer used to refer to temporary subspace reps
    // we will symmetrize each subspace independently, and store the transformation matrix in block_trans_mat
    // Then, fill in appropriate block of ccd2symccd matrix using block_trans_mat
    Eigen::MatrixXd block_trans_mat, ccd2symccd(num_dists, num_dists);
    k = 0; // keep track of how many dimensions we have already symmetrized
    for(Index i = 0; i < degeneracies.size(); i++) {
      // Start out with block_trans_mat as a simple rank-reducing matrix that selects out the subspace associated with degeneracies[i]
      block_trans_mat = Eigen::MatrixXd::Zero(degeneracies[i], num_dists);
      block_trans_mat.block(0, k, degeneracies[i], degeneracies[i]) = Eigen::MatrixXd::Identity(degeneracies[i], degeneracies[i]);

      if(degeneracies[i] > 1) { // deal with degeneracies greater than 1
        block_rep = tccd_rep.coord_transformed_copy(block_trans_mat);
        // find (degeneracies[i] x num_dists) matrix that symmetrizes the subspace
        Eigen::MatrixXd tmat(block_rep->get_irrep_trans_mat(head_group));
        block_trans_mat = tmat * block_trans_mat; //Eigen assumes aliasing for multiplication
        delete block_rep;
      }
      //place block in matrix
      ccd2symccd.block(k, 0, degeneracies[i], num_dists) = block_trans_mat;
      k += degeneracies[i];
    }

    // ccd2covar*symccd2ccd = ccd2covar*ccd2symccd.inverse() = ccd2covar*ccd2symccd.transpose()
    Eigen::MatrixXd symccd2covar(ccd2covar * ccd2symccd.transpose());

    for(EigenIndex nc = 0; nc < symccd2covar.cols(); nc++) {
      push_back(delta_covar_basis._linear_combination(symccd2covar.col(nc)));
      _back()->accept(VariableLabeler("%s[%n]"));
      std::cout << "Q" << nc << " = " << back()->tex_formula() << "\n";
    }

    std::cout << "  symccd2covar:\n" << symccd2covar << "\n\n";

    std::cout << "  ccd2symccd:\n" << ccd2symccd << "\n\n";

    std::cout << "  dist2symccd:\n" << ccd2symccd *dist2ccd << "\n\n";

    //Finally add the symrep for symccds
    m_basis_symrep_ID = head_group[0].master_group().add_representation(tccd_rep.coord_transformed_copy(ccd2symccd));

    // and fill the subbases
    for(Index i = 0; i < m_dof_subbases.size(); ++i) {
      m_dof_subbases[i] = SubBasis::sequence(0, size() - 1);
    }
  }

  //*******************************************************************************************
  // Construct generalized occupant functions that is orthonormal with respect to
  // the inner product defined by gram_mat.
  //   - gram_mat should look like a covariance matrix of random vectors, of dimension
  //              allowed_occs.size().  This means that gram_mat should be positive-definite
  //              and symmetric. Additionally, the variance of the vector of all ones
  //              (i.e., v={1,1,...,1}) should have variance = 1, which indicates the constraint
  //              of conservation of number of occupants.
  //
  // The goal is to find a matrix 'B' of column vectors such that
  //       B.transpose()*gram_mat*B = Identity
  // and such that the first column of 'B' is the vector of all ones (i.e., v={1,1,...,1})
  // The first property is general solved by the matrix
  //        B = gram_mat^(-1/2)*W
  // where gram_mat^(-1/2) is the inverse matrix square root of gram_mat, and 'W' is an arbitrary orthogonal matrix
  // The second property places constraints on 'W'.  We attempt to find a 'B' that is similar to the Chebychev
  // basis in certain limiting cases.

  void BasisSet::construct_orthonormal_discrete_functions(const DiscreteDoF &allowed_occs, const Eigen::MatrixXd &gram_mat, Index basis_ind, Index sym_rep_ind) {
    m_argument.clear();
    if(!allowed_occs.is_locked()) {
      set_dof_IDs(Array<Index>(1, allowed_occs.ID()));
    }
    m_max_poly_order = 1;
    Index N = allowed_occs.size();
    //std::cout << "INSIDE construct_orthonormal_discrete_functions and gram_mat is \n";
    //std::cout << gram_mat << "\n\n";
    if(!almost_zero(Eigen::MatrixXd(gram_mat - gram_mat.transpose()))) {
      // we could 'fix' gram_mat, but that could cause mysterious behavior - leave it to the user
      std::cerr << "CRITICAL ERROR: Passed a Gram Matrix to BasisSet::construct_orthonormal_discrete_functions that is not symmetric.\n"
                << "                Gram Matrix is:\n" << gram_mat << "\nExiting...\n";
      exit(1);
    }

    Eigen::VectorXd conc_vec(gram_mat * Eigen::MatrixXd::Ones(N, 1));

    if(!almost_equal(1.0, conc_vec.sum())) {
      // we could 'fix' gram_mat, but that could cause mysterious behavior - leave it to the user
      std::cerr << "CRITICAL ERROR: Passed ill-conditioned Gram Matrix to BasisSet::construct_orthonormal_discrete_functions.\n"
                << "                The sum of the elements of the Gram matrix must be equal to 1.\n"
                << "                Gram Matrix is:\n" << gram_mat << "\nExiting...\n";
      exit(1);
    }


    // ** step 1: find a generic 'B' matrix

    //Use SVD instead of eigendecomposition so that 'U' and 'V' matrices are orthogonal
    Eigen::SelfAdjointEigenSolver<Eigen::MatrixXd> teig(gram_mat, Eigen::ComputeEigenvectors);
    Eigen::MatrixXd inv_sqrtE(Eigen::MatrixXd::Zero(N, N));
    for(Index i = 0; i < N; i++) {
      if(almost_zero(teig.eigenvalues()[i]) || teig.eigenvalues()[i] < 0) {
        // we could 'fix' gram_mat, but that could cause mysterious behavior - leave it to the user
        std::cerr << "CRITICAL ERROR: Passed a Gram Matrix to BasisSet::construct_orthonormal_discrete_functions that is not positive-definite.\n"
                  << "                Gram Matrix is:\n" << gram_mat << "\nExiting...\n";
        exit(1);
      }
      inv_sqrtE(i, i) = 1.0 / sqrt(teig.eigenvalues()[i]);
    }

    // B matrix is matrix square root of gram_mat.inverse(). Its columns form an orthonormal basis
    // wrt gram_mat but it is ill-suited for our purposes.
    Eigen::MatrixXd B(teig.eigenvectors()*inv_sqrtE * teig.eigenvectors().inverse());

    // ** step 2: Make seed basis. This will be used to seed optimized transformation of 'B'
    Eigen::MatrixXd tseed(Eigen::MatrixXd::Zero(N, N));
    Eigen::MatrixXd::Index max_ind(0);
    if(conc_vec.maxCoeff(&max_ind) < 0.75) {
      // no "outlier" probabilities-> Use Chebychev polynomials as seed
      //Fill cosine table -- columns contain powers of x from 0 to N-1
      Eigen::MatrixXd tcos_table(N, N);
      for(Index i = 0; i < N; i++) {
        tcos_table(i, 0) = 1.0;
        double x = -cos(M_PI * (i + 0.5) / double(N));
        for(Index j = 1; j < N; j++) {
          tcos_table(i, j) = x * tcos_table(i, j - 1);
        }
      }

      // QR decomposition of tcos_table yields Q matrix that holds chebychev basis
      tseed = tcos_table.householderQr().householderQ();
    }
    else {
      Eigen::MatrixXd::Index curr_i(0);
      for(Eigen::MatrixXd::Index i = 0; i < B.rows(); i++) {
        tseed(i, 0) = 1;
        if(i == max_ind)
          continue;
        for(Eigen::MatrixXd::Index j = 1; j < B.cols(); j++) {
          if(curr_i + 1 == j)
            tseed(i, j) = 1;
        }
        curr_i++;
      }
    }

    // ** step 3: use seed matric to find a unitary matrix that rotates 'B' a more optimal form
    // Assume: tseed = B * Q, with unitary Q
    // approximate Q by finding QR decomposition of (B.inverse() * tseed)
    Eigen::MatrixXd Q = (B.inverse() * tseed).householderQr().householderQ();

    // Rotate 'B' by multiplication with 'W'
    // eigen matrix multiplication doesn't alias

    B = B * Q;

    // Columns of B are our basis functions, orthonormal wrt gram_mat
    for(Index i = 1; i < N; i++) {
      OccupantFunction tOF(allowed_occs, B.col(i), size(), basis_ind, sym_rep_ind);

      push_back(tOF.copy());
    }
    if(sym_rep_ind == Index(-2))
      m_basis_symrep_ID = -2;
  }

  //*******************************************************************************************
  // Construct orthonormal basis set of OccupantFunctions for degree of freedom 'allowed_occs'
  //    - 'occ_probs' is an array of probabilities; occ_prob[i] is the probability of allowed_occs
  //                  taking on value allowed_occs[i].
  //                  These are equivalent ot composition, but we make a distinction to avoid confusion
  //                  with global "parameterized compositions"
  //
  // This method finds a Gram matrix that is consistent with the probabilities and then passes it on to
  // the overloaded version that takes a Gram matrix.
  // The convention we use for the gram matrix is kind of arbitrary. Its limiting cases should yield orthonormality
  // of the Chebychev polynomials when the probabilities are equal, and orthonormality of the occupation basis when
  // only one probability is non-zero.

  void BasisSet::construct_orthonormal_discrete_functions(const DiscreteDoF &allowed_occs, const Array<double> &occ_probs, Index basis_ind, Index sym_rep_ind) {
    Index N = allowed_occs.size();
    if(allowed_occs.size() != occ_probs.size()) {
      std::cerr << "CRITICAL ERROR: In BasiSet::construct_orthonormal_discrete_functions(), occ_probs and allowed_occs are incompatible!\nExiting...\n";
      assert(0);
      exit(1);
    }

    if(!almost_equal(1.0, occ_probs.sum())) {
      std::cerr << "CRITICAL ERROR: In BasiSet::construct_orthonormal_discrete_functions(), occ_probs must sum to 1 (they specify a probability distributation).\n"
                << "                occ_probs is: " << occ_probs << "\nExiting...\n";
      assert(0);
      exit(1);
    }

    // Build a matrix with N-1 non-zero eigenvalues equal to 1/N.
    // Remaining eigenvalue is zero, and corresponds to vector of all ones
    Eigen::MatrixXd gram_mat(Eigen::MatrixXd::Zero(N, N));

    for(Index i = 0; i < N; i++) {
      gram_mat(i, i) += occ_probs[i] - occ_probs[i] * occ_probs[i];
      for(Index j = 0; j < N; j++) {
        if(i == j) continue;

        gram_mat(i, i) += (occ_probs[i] - occ_probs[j]) * (occ_probs[i] - occ_probs[j]);

        gram_mat(i, j) -= occ_probs[i] * occ_probs[j] + (occ_probs[i] - occ_probs[j]) * (occ_probs[i] - occ_probs[j]);
      }
    }


    // Add in the component corresponding to vector of all ones
    // this is the uncorrelated part of the covariance
    for(Index i = 0; i < N; i++) {
      for(Index j = 0; j < N; j++) {
        gram_mat(i, j) += occ_probs[i] * occ_probs[j];
      }
    }
    construct_orthonormal_discrete_functions(allowed_occs, gram_mat, basis_ind, sym_rep_ind);
  }


  //*******************************************************************************************


  //void BasisSet::construct_harmonic_polynomials_old(const Array<BasisSet const *> &rotation_dofs, Index order, Index min_order){
  //  //rotation_dofs contains n-continuous variables
  //  //goal is to make an orthogonal basis on an nd-sphere
  //  // i.e. must satisfy the constraint that a^2+b^2+c^2+ ... = 1
  //  //BasisSet working_dofs(rotation_dofs[0]);
  //
  //  Array<BasisSet const *> abset(rotation_dofs);
  //  PolynomialFunction tpoly(abset);
  //  PolyTrie<double> mytrie(tpoly.poly_coeffs());
  //  Array<Index> expon(tpoly.poly_coeffs().depth(),0);
  //  Index ndofs(tpoly.poly_coeffs().depth());
  //  Array<BasisSet> myarray;
  //  BasisSet trivial;

  //  //std::cout << "working_dofs.size()" << working_dofs.size() << std::endl;

  //  // Always add first and second order
  //  BasisSet zeroth;
  //  // The zeroth order will always be 1.
  //  //for(Index i = 0; i < expon.size(); i++){
  //  //    expon[i]=0;
  //  //    mytrie(expon)=1;
  //  //}
  //  //PolynomialFunction zeroth_shell(abset);
  //  mytrie(expon) = 1.0;
  //  PolynomialFunction zero(abset,mytrie);
  //  //zero.prune_zeros();
  //  //std::cout << "Initialized zeroth trie formula " <<  zeroth.tex_formula() <<  std::endl;
  //  zeroth.push_back(zero.copy());
  //  myarray.push_back(zeroth);
  //  trivial.push_back(zero.copy());

  //  BasisSet firsth;
  //  // Always want the first order of each rotation
  //  for(Index k = 0; k < expon.size(); k++){
  //      PolyTrie<double> tmptrie(expon.size());
  //          for(Index i = 0; i < expon.size(); i++){
  //              if(i==k){
  //              expon[i]=1;
  //              tmptrie(expon)=1;
  //              expon[i]=0;
  //          }
  //      }
  //     //tmptrie.print_sparse(std::cout);
  //     //PolynomialFunction first_shell(rotation_dofs);
  //     PolynomialFunction first_order(abset,tmptrie);
  //     //first_order.prune_zeros();
  //      firsth.push_back(first_order.copy());
  //     trivial.push_back(first_order.copy());
  //  }
  //  myarray.push_back(firsth);


  //  //std::cout << "TRIVIAL" << std::endl;
  //  //for(Index i = 0; i < trivial.size(); i++) {

  //  //  std::cout << "   V" << i + 1 << " = " << trivial[i]->tex_formula() << '\n';
  //  //}

  //  //probably always want the radial function
  //  // need to figure out how to raise it to power
  //  // initial thought is to use IsoCounter to build up a polytrie
  //  //
  //  PolyTrie<double> rtrie(expon.size());
  //  for(Index i = 0; i < expon.size(); i++){
  //      expon[i]=2;
  //      rtrie(expon)=1;
  //      expon[i]=0;
  //  }
  //  PolynomialFunction radial_func(rotation_dofs,rtrie);


  //  // Here we need to start an iterative process to make as many polynomials
  //  // as desried from the passed 'Index order'
  //
  //  // co = CurrentOrder
  //  for(Index co = 2; co < order+1; co++){

  //      //First want to get the basis that is already orthogonal
  //      // Add all functions in myarray as well as all P_{i}^{m} * r^{n-m}/2 for n-m even
  //      BasisSet rhs_basis;
  //      BasisSet ntriv;
  //      BasisSet xbasis;

  //      // bs = BasisSet
  //      for(Index bs = 0; bs<myarray.size(); bs++){
  //          // bf = BasisFunction
  //          for(Index bf = 0; bf<myarray[bs].size(); bf++){
  //              rhs_basis.push_back(myarray[bs][bf]->copy());
  //              ntriv.push_back(myarray[bs][bf]->copy());


  //              //if((bs == 0 || (co-bs)%2==0) && (co-bs)!=0 ){
  //              if((co-bs)%2==0 ){
  //
  //                   // i.e. if n-m is even
  //                   // now we need to make radial function
  //                   PolyTrie<double> rtrie(ndofs);
  //                   IsoCounter<Array<Index> > ex_vecs(Array<Index>(ndofs,0), Array<Index>(ndofs,co),2,co-bs);
  //                   do{
  //                      rtrie(ex_vecs())=1;
  //                   } while(++ex_vecs);

  //                   PolynomialFunction rfunc(abset,rtrie);
  //                   if(bs==0){
  //                       xbasis.push_back(rfunc.copy());
  //                   }
  //                   else {
  //                       Function* p_times_r;
  //                       //rfunc.prune_zeros();
  //                       p_times_r = rfunc.multiply(myarray[bs][bf]);
  //                       //myarray[bs][bf]->prune_zeros();
  //                       xbasis.push_back(p_times_r->copy());
  //                       }
  //              } // end if
  //          }
  //      }

  //      for(Index xx = 0; xx < xbasis.size();xx++){
  //          rhs_basis.push_back(xbasis[xx]->copy());
  //      }
  //      //std::cout << " what is my rhs_basis??????? See below: \n";
  //      //for(Index ww = 0; ww<rhs_basis.size();ww++){
  //      //    std::cout << "RHS" << ww << ": " << rhs_basis[ww]->tex_formula() << std::endl;
  //      //}
  //
  //      BasisSet lhs_basis;
  //      lhs_basis.construct_polynomials_by_order(abset,co);
  //      //std::cout << " what is my lhs_basis??????? See below: \n";
  //      //for(Index ww = 0; ww<lhs_basis.size();ww++){
  //      //    std::cout << "LHS" << ww << ": " << lhs_basis[ww]->tex_formula() << std::endl;
  //      //}

  //      //lhs_basis.make_orthogonal_to(ntriv);
  //      lhs_basis.make_orthogonal_to(rhs_basis);
  //      //std::cout << " lhs_basis after make_orthogonal_to See below: \n";
  //      //for(Index ww = 0; ww<lhs_basis.size();ww++){
  //      //    std::cout << "LHS" << ww << ": " << lhs_basis[ww]->tex_formula() << std::endl;
  //      //}
  //      lhs_basis.Gram_Schmidt();
  //      //std::cout << " lhs_basis after Gram_Schmidt See below: \n";
  //      //for(Index ww = 0; ww<lhs_basis.size();ww++){
  //      //    std::cout << "LHS" << ww << ": " << lhs_basis[ww]->tex_formula() << std::endl;
  //      //}
  //      myarray.push_back(lhs_basis);
  //  }

  //
  //  for(Index bs = 0; bs < myarray.size(); bs++){
  //      for(Index bf = 0; bf < myarray[bs].size(); bf++){
  //          push_back(myarray[bs][bf]->copy());
  //      }
  //  }

  //  Gram_Schmidt();
  //
  //}

  void BasisSet::construct_harmonic_polynomials(const Array<BasisSet const *> &rotation_dofs, Index order, Index min_order, bool even) {

    std::cout << "beginning of construct_harmonic_polynomials" << std::endl;
    _set_arguments(rotation_dofs);
    PolynomialFunction tpoly(m_argument);
    Array<Index> expon(tpoly.num_args(), 0);
    BasisSet even_basis, odd_basis;
    PolyTrie<double> rtrie(expon.size());
    for(Index i = 0; i < expon.size(); i++) {
      expon[i] = 2;
      rtrie(expon) = 1;
      expon[i] = 0;
    }
    PolynomialFunction Rsqrd(m_argument, rtrie);

    //std::cout << " RSQRD 22222222 ===========" << Rsqrd.tex_formula() << std::endl;
    //PolynomialFunction Rsqrd(/*initialize to R^2 = (a^2+b^2+c^2+...) */)
    //initialize even basis with s-orbital
    even_basis.construct_polynomials_by_order(rotation_dofs, 0);

    for(Index i = 0; i < even_basis.size(); i++) {
      //std::cout << "EVEN BASIS" << i << ": " << even_basis[i]->tex_formula() << std::endl;
    }


    //initialize odd basis with p-orbitals
    odd_basis.construct_polynomials_by_order(rotation_dofs, 1);
    //std::cout << " construct_polys by order went OK" << std::endl;
    for(Index i = 0; i < odd_basis.size(); i++) {
      //std::cout << "ODD BASIS" << i << ": " << odd_basis[i]->tex_formula() << std::endl;
    }

    // add even_basis to (*this)
    if(even) append(even_basis);

    // add odd_basis to (*this)
    if(!even) append(odd_basis);

    for(Index i = 2; i <= order; i++) {
      //Get a reference to either the odd or even basis
      if(even && i % 2 != 0) continue;
      if(!even && i % 2 == 0) continue;

      BasisSet &orthog_basis(i % 2 == 0 ? even_basis : odd_basis);

      // Multiply orthog_basis by R^2
      for(Index j = 0; j < orthog_basis.size(); j++) {
        // In lieu of PolynomialFunction::multiply_by() :
        //std::cout << "about to multiply_by() shenanigans" << std::endl;
        Function *tfunc = orthog_basis._at(j);
        //std::cout << "TFUNC NOW :::::::: " << tfunc->tex_formula() << std::endl;
        //Function const *temp;
        //temp = tfunc->multiply(&Rsqrd);
        //std::cout << " TEMP TEST " << temp->tex_formula() << std::endl;
        orthog_basis._at(j) = (tfunc->multiply(&Rsqrd));
        //*(orthog_basis._at(j)) = *temp;
        orthog_basis._at(j)->set_arguments(orthog_basis.m_argument);
        //std::cout << " NEW ORTHOG MULTI " << orthog_basis[j]->tex_formula() << std::endl;
        // Function const *tfunc=orthog_basis[j];
        // orthog_basis._at(j)= tfunc->multiply(&Rsqrd);
        // deleting tfunc doesn't work. is this a problem?
        delete tfunc;
      }
      //std::cout << " after inner for loop" << std::endl;
      BasisSet curr_order_basis;
      curr_order_basis.construct_polynomials_by_order(rotation_dofs, i);
      for(Index i = 0; i < curr_order_basis.size(); i++) {
        //std::cout << "CURR ORDER BASIS" << i << ": " << curr_order_basis[i]->tex_formula() << std::endl;
      }
      for(Index i = 0; i < orthog_basis.size(); i++) {
        //std::cout << "Orthog BASIS" << i << ": " << orthog_basis[i]->tex_formula() << std::endl;
      }

      //std::cout << " after construct_polynomials" << std::endl;
      curr_order_basis.make_orthogonal_to(orthog_basis);
      for(Index i = 0; i < curr_order_basis.size(); i++) {
        //std::cout << "CURR ORDER BASIS" << i << ": " << curr_order_basis[i]->tex_formula() << std::endl;
      }
      //std::cout << " after make_orthogonal_to" << std::endl;
      curr_order_basis.Gram_Schmidt();
      for(Index i = 0; i < curr_order_basis.size(); i++) {
        //std::cout << "CURR ORDER BASIS" << i << ": " << curr_order_basis[i]->tex_formula() << std::endl;
      }
      //std::cout << " after Gram_Schmidt" << std::endl;
      orthog_basis.append(curr_order_basis);
      //std::cout << " after append" << std::endl;
      // add basis for current order to (*this)
      append(curr_order_basis);
      //std::cout << " after one instance of outer for loop " << std::endl;
    }
    /*you could get the symmetry representation here if you took a SymGroup*/
    //get_symmetry_representation(the_sym_group);
  }
  //*******************************************************************************************
  void BasisSet::calc_invariant_functions(const SymGroup &head_group) {
    Function *tfunc, *trans_func;
    for(Index nf = 0; nf < size(); nf++) {
      //std::cout << "trying function " << nf << " of " << size() << ":  ";
      //at(nf)->print(std::cout);
      //std::cout << "\n";
      tfunc = at(nf)->copy();
      at(nf)->scale(0.0);
      for(Index ng = 0; ng < head_group.size(); ng++) {
        trans_func = tfunc->sym_copy_coeffs(head_group[ng]);
        at(nf)->plus_in_place(trans_func);
        delete trans_func;
      }
      //std::cout << "Result of Reynold's operator is ";
      //at(nf)->print(std::cout);
      //std::cout << "\n";
      delete tfunc;
    }
    Gram_Schmidt();
    return;
  }

  //*******************************************************************************************
  // Checks block_shape_matrix of BasisSet symmetry representation to see that there are
  // as many blocks as there are irreducible representations

  bool BasisSet::is_normal_basis_for(const SymGroup &head_group) {
    //First do some basic checks to ensure problem is well-defined
    if(!valid_index(m_basis_symrep_ID)) {
      get_symmetry_representation(head_group);
    }
    if(!valid_index(m_basis_symrep_ID)) {
      std::cerr << "CRITICAL ERROR: Inside BasisSet::is_normal_basis_for() and cannot calculate a valid SymGroup representation. Exiting...\n";
      exit(1);
    }
    if(!head_group.size())
      return true;

    SymGroupRep const *t_rep(head_group[0].master_group().representation(m_basis_symrep_ID));

    //Check that block-diagonalization matches number of irreps
    return t_rep->num_blocks(head_group) == (t_rep->num_each_real_irrep(head_group)).sum();

  }

  //*******************************************************************************************

  BasisSet BasisSet::calc_normal_basis(const SymGroup &head_group, Eigen::MatrixXd &trans_mat) const {
    if(!valid_index(m_basis_symrep_ID)) {
      get_symmetry_representation(head_group);
    }
    if(!valid_index(m_basis_symrep_ID)) {
      std::cerr << "CRITICAL ERROR: Inside BasisSet::calc_normal_basis() and cannot calculate a valid SymGroup representation. Exiting...\n";
      exit(1);
    }
    if(!head_group.size()) {
      std::cerr << "CRITICAL ERROR: Inside BasisSet::calc_normal_basis() and and passed empty SymGroup. Exiting...\n";
    }


    SymGroupRep const *t_rep(head_group[0].master_group().representation(m_basis_symrep_ID));
    trans_mat = t_rep->get_irrep_trans_mat(head_group);
    BasisSet normal_basis(transform_copy(trans_mat));
    normal_basis.m_basis_symrep_ID = (t_rep->coord_transformed_copy(trans_mat))->add_self_to_master();
    return normal_basis;
  }

  //*******************************************************************************************

  void BasisSet::push_back(Function *new_func) {
    Array<Function *>::push_back(new_func);
    m_eval_cache.push_back(0.0);
    m_deval_cache.push_back(0.0);
    if(m_argument.size() == 0 && new_func != NULL) {
      _set_arguments(new_func->argument_bases());
    }
  }

  //*******************************************************************************************

<<<<<<< HEAD
  Function *BasisSet::linear_combination(const Eigen::VectorXd &coeffs) const {
    if(!size()) return nullptr;
=======
  Function *BasisSet::_linear_combination(const Eigen::VectorXd &coeffs) const {
    if(!size()) return NULL;
>>>>>>> 4e5b6720
    if(size() != coeffs.size()) {
      std::cerr << "FATAL ERROR: In BasisSet::_linear_combination, the number of basis functions \n"
                << "does not match the size of the coefficient vector. Exiting...\n";
      exit(1);
    }

    Function *combfunc(nullptr), *tfunc(nullptr);

    for(EigenIndex i = 0; i < coeffs.size(); i++) {
      if(almost_zero(coeffs[i])) continue;
      if(!combfunc) {
        combfunc = at(i)->copy();
        combfunc->scale(coeffs[i]);
        continue;
      }
      tfunc = at(i)->copy();
      tfunc->scale(coeffs[i]);
      combfunc->plus_in_place(tfunc);
      delete tfunc;
    }
    if(!combfunc) {
      combfunc = at(0)->copy();
      combfunc->scale(0.0);
    }
    return combfunc;
  }

  //*******************************************************************************************

  /// Essentially, perform a change of basis on BasisSet as defined by trans_mat.
  /// Returns a BasisSet whos elements are linear combinations of the original BasisSet.
  /// The linear combinations are specified by the ROWS of trans_matx

  BasisSet BasisSet::transform_copy(const Eigen::MatrixXd &trans_mat) const {
    BasisSet copy_basis;
    if(trans_mat.cols() != size()) {
      std::cerr << "In BasisSet::transform_copy(), attempting to transform basis with a transformation\n"
                << "matrix that has incompatible number of columns (has " << trans_mat.cols() << " and needs " << size() << ").\n"
                << "Exiting...\n";
      exit(1);
    }
    for(EigenIndex nc = 0; nc < trans_mat.rows(); nc++) {
      copy_basis.push_back(_linear_combination(trans_mat.row(nc)));
    }

    // We should also transform the SymGroupRep, but we only have the ID, not the MasterSymGroup

    return copy_basis;
  }

  //*******************************************************************************************
  //TODO: Transform functions with mixed dependency layers
  BasisSet &BasisSet::apply_sym(const SymOp &op, int _dependency_layer /* = 1 */) {
    int this_dep_layer = dependency_layer();
    if(this_dep_layer == _dependency_layer) {
      for(Index i = 0; i < size(); i++)
        at(i)->apply_sym_coeffs(op);
    }
    else {
      for(Index i = 0; i < m_argument.size(); i++) {
        m_argument[i]->apply_sym(op, _dependency_layer);
      }
    }
    return *this;
  }

  //*******************************************************************************************

  void BasisSet::_set_arguments(const Array<BasisSet const *> &new_args) {
    if(m_argument.size()) {
      std::cerr << "CRITICAL ERROR: In BasisSet::_set_arguments(), cannot reset arguments of already-initialized BasisSet.\n"
                << "                Exiting...\n";
      exit(1);
    }
    m_argument.reserve(new_args.size());
    for(Index i = 0; i < new_args.size(); i++)
      m_argument.push_back(new_args[i]->shared_copy());
  }

  //*******************************************************************************************
  // Does modified Gram-Schmidt procedure, using tolerance checking for increased speed and stability
  // In worst case, this requires N*(N-1)/2 binary operations

  // In future, may wish to use alternative approach: 1) find Gram matrix G, where G(i,j)=at(i)->dot(at(j));
  //                                                  2) find orthonormal eigenvectors of G, forming columns of the matrix V
  //                                                  3) take the linear combination V.transpose()*(*this)
  // This alternate approach may be more numerically stable, but probably results in less sparse representations, unless there
  // is a way to compute an optimally sparse V matrix

  bool BasisSet::Gram_Schmidt() {
    bool is_unchanged(true);
    Index i, j;
    double tcoeff;
    Function *tfunc(nullptr);

    // loop over functions
    for(i = 0; i < size(); i++) {
      at(i)->small_to_zero(2 * TOL);

      tcoeff = sqrt(at(i)->dot(at(i)));

      if(tcoeff < TOL) {
        is_unchanged = false;
        delete at(i);
        remove(i);
        i--;
        continue;
      }
      else if(!almost_zero(tcoeff - 1.0)) {
        is_unchanged = false;
        at(i)->scale(1.0 / tcoeff);
      }

      // loop from i+1 to end and subtract projection of Function i onto Function j
      for(j = i + 1; j < size(); j++) {
        tcoeff = (at(i)->dot(at(j)));
        if(almost_zero(tcoeff)) {
          continue;
        }

        is_unchanged = false;

        tfunc = at(i)->copy();


        if(!almost_zero(tcoeff - 1)) {
          tfunc->scale(tcoeff);
        }

        at(j)->minus_in_place(tfunc);

        delete tfunc;
      }

    }
    if(!is_unchanged) m_basis_symrep_ID = -1;
    return is_unchanged;

  }

  //*******************************************************************************************

  bool BasisSet::Gaussian_Elim() {
    bool is_unchanged(true);
    Index i(0), j(0);
    Index j_min, i_min, i_temp;
    double tcoeff, min_coeff;
    Function *tfunc;
    while(i < size()) {
      j_min = Index(-1);
      for(i_temp = i; i_temp < size(); i_temp++) {
        tcoeff = at(i_temp)->leading_coefficient(j);
        if(almost_zero(tcoeff)) {
          delete at(i_temp);
          remove(i_temp);
          i_temp--;
          is_unchanged = false;
          continue;
        }
        if(!valid_index(j_min) || j < j_min || (j == j_min && std::abs(tcoeff) > std::abs(min_coeff))) {
          j_min = j;
          i_min = i_temp;
          min_coeff = tcoeff;
        }
      }
      if(i >= size()) break;

      j = j_min;
      if(i != i_min) {
        is_unchanged = false;
        swap_elem(i, i_min);
      }
      if(!almost_zero(min_coeff - 1)) {
        at(i)->scale(1.0 / min_coeff);
      }

      for(i_temp = 0; i_temp < size(); i_temp++) {
        if(i_temp == i) continue;
        tcoeff = at(i_temp)->get_coefficient(j);
        if(almost_zero(tcoeff)) continue;
        is_unchanged = false;
        if(almost_zero(tcoeff - 1)) {
          at(i_temp)->minus_in_place(at(i));
          continue;
        }
        tfunc = at(i)->copy();
        tfunc->scale(tcoeff);
        at(i_temp)->minus_in_place(tfunc);
        delete tfunc;
      }
      i++;
    }
    for(i = 0; i < size(); i++) {
      at(i)->small_to_zero(2 * TOL);
    }

    if(!is_unchanged) m_basis_symrep_ID = -1;

    return is_unchanged;

  }
  //*******************************************************************************************
  void BasisSet::get_symmetry_representation(const SymGroup &head_group) const {
    if(!head_group.size() || !head_group[0].has_valid_master()) return;

    m_basis_symrep_ID = head_group.make_empty_representation();
    Function *tfunct(nullptr);
    Eigen::MatrixXd tRep(size(), size());

    for(Index ng = 0; ng < head_group.size(); ng++) {
      //Get representation for operation head_group[ng]
      //store it in matrix tRep
      for(Index nb1 = 0; nb1 < size(); nb1++) {

        tfunct = at(nb1)->sym_copy_coeffs(head_group[ng]);
        for(Index nb2 = 0; nb2 < size(); nb2++) {
          tRep(nb2, nb1) = tfunct->dot(at(nb2));
        }
        delete tfunct;
      }

      //We have the representation of operation head_group[ng]
      //Make a new SymOpRepresentation out of it and push it back
      head_group[ng].register_rep(m_basis_symrep_ID, SymMatrixXd(tRep));
    }

  }

  //*******************************************************************************************

  bool BasisSet::make_orthogonal_to(const BasisSet &ortho_basis) {
    bool ortho_flag(true);
    for(Index i = 0; i < ortho_basis.size(); i++) {
      ortho_flag = make_orthogonal_to(ortho_basis[i]) && ortho_flag;

    }
    return ortho_flag;
  }

  //*******************************************************************************************

  bool BasisSet::make_orthogonal_to(Function const *ortho_func) {

    bool ortho_flag(true);
    if(!size()) {
      return ortho_flag;
    }

    double tcoeff;
    Function *tfunc(ortho_func->copy());

    //std::cout << "Ortho_func: " << tfunc->tex_formula() << "\n\n";
    tcoeff = tfunc->dot(tfunc);
    //std::cout << "Squared magnitude is " << tcoeff << "\n";

    if(almost_zero(tcoeff)) {
      delete tfunc;
      return ortho_flag;
    }

    if(!almost_zero(tcoeff - 1.0)) {
      tfunc->scale(1.0 / sqrt(tcoeff));
    }
    for(Index i = 0; i < size(); i++) {
      //std::cout << "Func " << i << ":  " << at(i)->tex_formula() << "\n\n";
      tcoeff = (at(i)->dot(tfunc));
      //std::cout << "Projection: " << tcoeff << "\n\n";
      if(almost_zero(tcoeff)) {
        continue;
      }
      ortho_flag = false;
      //You're changing the BasisSet, so the representation is no longer useable!
      m_basis_symrep_ID = -1;

      tfunc->scale(tcoeff);
      at(i)->minus_in_place(tfunc);
      tfunc->scale(1.0 / tcoeff);
      at(i)->normalize();

      //std::cout << "Result is " << at(i)->tex_formula() << "\n\n";
    }

    delete tfunc;


    return ortho_flag;
  }


  //*******************************************************************************************
  //** jsonParser stuff - BasisSet
  //*******************************************************************************************

  jsonParser &BasisSet::to_json(jsonParser &json) const {

    json.put_obj();

    // class BasisSet: public Array<Function *>
    json["basis_functions"].put_array();
    for(Index i = 0; i < size(); i++) {
      json["basis_functions"].push_back(at(i));
    }

    // mutable int m_basis_symrep_ID;
    json["m_basis_symrep_ID"] = m_basis_symrep_ID;

    // Array<BasisSet> subspaces;
    //json["subspaces"] = m_subspaces;

    return json;
  }

  //*******************************************************************************************

  /*
    void BasisSet::from_json(const jsonParser &json) {

    // no reading BasisSet for now

    }
  */


  //*******************************************************************************************

  jsonParser &to_json(const BasisSet &bset, jsonParser &json) {
    return bset.to_json(json);
  }

  //*******************************************************************************************
  /*
  // No reading functions for now
  void from_json(BasisSet &bset, const jsonParser &json) {
  return bset.from_json(json);
  }
  */

  //*******************************************************************************************
  BasisSet operator*(const SymOp &LHS, const BasisSet &RHS) {
    return BasisSet(RHS).apply_sym(LHS);
  }

}
<|MERGE_RESOLUTION|>--- conflicted
+++ resolved
@@ -44,13 +44,8 @@
 
     for(Index i = 0; i < init_basis.size(); i++) {
       if(!init_basis[i])
-<<<<<<< HEAD
         push_back(nullptr);
-      else
-=======
-        push_back(NULL);
       else {
->>>>>>> 4e5b6720
         push_back(init_basis[i]->copy());
         _back()->set_arguments(m_argument);
       }
@@ -85,13 +80,8 @@
     }
     for(Index i = 0; i < RHS.size(); i++) {
       if(!RHS[i])
-<<<<<<< HEAD
         push_back(nullptr);
-      else
-=======
-        push_back(NULL);
       else {
->>>>>>> 4e5b6720
         push_back(RHS[i]->copy());
         _back()->set_arguments(m_argument);
       }
@@ -102,18 +92,8 @@
 
   //*******************************************************************************************
 
-<<<<<<< HEAD
-  void BasisSet::append(const BasisSet &RHS) {
-    for(Index i = 0; i < RHS.size(); i++) {
-      if(!RHS[i])
-        push_back(nullptr);
-      else
-        push_back(RHS[i]->copy());
-    }
-=======
   BasisSet::~BasisSet() {
     clear();
->>>>>>> 4e5b6720
   }
 
   //*******************************************************************************************
@@ -166,7 +146,7 @@
       _max_poly_constraints().push_back(PolyConstraint(Array<Index>::sequence(size(), size() + RHS.size() - 1), RHS.max_poly_order()));
     for(Index i = 0; i < RHS.size(); i++) {
       if(!RHS[i])
-        push_back(NULL);
+        push_back(nullptr);
       else {
         push_back(RHS[i]->copy());
         _back()->set_arguments(m_argument);
@@ -940,7 +920,7 @@
     //  when partitioning is done based on symmetry alone. To do this, we first need the ccd symgrouprep
     Array<Index> tperm(num_dists);
     SymGroupRep tccd_rep(head_group[0].master_group());
-    //tccd_rep.resize(head_group[0].master_group().size(), NULL);
+    //tccd_rep.resize(head_group[0].master_group().size(), nullptr);
 
     //  The individual site displacements don't know anything about permutation, so we can't use BasisSet::get_symmetry_representation()
     //  We will construct it directly from the permute_group of the cluster instead by inspecting how each {i,j} pair transforms, thus
@@ -1540,20 +1520,15 @@
     Array<Function *>::push_back(new_func);
     m_eval_cache.push_back(0.0);
     m_deval_cache.push_back(0.0);
-    if(m_argument.size() == 0 && new_func != NULL) {
+    if(m_argument.size() == 0 && new_func != nullptr) {
       _set_arguments(new_func->argument_bases());
     }
   }
 
   //*******************************************************************************************
 
-<<<<<<< HEAD
-  Function *BasisSet::linear_combination(const Eigen::VectorXd &coeffs) const {
+  Function *BasisSet::_linear_combination(const Eigen::VectorXd &coeffs) const {
     if(!size()) return nullptr;
-=======
-  Function *BasisSet::_linear_combination(const Eigen::VectorXd &coeffs) const {
-    if(!size()) return NULL;
->>>>>>> 4e5b6720
     if(size() != coeffs.size()) {
       std::cerr << "FATAL ERROR: In BasisSet::_linear_combination, the number of basis functions \n"
                 << "does not match the size of the coefficient vector. Exiting...\n";
@@ -1777,7 +1752,7 @@
 
       //We have the representation of operation head_group[ng]
       //Make a new SymOpRepresentation out of it and push it back
-      head_group[ng].register_rep(m_basis_symrep_ID, SymMatrixXd(tRep));
+      head_group[ng].set_rep(m_basis_symrep_ID, SymMatrixXd(tRep));
     }
 
   }
@@ -1869,11 +1844,11 @@
   //*******************************************************************************************
 
   /*
-    void BasisSet::from_json(const jsonParser &json) {
+  void BasisSet::from_json(const jsonParser &json) {
 
     // no reading BasisSet for now
 
-    }
+  }
   */
 
 
@@ -1887,7 +1862,7 @@
   /*
   // No reading functions for now
   void from_json(BasisSet &bset, const jsonParser &json) {
-  return bset.from_json(json);
+    return bset.from_json(json);
   }
   */
 
