#ifndef CASMtest_FCCTernaryProj
#define CASMtest_FCCTernaryProj

using namespace CASM;

namespace test {

  inline BasicStructure<Site> FCC_ternary_prim() {

    // lattice vectors as rows
    Eigen::Matrix3d lat;
    lat << 2.0, 2.0, 0.0,
        0.0, 2.0, 2.0,
        2.0, 0.0, 2.0;

    BasicStructure<Site> struc(Lattice(lat.transpose()));
    struc.title = "FCC_ternary";

    Molecule A = make_atom("A", struc.lattice());
    Molecule B = make_atom("B", struc.lattice());
    Molecule C = make_atom("C", struc.lattice());

    struc.basis.push_back(Site(Coordinate(Eigen::Vector3d::Zero(), struc.lattice(), CART), {A, B, C}));

    return struc;

  }

  class FCCTernaryProj : public Proj {

  public:

    FCCTernaryProj() :
      Proj(fs::absolute(fs::path("tests/unit/App/FCC_ternary")),
           FCC_ternary_prim(),
           "FCC_ternary",
           "FCC Ternary with A, B, C occupation") {}

    jsonParser bspecs() const {

      std::string str = R"({
  "basis_functions" : {
    "site_basis_functions" : "occupation"
  },
  "orbit_branch_specs" : {
    "2" : {"max_length" : 4.01},
    "3" : {"max_length" : 3.01}
  },
  "orbit_specs" : [
    {
      "coordinate_mode" : "Direct",
      "prototype" : [
        [ 0.000000000000, 0.000000000000, 0.000000000000 ],
        [ 1.000000000000, 0.000000000000, 0.000000000000 ],
        [ 2.000000000000, 0.000000000000, 0.000000000000 ],
        [ 3.000000000000, 0.000000000000, 0.000000000000 ]
      ],
      "include_subclusters" : true  
    },
    {
      "coordinate_mode" : "Direct",
      "prototype" : [
        [ 0.000000000000, 0.000000000000, 0.000000000000 ],
        [ 0.000000000000, 1.000000000000, 0.000000000000 ],
        [ 0.000000000000, 0.000000000000, 1.000000000000 ],
        [ 1.000000000000, 1.000000000000, 1.000000000000 ]
      ],
      "include_subclusters" : true
    }
  ]
})";

      return jsonParser::parse(str);

    }

    std::string invalid_bspecs() const {

      std::string str = R"({
  "basis_functions" : {
    "site_basis_functions" : "occupation"
  },
  "orbit_branch_specs" : {
    "2" : {"max_length" : 4.01},
    "3" : {"max_length" : 3.01}
  },
  "orbit_specs" : [
    {
      "coordinate_mode" : "Direct",
      "prototype" : [
        [ 0.000000000000, 0.000000000000, 0.000000000000 ],
        [ 1.000000000000, 0.000000000000, 0.000000000000 ],
        [ 2.000000000000, 0.000000000000, 0.000000000000 ],
        [ 3.000000000000, 0.000000000000, 0.000000000000 ],
      ],
      "include_subclusters" : true  
    },
    {
      "coordinate_mode" : "Direct",
      "prototype" : [
        [ 0.000000000000, 0.000000000000, 0.000000000000 ],
        [ 0.000000000000, 1.000000000000, 0.000000000000 ],
        [ 0.000000000000, 0.000000000000, 1.000000000000 ],
        [ 1.000000000000, 1.000000000000, 1.000000000000 ]
      ],
      "include_subclusters" : true
    }
  ]
})";

      return str;

    }

    /// \brief Check symmetry
    void check_symmetry() override {
      _check_symmetry(48, 10, 48, 10, 48, 10, "Oh", "Oh");
    }

    void check_composition() override {
      std::vector<std::string> axes = {
        R"(\s+0\s+A\s+B\s+C\s+A\(1-a-b\)B\(a\)C\(b\))",
        R"(\s+1\s+B\s+A\s+C\s+A\(a\)B\(1-a-b\)C\(b\))",
        R"(\s+2\s+C\s+A\s+B\s+A\(a\)B\(b\)C\(1-a-b\))"
      };

      _check_composition_axes(axes.begin(), axes.end());
    }

    /// \brief Uses bspecs() and checks that 5 branches are generated,
    ///        and that --orbits, --clusters, and --functions run without error.
    void check_bset() override {

      // check for failure with bspecs with invalid JSON
      fs::ofstream file(dir / "basis_sets" / "bset.default" / "bspecs.json");
      file << invalid_bspecs() << "\n";
      file.close();
      m_p.popen(cd_and() + "casm bset -u");
      BOOST_CHECK_EQUAL_MESSAGE(m_p.exit_code(), 4, m_p.gets());

      // check for success with a valid bspecs
      bspecs().write(dir / "basis_sets" / "bset.default" / "bspecs.json");

      m_p.popen(cd_and() + "casm bset -u");
      BOOST_CHECK_EQUAL_MESSAGE(m_p.exit_code(), 0, m_p.gets());
<<<<<<< HEAD

      BOOST_CHECK_EQUAL(std::regex_search(m_p.gets(), m_match, std::regex(R"(Wrote.*eci\.in)")), true);
      BOOST_CHECK_EQUAL(std::regex_search(m_p.gets(), m_match, std::regex(R"(Wrote.*clust\.json)")), true);
      BOOST_CHECK_EQUAL(std::regex_search(m_p.gets(), m_match, std::regex(R"(Wrote.*)" + title + R"(_Clexulator\.cc)")), true);

      BOOST_CHECK_EQUAL(true, fs::exists(m_dirs.eci_in(m_set.bset())));
      BOOST_CHECK_EQUAL(true, fs::exists(m_dirs.clust(m_set.bset())));
      BOOST_CHECK_EQUAL(true, fs::exists(m_dirs.clexulator_src(m_set.name(), m_set.bset())));

=======
      
      BOOST_CHECK_EQUAL_MESSAGE(std::regex_search(m_p.gets(), m_match, std::regex(R"(Wrote.*clust\.json)")), true, m_p.gets());
      BOOST_CHECK_EQUAL_MESSAGE(std::regex_search(m_p.gets(), m_match, std::regex(R"(Wrote.*)" + title + R"(_Clexulator\.cc)")), true, m_p.gets());
      
      BOOST_CHECK_EQUAL_MESSAGE(true, fs::exists(m_dirs.clust(m_set.bset())), m_p.gets());
      BOOST_CHECK_EQUAL_MESSAGE(true, fs::exists(m_dirs.clexulator_src(m_set.name(), m_set.bset())), m_p.gets());
      
>>>>>>> 7fbf9ad0
      std::string str;

      // check that 5 branches are created (null - 4-pt)
      // check that --orbits, --clusters, --functions all execute
      //   (derived Proj would have to check the actual results)
      std::string pattern = R"(\*\* Branch [0-9]+ \*\*)";
      std::regex re(pattern);

      std::vector<std::string> checks = {
        "casm bset --orbits",
        "casm bset --clusters",
        "casm bset --functions"
      };

      for(auto it = checks.begin(); it != checks.end(); ++it) {
        m_p.popen(cd_and() + *it);
        str = m_p.gets();

        auto begin = std::sregex_iterator(str.begin(), str.end(), re);
        auto end = std::sregex_iterator();
        auto count = std::distance(begin, end);

        BOOST_CHECK_EQUAL(count, 5);
      }

      // check that you can't overwrite without using -f
      m_p.popen(cd_and() + "casm bset -u");
      BOOST_CHECK_EQUAL(m_p.exit_code(), 6);

      m_p.popen(cd_and() + "casm bset -uf");
      BOOST_CHECK_EQUAL(m_p.exit_code(), 0);

    }

    /// \brief Check "casm enum"
    void check_enum() override {

      {
        m_p.popen(cd_and() + "casm enum --supercells --max 10");
        std::stringstream ss;
        PrimClex primclex(dir, ss);
        BOOST_CHECK_EQUAL_MESSAGE(primclex.get_supercell_list().size(), 87, m_p.gets());
      }

      {
        m_p.popen(cd_and() + "casm enum --configs --max 6");
        std::stringstream ss;
        PrimClex primclex(dir, ss);
        BOOST_CHECK_EQUAL_MESSAGE(std::distance(primclex.config_begin(), primclex.config_end()), 1081, m_p.gets());
      }
    }

  };

}

#endif<|MERGE_RESOLUTION|>--- conflicted
+++ resolved
@@ -143,17 +143,6 @@
 
       m_p.popen(cd_and() + "casm bset -u");
       BOOST_CHECK_EQUAL_MESSAGE(m_p.exit_code(), 0, m_p.gets());
-<<<<<<< HEAD
-
-      BOOST_CHECK_EQUAL(std::regex_search(m_p.gets(), m_match, std::regex(R"(Wrote.*eci\.in)")), true);
-      BOOST_CHECK_EQUAL(std::regex_search(m_p.gets(), m_match, std::regex(R"(Wrote.*clust\.json)")), true);
-      BOOST_CHECK_EQUAL(std::regex_search(m_p.gets(), m_match, std::regex(R"(Wrote.*)" + title + R"(_Clexulator\.cc)")), true);
-
-      BOOST_CHECK_EQUAL(true, fs::exists(m_dirs.eci_in(m_set.bset())));
-      BOOST_CHECK_EQUAL(true, fs::exists(m_dirs.clust(m_set.bset())));
-      BOOST_CHECK_EQUAL(true, fs::exists(m_dirs.clexulator_src(m_set.name(), m_set.bset())));
-
-=======
       
       BOOST_CHECK_EQUAL_MESSAGE(std::regex_search(m_p.gets(), m_match, std::regex(R"(Wrote.*clust\.json)")), true, m_p.gets());
       BOOST_CHECK_EQUAL_MESSAGE(std::regex_search(m_p.gets(), m_match, std::regex(R"(Wrote.*)" + title + R"(_Clexulator\.cc)")), true, m_p.gets());
@@ -161,7 +150,6 @@
       BOOST_CHECK_EQUAL_MESSAGE(true, fs::exists(m_dirs.clust(m_set.bset())), m_p.gets());
       BOOST_CHECK_EQUAL_MESSAGE(true, fs::exists(m_dirs.clexulator_src(m_set.name(), m_set.bset())), m_p.gets());
       
->>>>>>> 7fbf9ad0
       std::string str;
 
       // check that 5 branches are created (null - 4-pt)
