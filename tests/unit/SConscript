--- conflicted
+++ resolved
@@ -43,11 +43,7 @@
 for i, src_name in enumerate(test_name):
   if src_name[:-5] in ["Structure", "BasicStructure", "ConfigIODictionary", "App", 
                        "ConfigIO", "PrimClex", "ChemicalReference", "NeighborList",
-<<<<<<< HEAD
-                       "Clusterography", "Niggli"]:
-=======
                        "Clusterography", "SupercellEnumerator", "Niggli"]:
->>>>>>> 6ba01926
     test = lenv.Program(os.path.join(lenv['UNIT_TEST_BIN'], src_name), 
                        [unit_obj, common_obj, test_obj[i]],
                        LINKFLAGS=linkflags,
