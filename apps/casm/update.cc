--- conflicted
+++ resolved
@@ -350,18 +350,12 @@
       }
 
     }
-<<<<<<< HEAD
 
     if(num_updated > 0) {
       std::cout << "Writing to configuration database..." << std::endl << std::endl;
       primclex.write_config_list();
     }
-=======
-    if(num_updated > 0) {
-      std::cout << "Writing to configuration database..." << std::endl << std::endl;
-      primclex.write_config_list();
-    }    
->>>>>>> 66757eeb
+
     return 0;
   }
 }
