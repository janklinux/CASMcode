#include "bset.hh"

#include <cstring>

#include "casm_functions.hh"
#include "casm/CASM_classes.hh"

namespace CASM {


  // ///////////////////////////////////////
  // 'clusters' function for casm
  //    (add an 'if-else' statement in casm.cpp to call this)

  int bset_command(int argc, char *argv[]) {

    po::variables_map vm;

    /// Set command line options using boost program_options
    po::options_description desc("'casm bset' usage");
    desc.add_options()
    ("help,h", "Write help documentation")
    ("update,u", "Update basis set")
    ("orbits", "Pretty-print orbit prototypes")
    ("functions", "Pretty-print prototype cluster functions for each orbit")
    ("clusters", "Pretty-print all clusters")
    ("force,f", "Force overwrite");

    try {
      po::store(po::parse_command_line(argc, argv, desc), vm); // can throw
      bool call_help = false;

      /** --help option
       */
      if(vm.count("help") || call_help) {
        std::cout << "\n";
        std::cout << desc << std::endl;

        std::cout << "DESCRIPTION" << std::endl;
        std::cout << "    Generate and inspect cluster basis functions. A bspecs.json file should be available at\n"
                  << "        $ROOT/basis_set/$current_bset/bspecs.json\n"
                  << "    Run 'casm format --bspecs' for an example file.\n\n" ;

        return 0;
      }

      po::notify(vm); // throws on error, so do after help in case
      // there are any problems
    }
    catch(po::error &e) {
      std::cerr << desc << std::endl;
      std::cerr << "\nERROR: " << e.what() << std::endl << std::endl;
      return ERR_INVALID_ARG;
    }
    catch(std::exception &e) {
      std::cerr << desc << std::endl;
      std::cerr << "\nERROR: "  << e.what() << std::endl;
      return ERR_UNKNOWN;

    }


    fs::path root = find_casmroot(fs::current_path());
    if(root.empty()) {
      std::cout << "Error in 'casm bset': No casm project found." << std::endl;
      return ERR_NO_PROJ;
    }

    if(vm.count("update")) {

      // initialize project info
      DirectoryStructure dir(root);
      ProjectSettings set(root);
      Structure prim(read_prim(dir.prim()));

      std::cout << "\n***************************\n" << std::endl;


      if(!fs::is_regular_file(dir.bspecs(set.bset()))) {
        std::cout << "Error in 'casm bset': No basis set specifications file found at: " << dir.bspecs(set.bset()) << std::endl;
        return ERR_MISSING_INPUT_FILE;
      }


      std::vector<fs::path> filepaths({dir.clust(set.bset()),
                                       dir.basis(set.bset()),
                                       dir.clexulator_src(set.name(), set.bset()),
                                       dir.clexulator_o(set.name(), set.bset()),
                                       dir.clexulator_so(set.name(), set.bset())
                                      });

      bool any_existing_files = false;
      std::for_each(filepaths.cbegin(),
                    filepaths.cend(),
      [&](const fs::path & p) {
        if(fs::exists(p)) {
          if(!any_existing_files) {
            std::cout << "Existing files:\n";
            any_existing_files = true;
          }
          std::cout << "  " << p << "\n";
        }
      });

      std::cout << "\n";

      if(any_existing_files) {
        if(vm.count("force")) {
          std::cout << "Using --force. Will overwrite existing files.\n\n";
          fs::remove(dir.clexulator_src(set.name(), set.bset()));
          fs::remove(dir.clexulator_o(set.name(), set.bset()));
          fs::remove(dir.clexulator_so(set.name(), set.bset()));

          std::cout << "\n***************************\n" << std::endl;

        }
        else {
          std::cout << "Exiting due to existing files.  Use --force to force overwrite.\n\n";
          return ERR_EXISTING_FILE;
        }
      }

      SiteOrbitree tree(prim.lattice());

      try {
        jsonParser bspecs_json(dir.bspecs(set.bset()));

        std::cout << "Generating orbitree: \n";
        tree = make_orbitree(prim, bspecs_json);

        if(tree.min_num_components < 2) {
          std::cerr << "Error generating orbitree: Custom clusters include a site "
                    << "with only 1 allowed component. This is not currently supported." << std::endl;
          for(int nb = 0; nb < tree.size(); ++nb) {
            for(int no = 0; no < tree[nb].size(); ++no) {
              for(int ns = 0; ns < tree[nb][no].prototype.size(); ++ns) {
                if(tree[nb][no].prototype[ns].site_occupant().size() < 2) {
                  std::cerr << "--- Prototype --- " << std::endl;
                  tree[nb][no].prototype.print(std::cerr, '\n');
                  break;
                }
              }
            }
          }
          return ERR_INVALID_INPUT_FILE;
        }
        std::cout << "  DONE.\n" << std::endl;

        tree.generate_clust_bases();
      }
      catch(std::exception &e) {
        std::cerr << e.what() << std::endl;
        return ERR_INVALID_INPUT_FILE;
      }

      // -- write clust.json ----------------
      jsonParser clust_json;
      to_json(jsonHelper(tree, prim), clust_json).write(dir.clust(set.bset()));

      std::cout << "Wrote: " << dir.clust(set.bset()) << "\n" << std::endl;
<<<<<<< HEAD
      
      
=======


>>>>>>> 8ebb194b
      // -- write basis.json ----------------
      jsonParser basis_json;
      write_basis(tree, prim, basis_json, TOL);
      basis_json.write(dir.basis(set.bset()));
<<<<<<< HEAD
      
      std::cout << "Wrote: " << dir.basis(set.bset()) << "\n" << std::endl;
      
      
=======

      std::cout << "Wrote: " << dir.basis(set.bset()) << "\n" << std::endl;


>>>>>>> 8ebb194b
      // -- write global Clexulator

      // get the neighbor list
      PrimNeighborList nlist(
        set.nlist_weight_matrix(),
        set.nlist_sublat_indices().begin(),
        set.nlist_sublat_indices().end()
      );

      // expand the nlist to contain 'tree'
      std::set<UnitCellCoord> nbors;
      neighborhood(std::inserter(nbors, nbors.begin()), tree, prim, TOL);
      nlist.expand(nbors.begin(), nbors.end());

      // write source code
      fs::ofstream outfile;
      outfile.open(dir.clexulator_src(set.name(), set.bset()));
      print_clexulator(prim, tree, nlist, set.global_clexulator(), outfile);
      outfile.close();

      std::cout << "Wrote: " << dir.clexulator_src(set.name(), set.bset()) << "\n" << std::endl;

    }
    else if(vm.count("orbits") || vm.count("clusters") || vm.count("functions")) {

      DirectoryStructure dir(root);
      ProjectSettings set(root);

      if(!fs::exists(dir.clust(set.bset()))) {
        std::cerr << "ERROR: No 'clust.json' file found. Make sure to update your basis set with 'casm bset -u'.\n";
        return ERR_MISSING_DEPENDS;
      }

      std::cout << "Initialize primclex: " << root << std::endl << std::endl;
      PrimClex primclex(root, std::cout);
      std::cout << "  DONE." << std::endl << std::endl;

      primclex.read_global_orbitree(dir.clust(set.bset()));

      if(vm.count("orbits")) {
        std::cout << "\n***************************\n" << std::endl;
        primclex.get_global_orbitree().print_proto_clust(std::cout);
        std::cout << "\n***************************\n" << std::endl;
      }
      if(vm.count("clusters")) {
        std::cout << "\n***************************\n" << std::endl;
        primclex.get_global_orbitree().print_full_clust(std::cout);
        std::cout << "\n***************************\n" << std::endl;
      }
      if(vm.count("functions")) {
        std::cout << "\n***************************\n" << std::endl;
        primclex.get_global_orbitree().print_proto_clust_funcs(std::cout);
        std::cout << "\n***************************\n" << std::endl;
      }
    }
    else {
      std::cerr << "\n" << desc << "\n";
    }

    return 0;
  };

}
<|MERGE_RESOLUTION|>--- conflicted
+++ resolved
@@ -158,28 +158,16 @@
       to_json(jsonHelper(tree, prim), clust_json).write(dir.clust(set.bset()));
 
       std::cout << "Wrote: " << dir.clust(set.bset()) << "\n" << std::endl;
-<<<<<<< HEAD
-      
-      
-=======
-
-
->>>>>>> 8ebb194b
+
+
       // -- write basis.json ----------------
       jsonParser basis_json;
       write_basis(tree, prim, basis_json, TOL);
       basis_json.write(dir.basis(set.bset()));
-<<<<<<< HEAD
-      
+
       std::cout << "Wrote: " << dir.basis(set.bset()) << "\n" << std::endl;
-      
-      
-=======
-
-      std::cout << "Wrote: " << dir.basis(set.bset()) << "\n" << std::endl;
-
-
->>>>>>> 8ebb194b
+
+
       // -- write global Clexulator
 
       // get the neighbor list
