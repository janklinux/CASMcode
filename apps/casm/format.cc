--- conflicted
+++ resolved
@@ -1113,10 +1113,7 @@
 
                 "    Possible options for \"mode\" are:                             \n" <<
                 "      \"single\": perform one calculation at the initial conditions\n" <<
-<<<<<<< HEAD
-=======
                 "      if a calculation at those conditions has not already been run\n" <<
->>>>>>> 16ee7161
                 "      \"incremental\": perform several calculations, starting at the\n" <<
                 "        initial conditions and incrementing by the incremental     \n" <<
                 "        conditions up to (and including) the final conditions.     \n\n" <<
